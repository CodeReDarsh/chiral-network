<script lang="ts">
  import Button from '$lib/components/ui/button.svelte'
  import Card from '$lib/components/ui/card.svelte'
  import Input from '$lib/components/ui/input.svelte'
  import Label from '$lib/components/ui/label.svelte'
  import Badge from '$lib/components/ui/badge.svelte'
  import Progress from '$lib/components/ui/progress.svelte'
  import { Search, Pause, Play, X, ChevronUp, ChevronDown, Settings, FolderOpen, File as FileIcon, FileText, FileImage, FileVideo, FileAudio, Archive, Code, FileSpreadsheet, Presentation, History, Download as DownloadIcon, Upload as UploadIcon, Trash2, RefreshCw } from 'lucide-svelte'
  import { files, downloadQueue, activeTransfers, wallet } from '$lib/stores'
  import { dhtService } from '$lib/dht'
  import { paymentService } from '$lib/services/paymentService'
  import DownloadSearchSection from '$lib/components/download/DownloadSearchSection.svelte'
  import ProtocolTestPanel from '$lib/components/ProtocolTestPanel.svelte'
  import type { FileMetadata } from '$lib/dht'
  import { onDestroy, onMount } from 'svelte'
  import { t } from 'svelte-i18n'
  import { get } from 'svelte/store'
  import { toHumanReadableSize } from '$lib/utils'
  import { buildSaveDialogOptions } from '$lib/utils/saveDialog'
  import { initDownloadTelemetry, disposeDownloadTelemetry } from '$lib/downloadTelemetry'
  import { MultiSourceDownloadService, type MultiSourceProgress } from '$lib/services/multiSourceDownloadService'
  import { listen } from '@tauri-apps/api/event'
  import PeerSelectionService from '$lib/services/peerSelectionService'
  import { downloadHistoryService, type DownloadHistoryEntry } from '$lib/services/downloadHistoryService'
  import { showToast } from '$lib/toast'
  import { diagnosticLogger, fileLogger, errorLogger } from '$lib/diagnostics/logger'
<<<<<<< HEAD
  import DownloadRestartControls from '$lib/components/download/DownloadRestartControls.svelte'
=======
  // Import transfer events store for centralized transfer state management
  import {
    transferStore,
    activeTransfers as storeActiveTransfers,
    completedTransfers,
    failedTransfers,
    queuedTransfers,
    formatBytes,
    formatSpeed,
    formatETA,
    type Transfer
  } from '$lib/stores/transferEventsStore'
>>>>>>> e1fd29a3

  import { invoke } from '@tauri-apps/api/core'
  import { homeDir } from '@tauri-apps/api/path'

  const tr = (k: string, params?: Record<string, any>) => $t(k, params)

 // Auto-detect protocol based on file metadata
  let detectedProtocol: 'WebRTC' | 'Bitswap' | null = null
  let torrentDownloads = new Map<string, any>();
  onMount(() => {
    // Initialize payment service to load persisted wallet and transactions
    paymentService.initialize();

    initDownloadTelemetry()

    // Listen for multi-source download events
    const setupEventListeners = async () => {
      // Listen for BitTorrent events
      const unlistenTorrentEvent = await listen('torrent_event', (event) => {
        const payload = event.payload as any;
        diagnosticLogger.debug('Download', 'Received torrent event', { eventType: Object.keys(payload)[0] });

        if (payload.Progress) {
          const { info_hash, downloaded, total, speed, peers, eta_seconds } = payload.Progress;
          torrentDownloads.set(info_hash, {
            info_hash,
            name: torrentDownloads.get(info_hash)?.name || 'Fetching name...',
            status: 'downloading',
            progress: total > 0 ? (downloaded / total) * 100 : 0,
            speed: toHumanReadableSize(speed) + '/s',
            eta: eta_seconds ? `${eta_seconds}s` : 'N/A',
            peers,
            size: total,
          });
          torrentDownloads = new Map(torrentDownloads); // Trigger reactivity
        } else if (payload.Complete) {
          const { info_hash, name } = payload.Complete;
          const existing = torrentDownloads.get(info_hash);
          if (existing) {
            torrentDownloads.set(info_hash, { ...existing, status: 'completed', progress: 100 });
            torrentDownloads = new Map(torrentDownloads);
            showNotification(`Torrent download complete: ${name}`, 'success');
          }
        } else if (payload.Added) {
            const { info_hash, name } = payload.Added;
            torrentDownloads.set(info_hash, {
                info_hash,
                name,
                status: 'downloading',
                progress: 0,
                speed: '0 B/s',
                eta: 'N/A',
                peers: 0,
                size: 0,
            });
            torrentDownloads = new Map(torrentDownloads);
            showNotification(`Torrent added: ${name}`, 'info');
        } else if (payload.Removed) {
            const { info_hash } = payload.Removed;
            if (torrentDownloads.has(info_hash)) {
                const name = torrentDownloads.get(info_hash)?.name || 'Unknown';
                torrentDownloads.delete(info_hash);
                torrentDownloads = new Map(torrentDownloads);
                showNotification(`Torrent removed: ${name}`, 'warning');
            }
        }
      });

      // Cleanup torrent listener
      onDestroy(() => {
        unlistenTorrentEvent();
      });
      try {
        const unlistenProgress = await listen('multi_source_progress_update', (event) => {
          const progress = event.payload as MultiSourceProgress

          // Find the corresponding file and update its progress
          files.update(f => f.map(file => {
            if (file.hash === progress.fileHash) {
              const percentage = MultiSourceDownloadService.getCompletionPercentage(progress);
              return {
                ...file,
                progress: percentage,
                status: 'downloading' as const,
                speed: MultiSourceDownloadService.formatSpeed(progress.downloadSpeedBps),
                eta: MultiSourceDownloadService.formatETA(progress.etaSeconds)
              };
            }
            return file;
          }));

          multiSourceProgress.set(progress.fileHash, progress)
          multiSourceProgress = multiSourceProgress // Trigger reactivity
        })

        const unlistenCompleted = await listen('multi_source_download_completed', (event) => {
          const data = event.payload as any

          // Update file status to completed - only update files that are actively downloading
          // to avoid overwriting seeding files with the same hash
          files.update(f => f.map(file => {
            if (file.hash === data.file_hash && file.status === 'downloading') {
              return {
                ...file,
                status: 'completed' as const,
                progress: 100,
                downloadPath: data.output_path
              };
            }
            return file;
          }));

          multiSourceProgress.delete(data.file_hash)
          multiSourceProgress = multiSourceProgress
          showNotification(`Multi-source download completed: ${data.file_name}`, 'success')
        })

        const unlistenStarted = await listen('multi_source_download_started', (event) => {
          const data = event.payload as any
          showNotification(`Multi-source download started with ${data.total_peers} peers`, 'info')
        })

        const unlistenFailed = await listen('multi_source_download_failed', (event) => {
          const data = event.payload as any

          // Update file status to failed - only update files that are actively downloading
          // to avoid overwriting seeding files with the same hash
          files.update(f => f.map(file => {
            if (file.hash === data.file_hash && file.status === 'downloading') {
              return {
                ...file,
                status: 'failed' as const
              };
            }
            return file;
          }));

          multiSourceProgress.delete(data.file_hash)
          multiSourceProgress = multiSourceProgress
          showNotification(`Multi-source download failed: ${data.error}`, 'error')
        })

        const unlistenBitswapProgress = await listen('bitswap_chunk_downloaded', (event) => {
          const progress = event.payload as {
                fileHash: string;
                chunkIndex: number;
                totalChunks: number;
                chunkSize: number;
            };

            files.update(f => f.map(file => {
                if (file.hash === progress.fileHash) {
                    const downloadedChunks = new Set(file.downloadedChunks || []);
                    
                    if (downloadedChunks.has(progress.chunkIndex)) {
                        return file; // Already have this chunk, do nothing.
                    }
                    downloadedChunks.add(progress.chunkIndex);
                    const newSize = downloadedChunks.size;

                    let bitswapStartTime = file.downloadStartTime;
                    if (newSize === 1) {
                        // This is the first chunk, start the timer
                        bitswapStartTime = Date.now();
                    }

                    let speed = file.speed || '0 B/s';
                    let eta = file.eta || 'N/A';

                    if (bitswapStartTime) {
                        const elapsedTimeMs = Date.now() - bitswapStartTime;
                        
                        // We have downloaded `newSize - 1` chunks since the timer started.
                        const downloadedBytesSinceStart = (newSize - 1) * progress.chunkSize;
                        
                        if (elapsedTimeMs > 500) { // Get a better average over a short time.
                            const speedBytesPerSecond = downloadedBytesSinceStart > 0 ? (downloadedBytesSinceStart / elapsedTimeMs) * 1000 : 0;
                            
                            if (speedBytesPerSecond < 1000) {
                                speed = `${speedBytesPerSecond.toFixed(0)} B/s`;
                            } else if (speedBytesPerSecond < 1000 * 1000) {
                                speed = `${(speedBytesPerSecond / 1000).toFixed(2)} KB/s`;
                            } else {
                                speed = `${(speedBytesPerSecond / (1000 * 1000)).toFixed(2)} MB/s`;
                            }

                            const remainingChunks = progress.totalChunks - newSize;
                            if (speedBytesPerSecond > 0) {
                                const remainingBytes = remainingChunks * progress.chunkSize;
                                const etaSeconds = remainingBytes / speedBytesPerSecond;
                                eta = `${Math.round(etaSeconds)}s`;
                            } else {
                                eta = 'N/A';
                            }
                        }
                    }
                    
                    const percentage = (newSize / progress.totalChunks) * 100;
                    
                    return {
                        ...file,
                        progress: percentage,
                        status: 'downloading' as const,
                        downloadedChunks: Array.from(downloadedChunks),
                        totalChunks: progress.totalChunks,
                        downloadStartTime: bitswapStartTime,
                        speed: speed,
                        eta: eta,
                    };
                }
                return file;
            }));
        });

        const unlistenDownloadCompleted = await listen('file_content', async (event) => {
            const metadata = event.payload as any;

            // Find the file that just completed
            const completedFile = $files.find(f => f.hash === metadata.merkleRoot);

            if (completedFile && !paidFiles.has(completedFile.hash)) {
                // Process payment for Bitswap download (only once per file)
                diagnosticLogger.info('Download', 'Bitswap download completed, processing payment', { fileName: completedFile.name });
                const paymentAmount = await paymentService.calculateDownloadCost(completedFile.size);
                
                // Skip payment check for free files (price = 0)
                if (paymentAmount === 0) {
                    diagnosticLogger.info('Download', 'Free file, skipping payment', { fileName: completedFile.name });
                    paidFiles.add(completedFile.hash);
                    showNotification(`Download complete! "${completedFile.name}" (Free)`, 'success');
                    return;
                }


                const seederPeerId = completedFile.seederAddresses?.[0];
                const seederWalletAddress = paymentService.isValidWalletAddress(completedFile.seederAddresses?.[0])
                  ? completedFile.seederAddresses?.[0]!
                  : null;                if (!seederWalletAddress) {
                  diagnosticLogger.warn('Download', 'Skipping Bitswap payment due to missing or invalid uploader wallet address', {
                      file: completedFile.name,
                      seederAddresses: completedFile.seederAddresses
                  });
                  showNotification('Payment skipped: missing uploader wallet address', 'warning');
              } else {
                    try {
                        const paymentResult = await paymentService.processDownloadPayment(
                            completedFile.hash,
                            completedFile.name,
                            completedFile.size,
                            seederWalletAddress,
                            seederPeerId
                        );

                        if (paymentResult.success) {
                            paidFiles.add(completedFile.hash); // Mark as paid
                            diagnosticLogger.info('Download', 'Bitswap payment processed', { 
                              amount: paymentAmount.toFixed(6), 
                              seederWalletAddress, 
                              seederPeerId 
                            });
                            showNotification(
                                `Download complete! Paid ${paymentAmount.toFixed(4)} Chiral`,
                                'success'
                            );
                        } else {
                            errorLogger.fileOperationError('Bitswap payment', paymentResult.error || 'Unknown error');
                            showNotification(`Payment failed: ${paymentResult.error}`, 'warning');
                        }
                    } catch (error) {
                        errorLogger.fileOperationError('Bitswap payment processing', error instanceof Error ? error.message : String(error));
                        showNotification(`Payment failed: ${error instanceof Error ? error.message : 'Unknown error'}`, 'warning');
                    }
                }
            }

            // Update file status - only update files that are actively downloading
            // to avoid overwriting seeding files with the same hash
            files.update(f => f.map(file => {
                if (file.hash === metadata.merkleRoot && file.status === 'downloading') {
                    return {
                        ...file,
                        status: 'completed' as const,
                        progress: 100,
                        downloadPath: metadata.downloadPath
                    };
                }
                return file;
            }));
        });

        // Listen for DHT errors (like missing CIDs)
        const unlistenDhtError = await listen('dht_event', (event) => {
          const eventStr = event.payload as string;
          if (eventStr.startsWith('error:')) {
            const errorMsg = eventStr.substring(6); // Remove 'error:' prefix
            errorLogger.dhtInitError(errorMsg);

            // Try to match error to a download in progress
            if (errorMsg.includes('No root CID found')) {
              // Find downloading files and mark them as failed
              files.update(f => f.map(file => {
                if (file.status === 'downloading' && (!file.cids || file.cids.length === 0)) {
                  showNotification(
                    `Download failed for "${file.name}": ${errorMsg}`,
                    'error',
                    6000
                  )
                  return { ...file, status: 'failed' as const }
                }
                return file
              }))
            }
          }
        });


        // Listen for WebRTC download completion
const unlistenWebRTCComplete = await listen('webrtc_download_complete', async (event) => {
  const data = event.payload as {
    fileHash: string;
    fileName: string;
    fileSize: number;
    data: number[]; // Array of bytes
  };

  try {
    // ✅ GET SETTINGS PATH
    const stored = localStorage.getItem("chiralSettings");
    if (!stored) {
      showNotification(
        'Please configure a download path in Settings before downloading files.',
        'error',
        8000
      );
      return;
    }
    
    const settings = JSON.parse(stored);
    let storagePath = settings.storagePath;
    
    if (!storagePath || storagePath === '.') {
      showNotification(
        'Please set a valid download path in Settings.',
        'error',
        8000
      );
      return;
    }
    
    // Expand ~ to home directory if needed
    if (storagePath.startsWith("~")) {
      const home = await homeDir();
      storagePath = storagePath.replace("~", home);
    }
    
    // Validate directory exists
    const dirExists = await invoke('check_directory_exists', { path: storagePath });
    if (!dirExists) {
      showNotification(
        `Download path "${settings.storagePath}" does not exist. Please update it in Settings.`,
        'error',
        8000
      );
      return;
    }

    // Construct full file path
    const { join } = await import('@tauri-apps/api/path');
    const outputPath = await join(storagePath, data.fileName);
    
    fileLogger.downloadStarted(data.fileName);

    // Write the file to disk
    const { writeFile } = await import('@tauri-apps/plugin-fs');
    const fileData = new Uint8Array(data.data);
    await writeFile(outputPath, fileData);

    fileLogger.downloadCompleted(data.fileName);

    // Update status to completed
    files.update(f => f.map(file => 
      file.hash === data.fileHash
        ? { ...file, status: 'completed', progress: 100, downloadPath: outputPath }
        : file
    ));

    showNotification(`Successfully saved "${data.fileName}"`, 'success');
    
  } catch (error) {
    errorLogger.fileOperationError('Save WebRTC file', error instanceof Error ? error.message : String(error));
    const errorMessage = error instanceof Error ? error.message : String(error);
    showNotification(`Failed to save file: ${errorMessage}`, 'error');

    files.update(f => f.map(file =>
      file.hash === data.fileHash
        ? { ...file, status: 'failed' }
        : file
    ));
  }
});

        // Cleanup listeners on destroy
        return () => {
          unlistenProgress()
          unlistenCompleted()
          unlistenStarted()
          unlistenFailed()
          unlistenBitswapProgress()
          unlistenDownloadCompleted()
          unlistenDhtError()
          unlistenWebRTCComplete()
          unlistenTorrentEvent()
        }
      } catch (error) {
        errorLogger.fileOperationError('Setup event listeners', error instanceof Error ? error.message : String(error));
        return () => {} // Return empty cleanup function
      }
    }

    setupEventListeners()

    // Smart Resume: Load and auto-resume interrupted downloads
    loadAndResumeDownloads()
  })

  onDestroy(() => {
    disposeDownloadTelemetry()
  })

  // Load saved download page settings
  const loadDownloadSettings = () => {
    try {
      const saved = localStorage.getItem('downloadPageSettings')
      if (saved) {
        return JSON.parse(saved)
      }
    } catch (error) {
      console.error('Failed to load download settings:', error)
    }
    return {
      autoStartQueue: true,
      maxConcurrentDownloads: 3,
      autoClearCompleted: false,
      filterStatus: 'all',
      multiSourceEnabled: true,
      maxPeersPerDownload: 3
    }
  }

  const savedSettings = loadDownloadSettings()

  let searchFilter = ''  // For searching existing downloads
  let maxConcurrentDownloads: string | number = savedSettings.maxConcurrentDownloads
  let lastValidMaxConcurrent = 3 // Store the last valid value
  let autoStartQueue = savedSettings.autoStartQueue
  let autoClearCompleted = savedSettings.autoClearCompleted
  let filterStatus = savedSettings.filterStatus
  let activeSimulations = new Set<string>() // Track files with active progress simulations

  // Multi-source download state
  let multiSourceProgress = new Map<string, MultiSourceProgress>()
  let multiSourceEnabled = savedSettings.multiSourceEnabled
  let maxPeersPerDownload = savedSettings.maxPeersPerDownload

  // Sync transfer events store with local state
  // This reactive block updates the multiSourceProgress map when transfer events come in
  $: {
    // Update multiSourceProgress from transferEventsStore for active transfers
    for (const transfer of $storeActiveTransfers) {
      if (!multiSourceProgress.has(transfer.fileHash)) {
        // Create a compatible MultiSourceProgress object from the transfer event
        const progress: MultiSourceProgress = {
          fileHash: transfer.fileHash,
          fileName: transfer.fileName,
          totalSize: transfer.fileSize,
          downloadedSize: transfer.downloadedBytes,
          totalChunks: transfer.totalChunks,
          completedChunks: transfer.completedChunks,
          activeSourceCount: transfer.activeSources,
          downloadSpeedBps: transfer.downloadSpeedBps,
          etaSeconds: transfer.etaSeconds,
          sourceAssignments: []
        };
        multiSourceProgress.set(transfer.fileHash, progress);
        multiSourceProgress = multiSourceProgress; // Trigger reactivity
      } else {
        // Update existing progress
        const existing = multiSourceProgress.get(transfer.fileHash);
        if (existing) {
          existing.downloadedSize = transfer.downloadedBytes;
          existing.completedChunks = transfer.completedChunks;
          existing.downloadSpeedBps = transfer.downloadSpeedBps;
          existing.etaSeconds = transfer.etaSeconds;
          existing.activeSourceCount = transfer.activeSources;
          multiSourceProgress = multiSourceProgress; // Trigger reactivity
        }
      }
    }

    // Log transfer events store activity for debugging
    if ($transferStore.lastEventTimestamp > 0 && import.meta.env.DEV) {
      console.log('📦 Transfer store update:', {
        active: $transferStore.activeCount,
        queued: $transferStore.queuedCount,
        completed: $transferStore.completedCount,
        failed: $transferStore.failedCount,
        totalDownloadSpeed: formatSpeed($transferStore.totalDownloadSpeed)
      });
    }
  }

  // Add notification related variables
  let currentNotification: HTMLElement | null = null
  let showSettings = false // Toggle for settings panel

  // Smart Resume: Track resumed downloads
  let resumedDownloads = new Set<string>() // Track which downloads were auto-resumed

  // Track which files have already had payment processed
  let paidFiles = new Set<string>()

  // Download History state
  let showHistory = false
  let downloadHistory: DownloadHistoryEntry[] = []
  let historySearchQuery = ''
  let historyFilter: 'all' | 'completed' | 'failed' | 'canceled' = 'all'
  let statistics = downloadHistoryService.getStatistics()

  // Load history on mount
  $: downloadHistory = downloadHistoryService.getFilteredHistory(
    historyFilter === 'all' ? undefined : historyFilter,
    historySearchQuery
  )

  $: if (downloadHistory) {
    statistics = downloadHistoryService.getStatistics()
  }


  // Track files to add to history when they complete/fail
  $: {
    for (const file of $files) {
      if (['completed', 'failed', 'canceled'].includes(file.status)) {
        downloadHistoryService.addToHistory(file)
        //Refeshing history to keep it most updated
        downloadHistory = downloadHistoryService.getFilteredHistory(
          historyFilter === 'all' ? undefined : historyFilter,
          historySearchQuery
      )
      }
    }
  }

  // Show notification function
  function showNotification(message: string, type: 'success' | 'error' | 'info' | 'warning' = 'success', duration = 4000) {
    // Remove existing notification
    if (currentNotification) {
      currentNotification.remove()
      currentNotification = null
    }

    const colors = {
      success: '#22c55e',
      error: '#ef4444',
      info: '#3b82f6',
      warning: '#f59e0b'
    }

    const notification = document.createElement('div')
    notification.style.cssText = `
      position: fixed;
      top: 20px;
      right: 20px;
      background: ${colors[type]};
      color: white;
      padding: 12px 16px;
      border-radius: 8px;
      box-shadow: 0 4px 12px rgba(0, 0, 0, 0.15);
      z-index: 10000;
      font-family: -apple-system, BlinkMacSystemFont, "Segoe UI", Roboto, sans-serif;
      font-size: 14px;
      font-weight: 500;
      max-width: 320px;
      animation: slideInRight 0.3s ease-out;
      display: flex;
      align-items: center;
      gap: 8px;
    `

    // Add CSS animation styles
    if (!document.querySelector('#download-notification-styles')) {
      const style = document.createElement('style')
      style.id = 'download-notification-styles'
      style.textContent = `
        @keyframes slideInRight {
          from { transform: translateX(100%); opacity: 0; }
          to { transform: translateX(0); opacity: 1; }
        }
      `
      document.head.appendChild(style)
    }

    notification.innerHTML = `
      <span>${message}</span>
      <button onclick="this.parentElement.remove()" style="
        background: none;
        border: none;
        color: white;
        font-size: 18px;
        cursor: pointer;
        padding: 0;
        margin-left: 8px;
        opacity: 0.8;
      ">×</button>
    `

    document.body.appendChild(notification)
    currentNotification = notification

    // Auto remove
    setTimeout(() => {
      if (notification.parentNode) {
        notification.remove()
        if (currentNotification === notification) {
          currentNotification = null
        }
      }
    }, duration)
  }

  function getFileIcon(fileName: string) {
    const extension = fileName.split('.').pop()?.toLowerCase() || '';

    switch (extension) {
      case 'pdf':
      case 'doc':
      case 'docx':
      case 'txt':
      case 'rtf':
        return FileText;

      case 'jpg':
      case 'jpeg':
      case 'png':
      case 'gif':
      case 'bmp':
      case 'svg':
      case 'webp':
        return FileImage;

      case 'mp4':
      case 'avi':
      case 'mov':
      case 'wmv':
      case 'flv':
      case 'webm':
      case 'mkv':
        return FileVideo;

      case 'mp3':
      case 'wav':
      case 'flac':
      case 'aac':
      case 'ogg':
        return FileAudio;

      case 'zip':
      case 'rar':
      case '7z':
      case 'tar':
      case 'gz':
        return Archive;

      case 'js':
      case 'ts':
      case 'html':
      case 'css':
      case 'py':
      case 'java':
      case 'cpp':
      case 'c':
      case 'php':
        return Code;

      case 'xls':
      case 'xlsx':
      case 'csv':
        return FileSpreadsheet;

      case 'ppt':
      case 'pptx':
        return Presentation;

      default:
        return FileIcon;
    }
  }
  // Commented out - not currently used but kept for future reference
  // async function saveRawData(fileName: string, data: Uint8Array) {
  //   try {
  //     const { save } = await import('@tauri-apps/plugin-dialog');
  //     const filePath = await save({ defaultPath: fileName });
  //     if (filePath) {
  //       const { writeFile } = await import('@tauri-apps/plugin-fs');
  //       await writeFile(filePath, new Uint8Array(data));
  //       showNotification(`Successfully saved "${fileName}"`, 'success');
  //     }
  //   } catch (error) {
  //     showNotification(`Error saving "${fileName}"`, 'error');
  //   }
  // }

  // Smart Resume: Save in-progress downloads to localStorage
  function saveDownloadState() {
    try {
      const activeDownloads = $files.filter(f => 
        f.status === 'downloading' || f.status === 'paused'
      ).map(file => ({
        id: file.id,
        name: file.name,
        hash: file.hash,
        size: file.size,
        progress: file.progress || 0,
        status: file.status,
        cids: file.cids,
        seederAddresses: file.seederAddresses,
        isEncrypted: file.isEncrypted,
        manifest: file.manifest,
        downloadPath: file.downloadPath,
        downloadStartTime: file.downloadStartTime,
        downloadedChunks: file.downloadedChunks,
        totalChunks: file.totalChunks
      }))

      const queuedDownloads = $downloadQueue.map(file => ({
        id: file.id,
        name: file.name,
        hash: file.hash,
        size: file.size,
        cids: file.cids,
        seederAddresses: file.seederAddresses,
        isEncrypted: file.isEncrypted,
        manifest: file.manifest
      }))

      localStorage.setItem('pendingDownloads', JSON.stringify({
        active: activeDownloads,
        queued: queuedDownloads,
        timestamp: Date.now()
      }))
    } catch (error) {
      errorLogger.fileOperationError('Save download state', error instanceof Error ? error.message : String(error));
    }
  }

  // Smart Resume: Load and resume interrupted downloads
async function loadAndResumeDownloads() {
  try {
    // Check if we've already restored in this session
    if (sessionStorage.getItem('downloadsRestored') === 'true') {
      console.log('Downloads already restored in this session, skipping')
      return
    }

    const saved = localStorage.getItem('pendingDownloads')
    if (!saved) {
      sessionStorage.setItem('downloadsRestored', 'true')
      return
    }

    const { active, queued, timestamp } = JSON.parse(saved)

    // Only auto-resume if less than 24 hours old
    const hoursSinceLastSave = (Date.now() - timestamp) / (1000 * 60 * 60)
    if (hoursSinceLastSave > 24) {
      diagnosticLogger.debug('Download', 'Saved downloads are too old, skipping auto-resume', { hoursSinceLastSave });
      localStorage.removeItem('pendingDownloads')
      sessionStorage.setItem('downloadsRestored', 'true')
      return
    }

    let resumeCount = 0

    // Restore queued downloads
    if (queued && queued.length > 0) {
      downloadQueue.set(queued)
      resumeCount += queued.length
    }

    // Restore active downloads - dedupe by id/hash/name+size before adding
    if (active && active.length > 0) {
      const restoredFiles = active.map((file: any) => ({
        ...file,
        status: 'paused' as const,
        speed: '0 B/s',
        eta: 'N/A'
      }))

      let addedRestored: typeof restoredFiles = []

      files.update(existing => {
        const existingKeys = new Set(
          existing.map(file => file.id ?? file.hash ?? `${file.name}-${file.size}`)
        )

        const deduped = restoredFiles.filter((file: any) => {
          const key = file.id ?? file.hash ?? `${file.name}-${file.size}`
          if (existingKeys.has(key)) {
            return false
          }
          existingKeys.add(key)
          return true
        })

        addedRestored = deduped
        return deduped.length > 0 ? [...existing, ...deduped] : existing
      })

      if (addedRestored.length > 0) {
        addedRestored.forEach((file: any) => {
          if (file.id) {
            resumedDownloads.add(file.id)
          } else if (file.hash) {
            resumedDownloads.add(file.hash)
          }
        })
        resumeCount += addedRestored.length
      }
    }

    if (resumeCount > 0) {
      const message = resumeCount === 1
        ? `Restored 1 interrupted download. Resume it from the Downloads page.`
        : `Restored ${resumeCount} interrupted downloads. Resume them from the Downloads page.`
      showNotification(message, 'info', 6000)
    }

    localStorage.removeItem('pendingDownloads')
    sessionStorage.setItem('downloadsRestored', 'true')
  } catch (error) {
    errorLogger.fileOperationError('Load download state', error instanceof Error ? error.message : String(error));
    localStorage.removeItem('pendingDownloads')
    sessionStorage.setItem('downloadsRestored', 'true')
  }
}


  function handleSearchMessage(event: CustomEvent<{ message: string; type?: 'success' | 'error' | 'info' | 'warning'; duration?: number }>) {
    const { message, type = 'info', duration = 4000 } = event.detail
    showNotification(message, type, duration)
  }

  async function handleSearchDownload(metadata: FileMetadata) {
    diagnosticLogger.debug('Download', 'handleSearchDownload called', { metadata });

    // Auto-detect protocol based on file metadata
    const hasCids = metadata.cids && metadata.cids.length > 0
    detectedProtocol = hasCids ? 'Bitswap' : 'WebRTC'
    
    diagnosticLogger.debug('Download', 'Auto-detected protocol', { protocol: detectedProtocol, hasCids });

    // Check both download queue and files store for duplicates
    // This ensures we detect if user tries to download a file they're already seeding
    const allFiles = [...$downloadQueue, ...$files]
    const existingFile = allFiles.find((file) => file.hash === metadata.fileHash)

    if (existingFile) {
      let statusMessage = ''
      switch (existingFile.status) {
        case 'completed':
          statusMessage = tr('download.search.queue.status.completed')
          break
        case 'downloading':
          statusMessage = tr('download.search.queue.status.downloading', { values: { progress: existingFile.progress || 0 } })
          break
        case 'paused':
          statusMessage = tr('download.search.queue.status.paused', { values: { progress: existingFile.progress || 0 } })
          break
        case 'queued':
          statusMessage = tr('download.search.queue.status.queued')
          break
        case 'failed':
          statusMessage = tr('download.search.queue.status.failed')
          break
        case 'seeding':
        case 'uploaded':
          statusMessage = tr('download.search.queue.status.seeding')
          break
        default:
          statusMessage = tr('download.search.queue.status.other', { values: { status: existingFile.status } })
      }

      showNotification(statusMessage, 'warning', 4000)

      if (existingFile.status !== 'failed' && existingFile.status !== 'canceled') {
        return
      }
    }

    const newFile = {
      id: `download-${Date.now()}`,
      name: metadata.fileName,
      hash: metadata.fileHash,
      size: metadata.fileSize,
      price: metadata.price ?? 0,
      status: 'queued' as const,
      priority: 'normal' as const,
      seeders: metadata.seeders.length, // Convert array length to number
      seederAddresses: metadata.seeders, // Array that only contains selected seeder rather than all seeders
      // Pass encryption info to the download item
      isEncrypted: metadata.isEncrypted,
      manifest: metadata.manifest ? JSON.parse(metadata.manifest) : null,
      cids: metadata.cids // IMPORTANT: Pass CIDs for Bitswap downloads
    }

    diagnosticLogger.debug('Download', 'Created new file for queue', { fileName: newFile.name, hash: newFile.hash });
    downloadQueue.update((queue) => [...queue, newFile])
    showNotification(tr('download.search.status.addedToQueue', { values: { name: metadata.fileName } }), 'success')

    diagnosticLogger.debug('Download', 'Auto-start queue check', { autoStartQueue });
    if (autoStartQueue) {
      diagnosticLogger.debug('Download', 'Calling processQueue');
      await processQueue()
    }
  }

  async function addToDownloadQueue(metadata: FileMetadata) {
    await handleSearchDownload(metadata)
  }

  // Function to validate and correct maxConcurrentDownloads
  function validateMaxConcurrent() {
    // If empty or invalid, revert to last valid value
    if (maxConcurrentDownloads === '' || maxConcurrentDownloads === null || maxConcurrentDownloads === undefined) {
      maxConcurrentDownloads = lastValidMaxConcurrent
      return
    }

    const parsed = Number(maxConcurrentDownloads)
    if (isNaN(parsed) || parsed < 1) {
      maxConcurrentDownloads = lastValidMaxConcurrent
    } else {
      const validValue = Math.floor(parsed) // Ensure it's an integer
      maxConcurrentDownloads = validValue
      lastValidMaxConcurrent = validValue // Store as the new last valid value
    }
  }

  // Function to handle input and only allow positive numbers
  function handleMaxConcurrentInput(event: Event) {
    const target = (event.target as HTMLInputElement)
    let value = target.value

    // Remove any non-digit characters
    value = value.replace(/\D/g, '')

    // Remove leading zeros but allow empty string
    if (value.length > 1 && value.startsWith('0')) {
      value = value.replace(/^0+/, '')
    }

    // Update the input value to the cleaned version
    target.value = value

    // Update the bound variable (allow empty string during typing)
    if (value === '') {
      maxConcurrentDownloads = '' // Allow empty during typing
    } else {
      maxConcurrentDownloads = parseInt(value)
    }
  }

  // Combine all files and queue into single list with stable sorting
  $: allDownloads = (() => {
    const combined = [...$files, ...$downloadQueue]

    // Normal sorting by status
    const statusOrder = {
      'downloading': 0,
      'paused': 1,
      'completed': 2,
      'queued': 3,
      'failed': 4,
      'canceled': 5,
      'uploaded': 6,
      'seeding': 7
    }


    return combined.sort((a, b) => {
      const statusA = statusOrder[a.status] ?? 999
      const statusB = statusOrder[b.status] ?? 999
      const statusDiff = statusA - statusB

      // If status is the same, sort by ID for stable ordering
      if (statusDiff === 0) {
        return a.id.localeCompare(b.id)
      }

      return statusDiff
    })
  })()


  // Filter downloads based on selected status and search
  $: filteredDownloads = (() => {
    let filtered = allDownloads.filter(f => f.status !== 'uploaded' && f.status !== 'seeding')

    // Apply search filter first
    if (searchFilter.trim()) {
      filtered = filtered.filter(f =>
        f.hash.toLowerCase().includes(searchFilter.toLowerCase()) ||
        f.name.toLowerCase().includes(searchFilter.toLowerCase())
      )
    }

    // Then apply status filter
    switch (filterStatus) {
      case 'active':
        return filtered.filter(f => f.status === 'downloading')
      case 'paused':
        return filtered.filter(f => f.status === 'paused')
      case 'queued':
        return filtered.filter(f => f.status === 'queued')
      case 'completed':
        return filtered.filter(f => f.status === 'completed')
      case 'failed':
        return filtered.filter(f => f.status === 'failed')
      case 'canceled':
        return filtered.filter(f => f.status === 'canceled')
      default:
        return filtered
    }

  })()  // Calculate counts from the filtered set (excluding uploaded/seeding)
  $: allFilteredDownloads = allDownloads.filter(f => f.status !== 'uploaded' && f.status !== 'seeding')
  $: activeCount = allFilteredDownloads.filter(f => f.status === 'downloading').length
  $: pausedCount = allFilteredDownloads.filter(f => f.status === 'paused').length
  $: queuedCount = allFilteredDownloads.filter(f => f.status === 'queued').length
  $: completedCount = allFilteredDownloads.filter(f => f.status === 'completed').length
  $: failedCount = allFilteredDownloads.filter(f => f.status === 'failed').length

  // Start progress simulation for any downloading files when component mounts
  $: if ($files.length > 0) {
    $files.forEach(file => {
      if (file.status === 'downloading' && !activeSimulations.has(file.id)) {
    // Start simulation only if not already active
        if (detectedProtocol!=='Bitswap')
        simulateDownloadProgress(file.id)
      }
    })
  }

  // Process download queue
  $: {
    if (autoStartQueue) {
      const activeDownloads = $files.filter(f => f.status === 'downloading').length
      const queued = $downloadQueue.filter(f => f.status === 'queued')
      // Handle case where maxConcurrentDownloads might be empty during typing
      const maxConcurrent = Math.max(1, Number(maxConcurrentDownloads) || 3)

      if (activeDownloads < maxConcurrent && queued.length > 0) {
        // Start next queued download
        const nextFile = queued.sort((a, b) => {
          // Priority order: high > normal > low
          const priorityOrder = { high: 3, normal: 2, low: 1 }
          return (priorityOrder[b.priority || 'normal'] - priorityOrder[a.priority || 'normal'])
        })[0]

        if (nextFile) {
          startQueuedDownload(nextFile.id)
        }
      }
    }
  }

  // Auto-clear completed downloads when setting is enabled
  $: if (autoClearCompleted) {
    files.update(f => f.filter(file => file.status !== 'completed'))
  }

  // Persist download page settings
  $: {
    const settings = {
      autoStartQueue,
      maxConcurrentDownloads: typeof maxConcurrentDownloads === 'number' ? maxConcurrentDownloads : parseInt(maxConcurrentDownloads as string) || 3,
      autoClearCompleted,
      filterStatus,
      multiSourceEnabled,
      maxPeersPerDownload
    }
    localStorage.setItem('downloadPageSettings', JSON.stringify(settings))
  }

  // Smart Resume: Auto-save download state when files or queue changes
  $: if ($files || $downloadQueue) {
    saveDownloadState()
  }

  // New function to download from search results
  async function processQueue() {
    diagnosticLogger.debug('Download', 'processQueue called');
    // Only prevent starting new downloads if we've reached the max concurrent limit
    const activeDownloads = $files.filter(f => f.status === 'downloading').length
    // Handle case where maxConcurrentDownloads might be empty during typing
    const maxConcurrent = Math.max(1, Number(maxConcurrentDownloads) || 3)
    diagnosticLogger.debug('Download', 'Queue status', { activeDownloads, maxConcurrent });
    if (activeDownloads >= maxConcurrent) {
      diagnosticLogger.debug('Download', 'Max concurrent downloads reached, waiting');
      return
    }

    const nextFile = $downloadQueue[0]
    if (!nextFile) {
      diagnosticLogger.debug('Download', 'Queue is empty');
      return
    }
    diagnosticLogger.debug('Download', 'Next file from queue', { fileName: nextFile.name, hash: nextFile.hash });
    downloadQueue.update(q => q.filter(f => f.id !== nextFile.id))
    const downloadingFile = {
      ...nextFile,
      status: 'downloading' as const,
      progress: 0,
      speed: '0 B/s', // Ensure speed property exists
      eta: 'N/A',     // Ensure eta property exists
      downloadStartTime: Date.now(), // Track start time for speed calculation
      downloadedChunks: [], // Track downloaded chunks for Bitswap
      totalChunks: 0 // Will be set when first chunk arrives
    }
    diagnosticLogger.debug('Download', 'Created downloadingFile object', { fileName: downloadingFile.name });
    files.update(f => [...f, downloadingFile])
    diagnosticLogger.debug('Download', 'Added file to files store', { fileName: downloadingFile.name, protocol: detectedProtocol });

    if (detectedProtocol === "Bitswap"){
  diagnosticLogger.debug('Download', 'Starting Bitswap download', { fileName: downloadingFile.name });

  // CRITICAL: Bitswap requires CIDs to download
  if (!downloadingFile.cids || downloadingFile.cids.length === 0) {
    errorLogger.fileOperationError('Bitswap download', 'No CIDs found for Bitswap download');
    files.update(f => f.map(file =>
      file.id === downloadingFile.id
        ? { ...file, status: 'failed' }
        : file
    ))
    showNotification(
      `Cannot download "${downloadingFile.name}": This file was not uploaded via Bitswap and has no CIDs. Please use WebRTC protocol instead.`,
      'error',
      8000
    )
    return
  }

  // Verify seeders are available
  if (!downloadingFile.seederAddresses || downloadingFile.seederAddresses.length === 0) {
    errorLogger.fileOperationError('Download', 'No seeders found for download');
    files.update(f => f.map(file =>
      file.id === downloadingFile.id
        ? { ...file, status: 'failed' }
        : file
    ))
    showNotification(
      `Cannot download "${downloadingFile.name}": No seeders are currently online for this file.`,
      'error',
      6000
    )
    return
  }

  // ✅ VALIDATE SETTINGS PATH BEFORE DOWNLOADING
  try {
    const stored = localStorage.getItem("chiralSettings");
    if (!stored) {
      showNotification(
        'Please configure a download path in Settings before downloading files.',
        'error',
        8000
      );
      files.update(f => f.map(file =>
        file.id === downloadingFile.id
          ? { ...file, status: 'failed' }
          : file
      ));
      return;
    }
    
    const settings = JSON.parse(stored);
    let storagePath = settings.storagePath;
    
    if (!storagePath || storagePath === '.') {
      showNotification(
        'Please set a valid download path in Settings before downloading files.',
        'error',
        8000
      );
      files.update(f => f.map(file =>
        file.id === downloadingFile.id
          ? { ...file, status: 'failed' }
          : file
      ));
      return;
    }
    
    // Expand ~ to home directory if needed
    if (storagePath.startsWith("~")) {
      const home = await homeDir();
      storagePath = storagePath.replace("~", home);
    }
    
    // Validate directory exists using Tauri command
    const dirExists = await invoke('check_directory_exists', { path: storagePath });
    if (!dirExists) {
      showNotification(
        `Download path "${settings.storagePath}" does not exist. Please update it in Settings.`,
        'error',
        8000
      );
      files.update(f => f.map(file =>
        file.id === downloadingFile.id
          ? { ...file, status: 'failed' }
          : file
      ));
      return;
    }

    // Construct full file path: directory + filename
    const fullPath = `${storagePath}/${downloadingFile.name}`;
    
    diagnosticLogger.debug('Download', 'Using settings download path', { fullPath });

    // Now start the actual Bitswap download
    const metadata = {
      fileHash: downloadingFile.hash,
      fileName: downloadingFile.name,
      fileSize: downloadingFile.size,
      seeders: downloadingFile.seederAddresses,
      createdAt: Date.now(),
      isEncrypted: downloadingFile.isEncrypted || false,
      manifest: downloadingFile.manifest ? JSON.stringify(downloadingFile.manifest) : undefined,
      cids: downloadingFile.cids,
      downloadPath: fullPath,  // Pass the full path
      price: downloadingFile.price ?? 0  // Add price field
    }
    
    diagnosticLogger.debug('Download', 'Calling dhtService.downloadFile', { 
      fileName: metadata.fileName, 
      cids: downloadingFile.cids,
      seeders: downloadingFile.seederAddresses,
      downloadPath: fullPath
    });

    // Start the download asynchronously
    dhtService.downloadFile(metadata)
      .then((_result) => {
        diagnosticLogger.debug('Download', 'Bitswap download completed', { fileName: downloadingFile.name });
        showNotification(`Successfully downloaded "${downloadingFile.name}"`, 'success')
      })
      .catch((error) => {
        errorLogger.fileOperationError('Bitswap download', error instanceof Error ? error.message : String(error));
        const errorMessage = error instanceof Error ? error.message : String(error)

        files.update(f => f.map(file =>
          file.id === downloadingFile.id
            ? { ...file, status: 'failed' }
            : file
        ))

        showNotification(
          `Download failed for "${downloadingFile.name}": ${errorMessage}`,
          'error',
          6000
        )
      })
  } catch (error) {
    errorLogger.fileOperationError('Path validation', error instanceof Error ? error.message : String(error));
    files.update(f => f.map(file =>
      file.id === downloadingFile.id
        ? { ...file, status: 'failed' }
        : file
    ))
    showNotification('Failed to validate download path', 'error', 6000);
    return;
  }
} 
    else {
      diagnosticLogger.debug('Download', 'Simulating download', { fileName: downloadingFile.name });
      simulateDownloadProgress(downloadingFile.id)
    }
  }

  function togglePause(fileId: string) {
    files.update(f => f.map(file => {
      if (file.id === fileId) {
        const newStatus = file.status === 'downloading' ? 'paused' as const : 'downloading' as const
        // Ensure speed and eta are always present
        return {
          ...file,
          status: newStatus,
          speed: file.speed ?? '0 B/s',
          eta: file.eta ?? 'N/A'
        }
      }
      return file
    }))
  }

  async function cancelDownload(fileId: string) {
    files.update(f => f.map(file =>
      file.id === fileId
        ? { ...file, status: 'canceled' }
        : file
    ))
    downloadQueue.update(q => q.filter(file => file.id !== fileId))
    activeSimulations.delete(fileId)

    // Clean up P2P transfer
    const transfer = get(activeTransfers).get(fileId);
    if (transfer && transfer.type === 'p2p') {
      const { p2pFileTransferService } = await import('$lib/services/p2pFileTransfer');
      p2pFileTransferService.cancelTransfer(transfer.transferId);
      activeTransfers.update(transfers => {
        transfers.delete(fileId);
        return transfers;
      });
    }
  }

  function startQueuedDownload(fileId: string) {
    downloadQueue.update(queue => {
      const file = queue.find(f => f.id === fileId)
      if (file) {
        files.update(f => [...f, {
          ...file,
          status: 'downloading',
          progress: 0,
          speed: '0 B/s', // Ensure speed property exists
          eta: 'N/A'      // Ensure eta property exists
        }])
        simulateDownloadProgress(fileId)
      }
      return queue.filter(f => f.id !== fileId)
    })
  }

  async function simulateDownloadProgress(fileId: string) {
    // Prevent duplicate simulations
    if (activeSimulations.has(fileId)) {
      return
    }

    activeSimulations.add(fileId)

    // Get the file to download
    const fileToDownload = $files.find(f => f.id === fileId);
    if (!fileToDownload) {
      activeSimulations.delete(fileId);
      return;
    }

      // Proceed directly to file dialog
      try {
        diagnosticLogger.debug('Download', 'Starting download for file', { fileName: fileToDownload.name });
        const { save } = await import('@tauri-apps/plugin-dialog');

        // Show file save dialog
        diagnosticLogger.debug('Download', 'Opening file save dialog', { fileName: fileToDownload.name });
        const outputPath = await save(buildSaveDialogOptions(fileToDownload.name));
        diagnosticLogger.debug('Download', 'File save dialog result', { outputPath });

        if (!outputPath) {
          // User cancelled the save dialog
          activeSimulations.delete(fileId);
          files.update(f => f.map(file =>
            file.id === fileId
              ? { ...file, status: 'canceled' }
              : file
          ));
          return;
        }

        // PAYMENT PROCESSING: Calculate and deduct payment before download
        const paymentAmount = await paymentService.calculateDownloadCost(fileToDownload.size);
        diagnosticLogger.info('Download', 'Payment required', { 
          fileName: fileToDownload.name, 
          amount: paymentAmount.toFixed(6) 
        });

        // Check if user has sufficient balance
        if (paymentAmount > 0 && !paymentService.hasSufficientBalance(paymentAmount)) {
          showNotification(
            `Insufficient balance. Need ${paymentAmount.toFixed(4)} Chiral, have ${$wallet.balance.toFixed(4)} Chiral`,
            'error',
            6000
          );
          activeSimulations.delete(fileId);
          files.update(f => f.map(file =>
            file.id === fileId
              ? { ...file, status: 'failed' }
              : file
          ));
          return;
        }

      // Determine seeders, prefer local seeder when available
        let seeders = (fileToDownload.seederAddresses || []).slice();
        try {
          const localPeerId = dhtService.getPeerId ? dhtService.getPeerId() : null;
          if ((!seeders || seeders.length === 0) && fileToDownload.status === 'seeding') {
            if (localPeerId) seeders.unshift(localPeerId)
            else seeders.unshift('local_peer')
          }
        } catch (e) {
          // ignore
        }

        // If the local copy is available and we're running in Tauri, copy directly to outputPath
        const localPeerIdNow = dhtService.getPeerId ? dhtService.getPeerId() : null;

        if (outputPath && (localPeerIdNow || seeders.includes('local_peer'))) {
          try {

            let hash = fileToDownload.hash
            diagnosticLogger.debug('Download', 'Attempting to get file data for hash', { hash });
            const base64Data = await invoke('get_file_data', { fileHash: hash }) as string;
            diagnosticLogger.debug('Download', 'Retrieved base64 data', { hash, dataLength: base64Data.length });

            // Convert base64 to Uint8Array
            let data_ = new Uint8Array(0); // Default empty array
            if (base64Data && base64Data.length > 0) {
              const binaryStr = atob(base64Data);
              data_ = new Uint8Array(binaryStr.length);
              for (let i = 0; i < binaryStr.length; i++) {
                data_[i] = binaryStr.charCodeAt(i);
              }
              diagnosticLogger.debug('Download', 'Converted to Uint8Array', { length: data_.length });
            } else {
              diagnosticLogger.warn('Download', 'No file data found for hash', { hash });
            }

            diagnosticLogger.debug('Download', 'Final data array length', { length: data_.length });

            // Ensure the directory exists before writing
            await invoke('ensure_directory_exists', { path: outputPath });
            
            // Write the file data to the output path
            diagnosticLogger.debug('Download', 'About to write file', { outputPath, dataLength: data_.length });
            const { writeFile } = await import('@tauri-apps/plugin-fs');
            await writeFile(outputPath, data_);
            diagnosticLogger.debug('Download', 'File written successfully', { outputPath });

            // Process payment for local download (only if not already paid)
            if (!paidFiles.has(fileToDownload.hash)) {
              const seederPeerId = localPeerIdNow || seeders[0];
              const seederWalletAddress = paymentService.isValidWalletAddress(fileToDownload.seederAddresses?.[0])
                ? fileToDownload.seederAddresses?.[0]!
                : null;

              if (!seederWalletAddress) {
                diagnosticLogger.warn('Download', 'Skipping local copy payment due to missing or invalid uploader wallet address', {
                  file: fileToDownload.name,
                  seederAddresses: fileToDownload.seederAddresses
                });
                showNotification('Payment skipped: missing uploader wallet address', 'warning');
              } else {
                const paymentResult = await paymentService.processDownloadPayment(
                  fileToDownload.hash,
                  fileToDownload.name,
                  fileToDownload.size,
                  seederWalletAddress,
                  seederPeerId
                );

                if (paymentResult.success) {
                  paidFiles.add(fileToDownload.hash); // Mark as paid
                  diagnosticLogger.info('Download', 'Payment processed', { 
                    amount: paymentAmount.toFixed(6), 
                    seederWalletAddress, 
                    seederPeerId 
                  });
                  showNotification(
                    `${tr('download.notifications.downloadComplete', { values: { name: fileToDownload.name } })} - Paid ${paymentAmount.toFixed(4)} Chiral`,
                    'success'
                  );
                } else {
                  errorLogger.fileOperationError('Payment', paymentResult.error || 'Unknown error');
                  showNotification(`Payment failed: ${paymentResult.error}`, 'warning');
                }
              }
            }

            files.update(f => f.map(file => file.id === fileId ? { ...file, status: 'completed', progress: 100, downloadPath: outputPath } : file));
            activeSimulations.delete(fileId);
            diagnosticLogger.debug('Download', 'Done with downloading file', { fileName: fileToDownload.name, outputPath });
            return;
          } catch (e) {
            errorLogger.fileOperationError('Local copy fallback', e instanceof Error ? e.message : String(e));
            showNotification(`Download failed: ${e}`, 'error');
            activeSimulations.delete(fileId);
            files.update(f => f.map(file =>
              file.id === fileId
                ? { ...file, status: 'failed' }
                : file
            ));
            return; // Don't continue to P2P download
          }
        }

      // Show "automatically started" message now that download is proceeding
      showNotification(tr('download.notifications.autostart'), 'info');

       if (fileToDownload.isEncrypted && fileToDownload.manifest) {
        // 1. Download all the required encrypted chunks using the P2P service.
        //    This new function will handle fetching multiple chunks in parallel.
        showNotification(`Downloading encrypted chunks for "${fileToDownload.name}"...`, 'info');

        const { p2pFileTransferService } = await import('$lib/services/p2pFileTransfer');


        await p2pFileTransferService.downloadEncryptedChunks(
          fileToDownload.manifest,
          seeders, // Pass the list of seeders
          (progress) => { // This is the progress callback
            files.update(f => f.map(file =>
              file.id === fileId ? { ...file, progress: progress.percentage, status: 'downloading', speed: progress.speed, eta: progress.eta } : file
            ));
          }
        );

        // 2. Once all chunks are downloaded, call the backend to decrypt.
        showNotification(`All chunks received. Decrypting file...`, 'info');
        const { encryptionService } = await import('$lib/services/encryption');
        await encryptionService.decryptFile(fileToDownload.manifest, outputPath);

        // 3. Process payment for encrypted download (only if not already paid)
        if (!paidFiles.has(fileToDownload.hash)) {
          const seederPeerId = seeders[0];
          const seederWalletAddress = paymentService.isValidWalletAddress(fileToDownload.seederAddresses?.[0])
            ? fileToDownload.seederAddresses?.[0]!
            : null;

          if (!seederWalletAddress) {
            diagnosticLogger.warn('Download', 'Skipping encrypted download payment due to missing or invalid uploader wallet address', {
              file: fileToDownload.name,
              seederAddresses: fileToDownload.seederAddresses
            });
            showNotification('Payment skipped: missing uploader wallet address', 'warning');
          } else {
            const paymentResult = await paymentService.processDownloadPayment(
              fileToDownload.hash,
              fileToDownload.name,
              fileToDownload.size,
              seederWalletAddress,
              seederPeerId
            );

            if (paymentResult.success) {
              paidFiles.add(fileToDownload.hash); // Mark as paid
              diagnosticLogger.info('Download', 'Payment processed', { 
                amount: paymentAmount.toFixed(6), 
                seederWalletAddress, 
                seederPeerId 
              });
            } else {
              errorLogger.fileOperationError('Payment', paymentResult.error || 'Unknown error');
              showNotification(`Payment failed: ${paymentResult.error}`, 'warning');
            }
          }
        }

        // 4. Mark the download as complete.
        files.update(f => f.map(file =>
          file.id === fileId ? { ...file, status: 'completed', progress: 100, downloadPath: outputPath } : file
        ));
        showNotification(`Successfully decrypted and saved "${fileToDownload.name}"! Paid ${paymentAmount.toFixed(4)} Chiral`, 'success');
        activeSimulations.delete(fileId);

      } else {
        // Check if we should use multi-source download
        const seeders = fileToDownload.seederAddresses || [];

        if (multiSourceEnabled && seeders.length >= 2 && fileToDownload && fileToDownload.size > 1024 * 1024) {
          // Use multi-source download for files > 1MB with multiple seeders
          const downloadStartTime = Date.now();
          try {
            showNotification(`Starting multi-source download from ${seeders.length} peers...`, 'info');

            if (!outputPath) {
              throw new Error('Output path is required for download');
            }

            await MultiSourceDownloadService.startDownload(
              fileToDownload.hash,
              outputPath,
              {
                maxPeers: maxPeersPerDownload,
                selectedPeers: seeders,  // Pass selected peers from peer selection modal
                peerAllocation: (fileToDownload as any).peerAllocation  // Pass manual allocation if available
              }
            );

            // The progress updates will be handled by the event listeners in onMount
            activeSimulations.delete(fileId);

            // Process payment for multi-source download (only if not already paid)
            if (!paidFiles.has(fileToDownload.hash)) {
              const seederPeerId = seeders[0];
              const seederWalletAddress = paymentService.isValidWalletAddress(fileToDownload.seederAddresses?.[0])
                ? fileToDownload.seederAddresses?.[0]!
                : null;

              if (!seederWalletAddress) {
                diagnosticLogger.warn('Download', 'Skipping multi-source payment due to missing or invalid uploader wallet address', {
                  file: fileToDownload.name,
                  seederAddresses: fileToDownload.seederAddresses
                });
                showNotification('Payment skipped: missing uploader wallet address', 'warning');
              } else {
                const paymentResult = await paymentService.processDownloadPayment(
                  fileToDownload.hash,
                  fileToDownload.name,
                  fileToDownload.size,
                  seederWalletAddress,
                  seederPeerId
                );

                if (paymentResult.success) {
                  paidFiles.add(fileToDownload.hash); // Mark as paid
                  diagnosticLogger.info('Download', 'Multi-source payment processed', { 
                    amount: paymentAmount.toFixed(6), 
                    seederWalletAddress, 
                    seederPeerId 
                  });
                  showNotification(`Multi-source download completed! Paid ${paymentAmount.toFixed(4)} Chiral`, 'success');
                } else {
                  errorLogger.fileOperationError('Multi-source payment', paymentResult.error || 'Unknown error');
                  showNotification(`Payment failed: ${paymentResult.error}`, 'warning');
                }
              }
            }

            // Record transfer success metrics for each peer
            const downloadDuration = Date.now() - downloadStartTime;
            for (const peerId of seeders) {
              try {
                await PeerSelectionService.recordTransferSuccess(
                  peerId,
                  fileToDownload.size,
                  downloadDuration
                );
              } catch (error) {
                errorLogger.networkError(`Failed to record success for peer ${peerId}: ${error instanceof Error ? error.message : String(error)}`);
              }
            }

          } catch (error) {
            errorLogger.fileOperationError('Multi-source download', error instanceof Error ? error.message : String(error));

            // Record transfer failures for each peer
            for (const peerId of seeders) {
              try {
                await PeerSelectionService.recordTransferFailure(
                  peerId,
                  error instanceof Error ? error.message : 'Multi-source download failed'
                );
              } catch (recordError) {
                errorLogger.networkError(`Failed to record failure for peer ${peerId}: ${recordError instanceof Error ? recordError.message : String(recordError)}`);
              }
            }

            // Fall back to single-peer P2P download
            await fallbackToP2PDownload();
          }
        } else {
          // Use traditional P2P download for smaller files or single seeder
          await fallbackToP2PDownload();
        }

        async function fallbackToP2PDownload() {
          const { p2pFileTransferService } = await import('$lib/services/p2pFileTransfer');

          try {
            if (seeders.length === 0) {
              throw new Error('No seeders available for this file');
            }

            // Create file metadata for P2P transfer
            const fileMetadata = fileToDownload ? {
              fileHash: fileToDownload.hash,
              fileName: fileToDownload.name,
              fileSize: fileToDownload.size,
              seeders: seeders,
              createdAt: Date.now(),
              isEncrypted: false,
              price: fileToDownload.price ?? 0  // Add price field
            } : null;

            if (!fileMetadata) {
              throw new Error('File metadata is not available');
            }

            // Track download start time for metrics
            const p2pStartTime = Date.now();

            // Initiate P2P download with file saving
            const transferId = await p2pFileTransferService.initiateDownloadWithSave(
              fileMetadata,
              seeders,
              outputPath || undefined,
              async (transfer) => {
                // Update UI with transfer progress
                files.update(f => f.map(file => {
                  if (file.id === fileId) {
                    return {
                      ...file,
                      progress: transfer.progress,
                      status: transfer.status === 'completed' ? 'completed' :
                            transfer.status === 'failed' ? 'failed' :
                            transfer.status === 'transferring' ? 'downloading' : file.status,
                      speed: `${Math.round(transfer.speed / 1024)} KB/s`,
                      eta: transfer.eta ? `${Math.round(transfer.eta)}s` : 'N/A',
                      downloadPath: transfer.outputPath // Store the download path
                    };
                  }
                  return file;
                }));

                // Show notification and record metrics on completion or failure
                if (transfer.status === 'completed' && fileToDownload) {
                  // Process payment for P2P download (only if not already paid)
                  if (!paidFiles.has(fileToDownload.hash)) {
                    const seederPeerId = seeders[0];
                    const seederWalletAddress = paymentService.isValidWalletAddress(fileToDownload.seederAddresses?.[0])
                      ? fileToDownload.seederAddresses?.[0]!
                      : null;

                    if (!seederWalletAddress) {
                      diagnosticLogger.warn('Download', 'Skipping P2P payment due to missing or invalid uploader wallet address', {
                        file: fileToDownload.name,
                        seederAddresses: fileToDownload.seederAddresses
                      });
                      showNotification('Payment skipped: missing uploader wallet address', 'warning');
                    } else {
                      const paymentResult = await paymentService.processDownloadPayment(
                        fileToDownload.hash,
                        fileToDownload.name,
                        fileToDownload.size,
                        seederWalletAddress,
                        seederPeerId
                      );

                      if (paymentResult.success) {
                        paidFiles.add(fileToDownload.hash); // Mark as paid
                        diagnosticLogger.info('Download', 'Payment processed', { 
                          amount: paymentAmount.toFixed(6), 
                          seederWalletAddress, 
                          seederPeerId 
                        });
                        showNotification(
                          `${tr('download.notifications.downloadComplete', { values: { name: fileToDownload.name } })} - Paid ${paymentAmount.toFixed(4)} Chiral`,
                          'success'
                        );
                      } else {
                        errorLogger.fileOperationError('Payment', paymentResult.error || 'Unknown error');
                        showNotification(tr('download.notifications.downloadComplete', { values: { name: fileToDownload.name } }), 'success');
                        showNotification(`Payment failed: ${paymentResult.error}`, 'warning');
                      }
                    }
                  }

                  // Record success metrics for each peer
                  const duration = Date.now() - p2pStartTime;
                  for (const peerId of seeders) {
                    try {
                      await PeerSelectionService.recordTransferSuccess(peerId, fileToDownload.size, duration);
                    } catch (error) {
                      errorLogger.networkError(`Failed to record P2P success for peer ${peerId}: ${error instanceof Error ? error.message : String(error)}`);
                    }
                  }
                } else if (transfer.status === 'failed' && fileToDownload) {
                  showNotification(tr('download.notifications.downloadFailed', { values: { name: fileToDownload.name } }), 'error');

                  // Record failure metrics for each peer
                  for (const peerId of seeders) {
                    try {
                      await PeerSelectionService.recordTransferFailure(peerId, 'P2P download failed');
                    } catch (error) {
                      errorLogger.networkError(`Failed to record P2P failure for peer ${peerId}: ${error instanceof Error ? error.message : String(error)}`);
                    }
                  }
                }
              }
            );

            // Store transfer ID for cleanup
            activeTransfers.update(transfers => {
              transfers.set(fileId, { fileId, transferId, type: 'p2p' });
              return transfers;
            });

            activeSimulations.delete(fileId);

          } catch (error) {
            errorLogger.fileOperationError('P2P download', error instanceof Error ? error.message : String(error));
            const errorMessage = error instanceof Error ? error.message : String(error);
            showNotification(`P2P download failed: ${errorMessage}`, 'error');
            activeSimulations.delete(fileId);
            files.update(f => f.map(file =>
              file.id === fileId
                ? { ...file, status: 'failed' }
                : file
            ));
          }
        }
      }
    } catch (error) {
      // Download failed
      const errorMessage = error instanceof Error ? error.message : String(error);
      showNotification(`Download failed: ${errorMessage}`, 'error');
      activeSimulations.delete(fileId);

      files.update(f => f.map(file =>
        file.id === fileId
          ? { ...file, status: 'failed' }
          : file
      ));

      const errorMsg = error instanceof Error ? error.message : String(error);
      errorLogger.fileOperationError('Download', error instanceof Error ? error.message : String(error));
      showNotification(
        tr('download.notifications.downloadFailed', { values: { name: fileToDownload?.name || 'Unknown file' } }) + (errorMsg ? `: ${errorMsg}` : ''),
        'error'
      );
    }
  }
  function changePriority(fileId: string, priority: 'low' | 'normal' | 'high') {
    downloadQueue.update(queue => queue.map(file =>
      file.id === fileId ? { ...file, priority } : file
    ))
  }

  async function showInFolder(fileId: string) {
    const file = $files.find(f => f.id === fileId);
    if (file && file.downloadPath) {
      try {
        const { invoke } = await import('@tauri-apps/api/core');
        await invoke('show_in_folder', { path: file.downloadPath });
      } catch (error) {
        errorLogger.fileOperationError('Show file in folder', error instanceof Error ? error.message : String(error));
        showNotification('Failed to open file location', 'error');
      }
    }
  }

  function clearDownload(fileId: string) {
    // Remove from both files and downloadQueue for good measure
    files.update(f => f.filter(file => file.id !== fileId));
    downloadQueue.update(q => q.filter(file => file.id !== fileId));
  }

  function clearAllFinished() {
    files.update(f => f.filter(file =>
      file.status !== 'completed' &&
      file.status !== 'failed' &&
      file.status !== 'canceled'
    ));
  }

  function retryDownload(fileId: string) {
    const fileToRetry = filteredDownloads.find(f => f.id === fileId);
    if (!fileToRetry || (fileToRetry.status !== 'failed' && fileToRetry.status !== 'canceled')) {
      return;
    }

    files.update(f => f.filter(file => file.id !== fileId));

    const newFile = {
      ...fileToRetry,
      id: `download-${Date.now()}`,
      status: 'queued' as const,
      progress: 0,
      downloadPath: undefined,
      speed: '0 B/s', // Ensure speed property exists
      eta: 'N/A'      // Ensure eta property exists
    };
    downloadQueue.update(q => [...q, newFile]);
    showNotification(`Retrying download for "${newFile.name}"`, 'info');
  }

  function moveInQueue(fileId: string, direction: 'up' | 'down') {
    downloadQueue.update(queue => {
      const index = queue.findIndex(f => f.id === fileId)
      if (index === -1) return queue

      const newIndex = direction === 'up' ? Math.max(0, index - 1) : Math.min(queue.length - 1, index + 1)
      if (index === newIndex) return queue

      const newQueue = [...queue]
      const [removed] = newQueue.splice(index, 1)
      newQueue.splice(newIndex, 0, removed)
      return newQueue
    })
  }

  // Download History functions
  function exportHistory() {
    const data = downloadHistoryService.exportHistory()
    const blob = new Blob([data], { type: 'application/json' })
    const url = URL.createObjectURL(blob)
    const a = document.createElement('a')
    a.href = url
    a.download = `chiral-download-history-${new Date().toISOString().split('T')[0]}.json`
    document.body.appendChild(a)
    a.click()
    document.body.removeChild(a)
    URL.revokeObjectURL(url)
    showToast(tr('downloadHistory.messages.exportSuccess'), 'success')
  }

  function importHistory() {
    const input = document.createElement('input')
    input.type = 'file'
    input.accept = '.json'
    input.onchange = async (e) => {
      const file = (e.target as HTMLInputElement).files?.[0]
      if (!file) return

      try {
        const text = await file.text()
        const result = downloadHistoryService.importHistory(text)
        
        if (result.success) {
          showToast(tr('downloadHistory.messages.importSuccess', { count: result.imported }), 'success')
          downloadHistory = downloadHistoryService.getFilteredHistory()
        } else {
          showToast(tr('downloadHistory.messages.importError', { error: result.error }), 'error')
        }
      } catch (error) {
        showToast(tr('downloadHistory.messages.importError', { error: error instanceof Error ? error.message : 'Unknown error' }), 'error')
      }
    }
    input.click()
  }

  async function clearAllHistory() {
    if (await confirm(tr('downloadHistory.confirmClear'))) {
      await downloadHistoryService.clearHistory()
      downloadHistory = []
      showToast(tr('downloadHistory.messages.historyCleared'), 'success')
    }
  }

  async function clearFailedHistory() {
    if (await confirm(tr('downloadHistory.confirmClearFailed'))) {
      await downloadHistoryService.clearFailedDownloads()
      downloadHistory = downloadHistoryService.getFilteredHistory()
      showToast(tr('downloadHistory.messages.failedCleared'), 'success')
    }
  }

  async function clearCanceledHistory() {
    if (await confirm(tr('downloadHistory.confirmClearCanceled'))) {
      await downloadHistoryService.clearCanceledDownloads()
      downloadHistory = downloadHistoryService.getFilteredHistory()
      showToast(tr('downloadHistory.messages.canceledCleared'), 'success')
    }
  }

  function removeHistoryEntry(hash: string) {
    downloadHistoryService.removeFromHistory(hash)
    downloadHistory = downloadHistoryService.getFilteredHistory()
    showToast(tr('downloadHistory.messages.entryRemoved'), 'success')
  }

  async function redownloadFile(entry: DownloadHistoryEntry) {
    showToast(tr('downloadHistory.messages.redownloadStarted', { name: entry.name }), 'info')
    
    // Create metadata object from history entry
    const metadata: FileMetadata = {
      fileHash: entry.hash,
      fileName: entry.name,
      fileSize: entry.size,
      seeders: entry.seederAddresses || [],
      createdAt: Date.now(),
      price: entry.price || 0,
      isEncrypted: entry.encrypted || false,
      manifest: entry.manifest ? JSON.stringify(entry.manifest) : undefined,
      cids: entry.cids || []
    }

    // Add to queue
    await addToDownloadQueue(metadata)
  }

  const formatFileSize = toHumanReadableSize

  // Restartable HTTP download controls
  let showRestartSection = false
  let restartDownloadId = ''
  let restartSourceUrl = ''
  let restartDestinationPath = ''
  let restartSha256 = ''

  async function chooseRestartDestination() {
    try {
      const defaultDir = await homeDir()
      const suggestedPath =
        restartDestinationPath || `${defaultDir.replace(/\/$/, '')}/Downloads/restart-download.bin`
      const { save } = await import('@tauri-apps/plugin-dialog')
      const selection = await save({
        defaultPath: suggestedPath,
        filters: [
          {
            name: 'All Files',
            extensions: ['*']
          }
        ]
      })
      if (selection) {
        restartDestinationPath = selection
      }
    } catch (error) {
      console.error('Failed to choose destination path', error)
      showToast('Failed to choose destination path', 'error')
    }
  }

</script>

<div class="space-y-6">
  <div>
    <h1 class="text-3xl font-bold">{$t('download.title')}</h1>
    <p class="text-muted-foreground mt-2">{$t('download.subtitle')}</p>
  </div>

  <!-- DEV ONLY: Protocol Test Panel - Remove before production -->
  <!-- File: src/lib/components/ProtocolTestPanel.svelte -->
  <ProtocolTestPanel />

  <!-- Combined Download Section (Chiral DHT + BitTorrent) -->
  <Card class="overflow-hidden">
    <!-- Chiral DHT Search Section with integrated BitTorrent -->
    <div class="border-b">
      <DownloadSearchSection
        on:download={(event) => handleSearchDownload(event.detail)}
        on:message={handleSearchMessage}
      />
    </div>
  </Card>

  <!-- BitTorrent Downloads List -->
  {#if torrentDownloads.size > 0}
    <Card class="p-6">
      <h2 class="text-xl font-semibold mb-4">BitTorrent Downloads</h2>
      <div class="space-y-3">
        {#each [...torrentDownloads.values()] as torrent (torrent.info_hash)}
          <div class="p-3 bg-muted/60 rounded-lg">
            <div class="flex items-center justify-between">
              <div>
                <h3 class="font-semibold text-sm">{torrent.name}</h3>
                <p class="text-xs text-muted-foreground truncate">Info Hash: {torrent.info_hash}</p>
              </div>
              <Badge>{torrent.status}</Badge>
            </div>
            {#if torrent.status === 'downloading'}
              <div class="mt-2">
                <Progress value={torrent.progress || 0} class="h-2" />
                <div class="flex justify-between text-xs text-muted-foreground mt-1">
                  <span>{torrent.progress.toFixed(2)}%</span>
                  <span>{torrent.speed}</span>
                  <span>ETA: {torrent.eta}</span>
                  <span>Peers: {torrent.peers}</span>
                </div>
              </div>
            {/if}
            <div class="flex gap-2 mt-2">
                <Button size="sm" variant="outline" on:click={() => invoke('pause_torrent', { infoHash: torrent.info_hash })}>
                    <Pause class="h-3 w-3 mr-1" /> Pause
                </Button>
                <Button size="sm" variant="outline" on:click={() => invoke('resume_torrent', { infoHash: torrent.info_hash })}>
                    <Play class="h-3 w-3 mr-1" /> Resume
                </Button>
                <Button size="sm" variant="destructive" on:click={() => invoke('remove_torrent', { infoHash: torrent.info_hash, deleteFiles: false })}>
                    <X class="h-3 w-3 mr-1" /> Remove
                </Button>
            </div>
          </div>
        {/each}
      </div>
    </Card>
  {/if}

  <!-- Unified Downloads List -->
  <Card class="p-6">
    <!-- Header Section -->
    <div class="space-y-4 mb-6">
      <div class="flex flex-col sm:flex-row sm:items-center sm:justify-between gap-4">
        <h2 class="text-xl font-semibold">{$t('download.downloads')}</h2>

        <!-- Search Bar -->
        <div class="relative w-full sm:w-80">
          <Input
            bind:value={searchFilter}
            placeholder={$t('download.searchPlaceholder')}
            class="pr-8"
          />
          {#if searchFilter}
            <button
              on:click={() => searchFilter = ''}
              class="absolute right-2 top-1/2 transform -translate-y-1/2 text-muted-foreground hover:text-foreground"
              type="button"
              title={$t('download.clearSearch')}
            >
              ×
            </button>
          {:else}
            <Search class="absolute right-2 top-1/2 transform -translate-y-1/2 h-4 w-4 text-muted-foreground pointer-events-none" />
          {/if}
        </div>
      </div>

      <!-- Filter Buttons and Controls -->
      <div class="flex flex-col lg:flex-row lg:items-center lg:justify-between gap-4">
        <!-- Filter Buttons and Clear Finished -->
        <div class="flex flex-wrap items-center gap-2">
          <Button
            size="sm"
            variant={filterStatus === 'all' ? 'default' : 'outline'}
            on:click={() => filterStatus = 'all'}
            class="text-xs"
          >
            {$t('download.filters.all')} ({allFilteredDownloads.length})
          </Button>
          <Button
            size="sm"
            variant={filterStatus === 'active' ? 'default' : 'outline'}
            on:click={() => filterStatus = 'active'}
            class="text-xs"
          >
            {$t('download.filters.active')} ({activeCount})
          </Button>
          <Button
            size="sm"
            variant={filterStatus === 'paused' ? 'default' : 'outline'}
            on:click={() => filterStatus = 'paused'}
            class="text-xs"
          >
            {$t('download.filters.paused')} ({pausedCount})
          </Button>
          <Button
            size="sm"
            variant={filterStatus === 'queued' ? 'default' : 'outline'}
            on:click={() => filterStatus = 'queued'}
            class="text-xs"
          >
            {$t('download.filters.queued')} ({queuedCount})
          </Button>
          <Button
            size="sm"
            variant={filterStatus === 'completed' ? 'default' : 'outline'}
            on:click={() => filterStatus = 'completed'}
            class="text-xs"
          >
            {$t('download.filters.completed')} ({completedCount})
          </Button>
          <Button
            size="sm"
            variant={filterStatus === 'canceled' ? 'default' : 'outline'}
            on:click={() => filterStatus = 'canceled'}
            class="text-xs"
          >
            {$t('download.filters.canceled')} ({allFilteredDownloads.filter(f => f.status === 'canceled').length})
          </Button>
          <Button
            size="sm"
            variant={filterStatus === 'failed' ? 'default' : 'outline'}
            on:click={() => filterStatus = 'failed'}
            class="text-xs"
          >
            {$t('download.filters.failed')} ({failedCount})
          </Button>

          {#if completedCount > 0 || failedCount > 0 || allFilteredDownloads.filter(f => f.status === 'canceled').length > 0}
            <Button
              size="sm"
              variant="outline"
              on:click={clearAllFinished}
              class="text-xs text-destructive border-destructive hover:bg-destructive/10 hover:text-destructive"
            >
              <X class="h-3 w-3 mr-1" />
              {$t('download.clearFinished')}
            </Button>
          {/if}
        </div>

        <!-- Settings Toggle Button -->
        <Button
          size="sm"
          variant="outline"
          on:click={() => showSettings = !showSettings}
          class="text-xs"
        >
          <Settings class="h-3 w-3 mr-1" />
          {$t('download.settings.title')}
          {#if showSettings}
            <ChevronUp class="h-3 w-3 ml-1" />
          {:else}
            <ChevronDown class="h-3 w-3 ml-1" />
          {/if}
        </Button>
      </div>

      <!-- Collapsible Settings Panel -->
      {#if showSettings}
        <Card class="p-4 bg-muted/50 border-dashed">
          <div class="space-y-4">
            <h3 class="text-sm font-semibold text-muted-foreground uppercase tracking-wide">
              {$t('download.settings.title')}
            </h3>

            <div class="grid grid-cols-1 md:grid-cols-2 lg:grid-cols-3 gap-4">
              <!-- Concurrency Settings -->
              <div class="space-y-3">
                <h4 class="text-xs font-medium text-muted-foreground uppercase tracking-wide">
                  {$t('download.settings.concurrency')}
                </h4>
                <div class="space-y-2">
                  <div class="flex items-center justify-between">
                    <Label class="text-sm">{$t('download.settings.maxConcurrent')}:</Label>
                    <input
                      type="number"
                      bind:value={maxConcurrentDownloads}
                      on:input={handleMaxConcurrentInput}
                      on:blur={validateMaxConcurrent}
                      min="1"
                      step="1"
                      class="w-16 h-8 text-center text-sm border border-input bg-background px-2 py-1 rounded-md focus:ring-2 focus:ring-ring focus:ring-offset-2"
                    />
                  </div>

                  {#if multiSourceEnabled}
                    <div class="flex items-center justify-between">
                      <Label class="text-sm">{$t('download.maxPeers')}:</Label>
                      <input
                        type="number"
                        bind:value={maxPeersPerDownload}
                        min="2"
                        max="10"
                        step="1"
                        class="w-16 h-8 text-center text-sm border border-input bg-background px-2 py-1 rounded-md focus:ring-2 focus:ring-ring focus:ring-offset-2"
                      />
                    </div>
                  {/if}
                </div>
              </div>

              <!-- Automation Settings -->
              <div class="space-y-3">
                <h4 class="text-xs font-medium text-muted-foreground uppercase tracking-wide">
                  {$t('download.settings.automation')}
                </h4>
                <div class="space-y-3">
                  <div class="flex items-center justify-between">
                    <Label class="text-sm">{$t('download.settings.autoStart')}:</Label>
                    <button
                      type="button"
                      aria-label={$t('download.settings.toggleAutoStart', { values: { status: autoStartQueue ? 'off' : 'on' } })}
                      on:click={() => autoStartQueue = !autoStartQueue}
                      class="relative inline-flex h-4 w-8 items-center rounded-full transition-colors focus:outline-none"
                      class:bg-green-500={autoStartQueue}
                      class:bg-muted-foreground={!autoStartQueue}
                    >
                      <span
                        class="inline-block h-3 w-3 rounded-full bg-white transition-transform shadow-sm"
                        style="transform: translateX({autoStartQueue ? '18px' : '2px'})"
                      ></span>
                    </button>
                  </div>

                  <div class="flex items-center justify-between">
                    <Label class="text-sm">{$t('download.autoClear')}:</Label>
                    <button
                      type="button"
                      aria-label="Toggle auto-clear completed downloads"
                      on:click={() => autoClearCompleted = !autoClearCompleted}
                      class="relative inline-flex h-4 w-8 items-center rounded-full transition-colors focus:outline-none"
                      class:bg-green-500={autoClearCompleted}
                      class:bg-muted-foreground={!autoClearCompleted}
                    >
                      <span
                        class="inline-block h-3 w-3 rounded-full bg-white transition-transform shadow-sm"
                        style="transform: translateX({autoClearCompleted ? '18px' : '2px'})"
                      ></span>
                    </button>
                  </div>
                </div>
              </div>

              <!-- Feature Settings -->
              <div class="space-y-3">
                <h4 class="text-xs font-medium text-muted-foreground uppercase tracking-wide">
                  {$t('download.settings.features')}
                </h4>
                <div class="space-y-3">
                  <div class="flex items-center justify-between">
                    <Label class="text-sm">{$t('download.multiSource')}:</Label>
                    <button
                      type="button"
                      aria-label="Toggle multi-source downloads"
                      on:click={() => multiSourceEnabled = !multiSourceEnabled}
                      class="relative inline-flex h-4 w-8 items-center rounded-full transition-colors focus:outline-none"
                      class:bg-green-500={multiSourceEnabled}
                      class:bg-muted-foreground={!multiSourceEnabled}
                    >
                      <span
                        class="inline-block h-3 w-3 rounded-full bg-white transition-transform shadow-sm"
                        style="transform: translateX({multiSourceEnabled ? '18px' : '2px'})"
                      ></span>
                    </button>
                  </div>
                </div>
              </div>
            </div>
          </div>
        </Card>
      {/if}
    </div>

    {#if filteredDownloads.length === 0}
      <p class="text-sm text-muted-foreground text-center py-8">
        {#if filterStatus === 'all'}
          {$t('download.status.noDownloads')}
        {:else if filterStatus === 'active'}
          {$t('download.status.noActive')}
        {:else if filterStatus === 'paused'}
          {$t('download.status.noPaused')}
        {:else if filterStatus === 'queued'}
          {$t('download.status.noQueued')}
        {:else if filterStatus === 'completed'}
          {$t('download.status.noCompleted')}
        {:else}
          {$t('download.status.noFailed')}
        {/if}
      </p>
    {:else}
      <div class="space-y-3">
        {#each filteredDownloads as file, index}
          <div class="p-3 bg-muted/60 rounded-lg hover:bg-muted/80 transition-colors">
            <!-- File Header -->
            <div class="pb-2">
              <div class="flex items-start justify-between gap-4">
                <div class="flex items-start gap-3 flex-1 min-w-0">
                  <!-- Queue Controls -->
                  {#if file.status === 'queued'}
                    <div class="flex flex-col gap-1 mt-1">
                      <Button
                        size="sm"
                        variant="ghost"
                        on:click={() => moveInQueue(file.id, 'up')}
                        disabled={index === 0}
                        class="h-6 w-6 p-0 hover:bg-muted"
                      >
                        <ChevronUp class="h-4 w-4" />
                      </Button>
                      <Button
                        size="sm"
                        variant="ghost"
                        on:click={() => moveInQueue(file.id, 'down')}
                        disabled={index === filteredDownloads.filter(f => f.status === 'queued').length - 1}
                        class="h-6 w-6 p-0 hover:bg-muted"
                      >
                        <ChevronDown class="h-4 w-4" />
                      </Button>
                    </div>
                  {/if}

                  <!-- File Info -->
                  <div class="flex items-start gap-3 flex-1 min-w-0">
                    <svelte:component this={getFileIcon(file.name)} class="h-4 w-4 text-muted-foreground mt-0.5" />
                    <div class="flex-1 min-w-0">
                      <div class="flex items-center gap-3 mb-1">
                        <h3 class="font-semibold text-sm truncate">{file.name}</h3>
                        {#if resumedDownloads.has(file.id)}
                          <Badge class="bg-blue-100 text-blue-800 text-xs px-2 py-0.5">
                            Resumed
                          </Badge>
                        {/if}
                        {#if multiSourceProgress.has(file.hash)}
                          <Badge class="bg-purple-100 text-purple-800 text-xs px-2 py-0.5">
                            Multi-source
                          </Badge>
                        {/if}
                        <Badge class="text-xs font-semibold bg-muted-foreground/20 text-foreground border-0 px-2 py-0.5">
                          {formatFileSize(file.size)}
                        </Badge>
                      </div>
                      <div class="flex items-center gap-x-3 gap-y-1 mt-1">
                        <p class="text-xs text-muted-foreground truncate">{$t('download.file.hash')}: {file.hash}</p>
                      </div>
                    </div>
                    <div class="flex items-center gap-2 flex-wrap">
                      {#if file.status === 'queued'}
                        <select
                          value={file.priority || 'normal'}
                          on:change={(e) => {
                            const target = e.target as HTMLSelectElement;
                            if (target) changePriority(file.id, target.value as 'low' | 'normal' | 'high');
                          }}
                          class="text-xs px-2 py-1 border rounded bg-background h-6"
                        >
                          <option value="low">{$t('download.priority.low')}</option>
                          <option value="normal">{$t('download.priority.normal')}</option>
                          <option value="high">{$t('download.priority.high')}</option>
                        </select>
                      {/if}
                    </div>
                  </div>
                </div>

                <!-- Status Badge -->
                <Badge class={
                  file.status === 'downloading' ? 'bg-blue-500 text-white border-blue-500' :
                  file.status === 'completed' ? 'bg-green-500 text-white border-green-500' :
                  file.status === 'paused' ? 'bg-yellow-400 text-white border-yellow-400' :
                  file.status === 'queued' ? 'bg-gray-500 text-white border-gray-500' :
                  file.status === 'canceled' ? 'bg-red-600 text-white border-red-600' :
                  'bg-red-500 text-white border-red-500'
                }
                >
                  {file.status === 'queued' ? `${$t('download.file.queue')} #${$downloadQueue.indexOf(file) + 1}` : file.status}
                </Badge>
              </div>
            </div>

            <!-- Progress Section -->
            {#if file.status === 'downloading' || file.status === 'paused'}
              <div class="pb-2 ml-7">
                <div class="flex items-center justify-between text-sm mb-1">
                  <div class="flex items-center gap-4 text-muted-foreground">
                    <span>Speed: {file.status === 'paused' ? '0 B/s' : (file.speed || '0 B/s')}</span>
                    <span>ETA: {file.status === 'paused' ? 'N/A' : (file.eta || 'N/A')}</span>
                    {#if multiSourceProgress.has(file.hash) && file.status === 'downloading'}
                      {@const msProgress = multiSourceProgress.get(file.hash)}
                      {#if msProgress}
                        <span class="text-purple-600">Peers: {msProgress.activeSources}</span>
                        <span class="text-purple-600">Chunks: {msProgress.completedChunks}/{msProgress.totalChunks}</span>
                      {/if}
                    {/if}
                  </div>
                  <span class="text-foreground">{(file.progress || 0).toFixed(2)}%</span>
                </div>
                {#if detectedProtocol === 'Bitswap' && file.totalChunks}
                  <div class="w-full bg-border rounded-full h-2 flex overflow-hidden" title={`Chunks: ${file.downloadedChunks?.length || 0} / ${file.totalChunks || '?'}`}>
                    {#if file.totalChunks && file.totalChunks > 0}
                      {@const chunkWidth = 100 / file.totalChunks}
                      {#each Array.from({ length: file.totalChunks }) as _, i}
                        <div
                          class="h-2 {file.downloadedChunks?.includes(i) ? 'bg-green-500' : 'bg-transparent'}"
                          style="width: {chunkWidth}%"
                        ></div>
                      {/each}
                    {/if}
                  </div>
                {:else}
                  <Progress
                    value={file.progress || 0}
                    max={100}
                    class="h-2 bg-border [&>div]:bg-green-500 w-full"
                  />
                {/if}
                {#if multiSourceProgress.has(file.hash)}
                  {@const msProgress = multiSourceProgress.get(file.hash)}
                  {#if msProgress && msProgress.sourceAssignments.length > 0}
                    <div class="mt-2 space-y-1">
                      <div class="text-xs text-muted-foreground">Peer progress:</div>
                      {#each msProgress.sourceAssignments as peerAssignment}
                        <div class="flex items-center gap-2 text-xs">
                          <span class="w-20 truncate">{peerAssignment.source.type === 'p2p' ? peerAssignment.source.p2p.peerId.slice(0, 8) : 'N/A'}...</span>
                          <div class="flex-1 bg-muted rounded-full h-1">
                            <div
                              class="bg-purple-500 h-1 rounded-full transition-all duration-300"
                              style="width: {peerAssignment.status === 'Completed' ? 100 : peerAssignment.status === 'Downloading' ? 50 : 0}%"
                            ></div>
                          </div>
                          <span class="text-muted-foreground">{peerAssignment.status}</span>
                        </div>
                      {/each}
                    </div>
                  {/if}
                {/if}
              </div>
            {/if}

            <!-- Action Buttons -->
            <div class="pt-2 ml-7">
              <div class="flex flex-wrap gap-2">
                {#if file.status === 'downloading' || file.status === 'paused' || file.status === 'queued'}
                  {#if file.status === 'queued'}
                    <Button
                      size="sm"
                      variant="default"
                      on:click={() => startQueuedDownload(file.id)}
                      class="h-7 px-3 text-sm"
                    >
                      <Play class="h-3 w-3 mr-1" />
                      {$t('download.actions.start')}
                    </Button>
                  {:else}
                    <Button
                      size="sm"
                      variant="outline"
                      on:click={() => togglePause(file.id)}
                      class="h-7 px-3 text-sm"
                    >
                      {#if file.status === 'downloading'}
                        <Pause class="h-3 w-3 mr-1" />
                        {$t('download.actions.pause')}
                      {:else}
                        <Play class="h-3 w-3 mr-1" />
                        {$t('download.actions.resume')}
                      {/if}
                    </Button>
                  {/if}
                  <Button
                    size="sm"
                    variant="destructive"
                    on:click={() => cancelDownload(file.id)}
                    class="h-7 px-3 text-sm"
                  >
                    <X class="h-3 w-3 mr-1" />
                    {file.status === 'queued' ? $t('download.actions.remove') : $t('download.actions.cancel')}
                  </Button>
                {:else if file.status === 'completed'}
                  <Button
                    size="sm"
                    variant="outline"
                    on:click={() => showInFolder(file.id)}
                    class="h-7 px-3 text-sm"
                  >
                    <FolderOpen class="h-3 w-3 mr-1" />
                    {$t('download.actions.showInFolder')}
                  </Button>
                  <Button
                    size="sm"
                    variant="ghost"
                    on:click={() => clearDownload(file.id)}
                    class="h-7 px-3 text-sm text-muted-foreground hover:text-destructive"
                    title={$t('download.actions.remove', { default: 'Remove' })}
                  >
                    <X class="h-3 w-3" />
                  </Button>
                {:else if file.status === 'failed' || file.status === 'canceled'}
                  <Button
                    size="sm"
                    variant="outline"
                    on:click={() => retryDownload(file.id)}
                    class="h-7 px-3 text-sm"
                  >
                    <Play class="h-3 w-3 mr-1" />
                    {$t('download.actions.retry', { default: 'Retry' })}
                  </Button>
                  <!-- You could also add a "Clear" button here to remove it from the list -->
                  <Button
                    size="sm"
                    variant="ghost"
                    on:click={() => clearDownload(file.id)}
                    class="h-7 px-3 text-sm text-muted-foreground hover:text-destructive"
                    title={$t('download.actions.remove', { default: 'Remove' })}
                  >
                    <X class="h-3 w-3" />
                  </Button>
                {/if}
              </div>
            </div>
          </div>
        {/each}
      </div>
    {/if}
  </Card>

  <!-- Restartable HTTP Download Section -->
  <Card class="p-6">
    <div class="flex flex-col gap-3 sm:flex-row sm:items-center sm:justify-between">
      <div>
        <div class="flex items-center gap-2">
          <DownloadIcon class="h-5 w-5" />
          <h2 class="text-lg font-semibold">Restartable HTTP Download (Beta)</h2>
        </div>
        <p class="text-sm text-muted-foreground mt-1">
          Download any HTTP resource with pause/resume support powered by the restartable engine.
        </p>
      </div>
      <Button size="sm" variant="outline" on:click={() => (showRestartSection = !showRestartSection)}>
        {showRestartSection ? 'Hide Controls' : 'Show Controls'}
      </Button>
    </div>

    {#if showRestartSection}
      <div class="mt-6 space-y-5">
        <div class="grid gap-4 md:grid-cols-2">
          <div class="space-y-2">
            <Label for="restart-url">HTTP Source URL</Label>
            <Input
              id="restart-url"
              type="url"
              placeholder="https://example.com/file.bin"
              bind:value={restartSourceUrl}
            />
          </div>
          <div class="space-y-2">
            <Label for="restart-hash">Expected SHA-256 (optional)</Label>
            <Input
              id="restart-hash"
              placeholder="64-character hex"
              bind:value={restartSha256}
            />
          </div>
          <div class="space-y-2">
            <Label for="restart-id">Download ID (optional)</Label>
            <Input
              id="restart-id"
              placeholder="Leave blank to auto-generate"
              bind:value={restartDownloadId}
            />
          </div>
        </div>
        <div class="space-y-2">
          <Label for="restart-dest">Destination Path</Label>
          <div class="flex flex-col gap-2 md:flex-row">
            <Input
              id="restart-dest"
              placeholder="/home/user/Downloads/file.bin"
              bind:value={restartDestinationPath}
              class="flex-1"
            />
            <Button type="button" variant="outline" on:click={chooseRestartDestination}>
              Choose Path
            </Button>
          </div>
        </div>

        <div class="rounded-md border border-dashed p-4 text-sm text-muted-foreground">
          <p>
            Enter a direct HTTP URL and destination path, then use the controls below to start,
            pause, or resume the transfer. Metadata is stored next to the destination as
            <code>.filename.chiral.meta.json</code> so progress survives restarts.
          </p>
        </div>

        <DownloadRestartControls
          bind:downloadId={restartDownloadId}
          sourceUrl={restartSourceUrl}
          destinationPath={restartDestinationPath}
          expectedSha256={restartSha256 ? restartSha256 : null}
        />
      </div>
    {/if}
  </Card>

  <!-- Download History Section -->
  <Card class="p-6">
    <div class="flex items-center justify-between mb-4">
      <div class="flex items-center gap-3">
        <History class="h-5 w-5" />
        <h2 class="text-lg font-semibold">{$t('downloadHistory.title')}</h2>
        <Badge variant="secondary">{statistics.total}</Badge>
      </div>
      <Button
        size="sm"
        variant="outline"
        on:click={() => showHistory = !showHistory}
      >
        {showHistory ? $t('downloadHistory.hideHistory') : $t('downloadHistory.showHistory')}
        {#if showHistory}
          <ChevronUp class="h-4 w-4 ml-1" />
        {:else}
          <ChevronDown class="h-4 w-4 ml-1" />
        {/if}
      </Button>
    </div>

    {#if showHistory}
      <!-- History Controls -->
      <div class="mb-4 space-y-3">
        <!-- Search and Filter -->
        <div class="flex flex-wrap gap-2">
          <div class="relative flex-1 min-w-[200px]">
            <Search class="absolute left-3 top-1/2 -translate-y-1/2 h-4 w-4 text-muted-foreground" />
            <Input
              type="text"
              bind:value={historySearchQuery}
              placeholder={$t('downloadHistory.search')}
              class="pl-10"
            />
          </div>
          <div class="flex gap-2">
            <Button
              size="sm"
              variant={historyFilter === 'all' ? 'default' : 'outline'}
              on:click={() => historyFilter = 'all'}
            >
              {$t('downloadHistory.filterAll')} ({statistics.total})
            </Button>
            <Button
              size="sm"
              variant={historyFilter === 'completed' ? 'default' : 'outline'}
              on:click={() => historyFilter = 'completed'}
            >
              {$t('downloadHistory.filterCompleted')} ({statistics.completed})
            </Button>
            <Button
              size="sm"
              variant={historyFilter === 'failed' ? 'default' : 'outline'}
              on:click={() => historyFilter = 'failed'}
            >
              {$t('downloadHistory.filterFailed')} ({statistics.failed})
            </Button>
            <Button
              size="sm"
              variant={historyFilter === 'canceled' ? 'default' : 'outline'}
              on:click={() => historyFilter = 'canceled'}
            >
              {$t('downloadHistory.filterCanceled')} ({statistics.canceled})
            </Button>
          </div>
        </div>

        <!-- History Actions -->
        <div class="flex flex-wrap gap-2">
          <Button
            size="sm"
            variant="outline"
            on:click={exportHistory}
          >
            <UploadIcon class="h-3 w-3 mr-1" />
            {$t('downloadHistory.exportHistory')}
          </Button>
          <Button
            size="sm"
            variant="outline"
            on:click={importHistory}
          >
            <DownloadIcon class="h-3 w-3 mr-1" />
            {$t('downloadHistory.importHistory')}
          </Button>
          {#if statistics.failed > 0}
            <Button
              size="sm"
              variant="outline"
              on:click={clearFailedHistory}
              class="text-orange-600 border-orange-600 hover:bg-orange-50"
            >
              <Trash2 class="h-3 w-3 mr-1" />
              {$t('downloadHistory.clearFailed')}
            </Button>
          {/if}
          {#if statistics.canceled > 0}
            <Button
              size="sm"
              variant="outline"
              on:click={clearCanceledHistory}
              class="text-orange-600 border-orange-600 hover:bg-orange-50"
            >
              <Trash2 class="h-3 w-3 mr-1" />
              {$t('downloadHistory.clearCanceled')}
            </Button>
          {/if}
          {#if downloadHistory.length > 0}
            <Button
              size="sm"
              variant="outline"
              on:click={clearAllHistory}
              class="text-destructive border-destructive hover:bg-destructive/10"
            >
              <Trash2 class="h-3 w-3 mr-1" />
              {$t('downloadHistory.clearHistory')}
            </Button>
          {/if}
        </div>
      </div>

      <!-- History List -->
      {#if downloadHistory.length === 0}
        <div class="text-center py-12 text-muted-foreground">
          <History class="h-12 w-12 mx-auto mb-3 opacity-50" />
          <p class="font-medium">{$t('downloadHistory.empty')}</p>
          <p class="text-sm">{$t('downloadHistory.emptyDescription')}</p>
        </div>
      {:else}
        <div class="space-y-2">
          {#each downloadHistory as entry (entry.id + entry.downloadDate)}
            <div class="flex items-center gap-3 p-3 rounded-lg border bg-card hover:bg-muted/50 transition-colors">
              <!-- File Icon -->
              <div class="flex-shrink-0">
                <svelte:component this={getFileIcon(entry.name)} class="h-5 w-5 text-muted-foreground" />
              </div>

              <!-- File Info -->
              <div class="flex-1 min-w-0">
                <p class="font-medium truncate">{entry.name}</p>
                <p class="text-xs text-muted-foreground">
                  {toHumanReadableSize(entry.size)}
                  {#if entry.price}
                    · {entry.price.toFixed(4)} Chiral
                  {/if}
                  · {new Date(entry.downloadDate).toLocaleString()}
                </p>
              </div>

              <!-- Status Badge -->
              <Badge
                variant={entry.status === 'completed' ? 'default' : entry.status === 'failed' ? 'destructive' : 'secondary'}
              >
                {entry.status}
              </Badge>

              <!-- Actions -->
              <div class="flex gap-1">
                <Button
                  size="sm"
                  variant="ghost"
                  on:click={() => redownloadFile(entry)}
                  title={$t('downloadHistory.redownload')}
                >
                  <RefreshCw class="h-4 w-4" />
                </Button>
                <Button
                  size="sm"
                  variant="ghost"
                  on:click={() => removeHistoryEntry(entry.hash)}
                  title={$t('downloadHistory.remove')}
                  class="text-muted-foreground hover:text-destructive"
                >
                  <X class="h-4 w-4" />
                </Button>
              </div>
            </div>
          {/each}
        </div>
      {/if}
    {/if}
  </Card>
</div><|MERGE_RESOLUTION|>--- conflicted
+++ resolved
@@ -6,12 +6,12 @@
   import Badge from '$lib/components/ui/badge.svelte'
   import Progress from '$lib/components/ui/progress.svelte'
   import { Search, Pause, Play, X, ChevronUp, ChevronDown, Settings, FolderOpen, File as FileIcon, FileText, FileImage, FileVideo, FileAudio, Archive, Code, FileSpreadsheet, Presentation, History, Download as DownloadIcon, Upload as UploadIcon, Trash2, RefreshCw } from 'lucide-svelte'
-  import { files, downloadQueue, activeTransfers, wallet } from '$lib/stores'
-  import { dhtService } from '$lib/dht'
-  import { paymentService } from '$lib/services/paymentService'
-  import DownloadSearchSection from '$lib/components/download/DownloadSearchSection.svelte'
-  import ProtocolTestPanel from '$lib/components/ProtocolTestPanel.svelte'
-  import type { FileMetadata } from '$lib/dht'
+import { files, downloadQueue, activeTransfers, wallet } from '$lib/stores'
+import { dhtService } from '$lib/dht'
+import { paymentService } from '$lib/services/paymentService'
+import DownloadSearchSection from '$lib/components/download/DownloadSearchSection.svelte'
+import ProtocolTestPanel from '$lib/components/ProtocolTestPanel.svelte'
+import type { FileMetadata } from '$lib/dht'
   import { onDestroy, onMount } from 'svelte'
   import { t } from 'svelte-i18n'
   import { get } from 'svelte/store'
@@ -21,25 +21,22 @@
   import { MultiSourceDownloadService, type MultiSourceProgress } from '$lib/services/multiSourceDownloadService'
   import { listen } from '@tauri-apps/api/event'
   import PeerSelectionService from '$lib/services/peerSelectionService'
-  import { downloadHistoryService, type DownloadHistoryEntry } from '$lib/services/downloadHistoryService'
-  import { showToast } from '$lib/toast'
-  import { diagnosticLogger, fileLogger, errorLogger } from '$lib/diagnostics/logger'
-<<<<<<< HEAD
-  import DownloadRestartControls from '$lib/components/download/DownloadRestartControls.svelte'
-=======
-  // Import transfer events store for centralized transfer state management
-  import {
-    transferStore,
-    activeTransfers as storeActiveTransfers,
-    completedTransfers,
-    failedTransfers,
-    queuedTransfers,
-    formatBytes,
-    formatSpeed,
-    formatETA,
-    type Transfer
-  } from '$lib/stores/transferEventsStore'
->>>>>>> e1fd29a3
+import { downloadHistoryService, type DownloadHistoryEntry } from '$lib/services/downloadHistoryService'
+import { showToast } from '$lib/toast'
+import { diagnosticLogger, fileLogger, errorLogger } from '$lib/diagnostics/logger'
+import DownloadRestartControls from '$lib/components/download/DownloadRestartControls.svelte'
+// Import transfer events store for centralized transfer state management
+import {
+  transferStore,
+  activeTransfers as storeActiveTransfers,
+  completedTransfers,
+  failedTransfers,
+  queuedTransfers,
+  formatBytes,
+  formatSpeed,
+  formatETA,
+  type Transfer
+} from '$lib/stores/transferEventsStore'
 
   import { invoke } from '@tauri-apps/api/core'
   import { homeDir } from '@tauri-apps/api/path'
