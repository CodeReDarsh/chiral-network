--- conflicted
+++ resolved
@@ -388,26 +388,16 @@
       
       // Try to connect to bootstrap nodes
       let connectionSuccessful = false
-<<<<<<< HEAD
+
       if (DEFAULT_BOOTSTRAP_NODES.length > 0) {
-        console.log('Attempting to connect to bootstrap nodes:', DEFAULT_BOOTSTRAP_NODES)
         dhtEvents = [...dhtEvents, `[Attempt ${connectionAttempts}] Connecting to ${DEFAULT_BOOTSTRAP_NODES.length} bootstrap node(s)...`]
-=======
-      if (dhtBootstrapNodes.length > 0) {
-        dhtEvents = [...dhtEvents, `[Attempt ${connectionAttempts}] Connecting to ${dhtBootstrapNodes.length} bootstrap node(s)...`]
->>>>>>> edc573c3
         
         // Add another small delay to show the connection attempt
         await new Promise(resolve => setTimeout(resolve, 1000))
         
         try {
           // Try connecting to the first available bootstrap node
-<<<<<<< HEAD
-          await dhtService.connectPeer(DEFAULT_BOOTSTRAP_NODES[0])
-          console.log('Connection initiated to bootstrap nodes')
-=======
           await dhtService.connectPeer(dhtBootstrapNodes[0])
->>>>>>> edc573c3
           connectionSuccessful = true
           dhtEvents = [...dhtEvents, `✓ Connection initiated to bootstrap nodes (waiting for handshake...)`]
           
