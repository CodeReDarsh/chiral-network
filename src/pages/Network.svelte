<script lang="ts">
  import Card from '$lib/components/ui/card.svelte'
  import Badge from '$lib/components/ui/badge.svelte'
  import Button from '$lib/components/ui/button.svelte'
  import Input from '$lib/components/ui/input.svelte'
  import Label from '$lib/components/ui/label.svelte'
  import GethStatusCard from '$lib/components/GethStatusCard.svelte'
  import PeerMetrics from '$lib/components/PeerMetrics.svelte'
  import GeoDistributionCard from '$lib/components/GeoDistributionCard.svelte'
  import { peers, networkStats, networkStatus, userLocation, etcAccount, settings } from '$lib/stores'
  import { Users, HardDrive, Activity, RefreshCw, UserPlus, Signal, Server, Play, Square, Download, AlertCircle, Wifi, UserMinus } from 'lucide-svelte'
  import { get } from 'svelte/store'
  import { onMount, onDestroy } from 'svelte'
  import { invoke } from '@tauri-apps/api/core'
  import { listen } from '@tauri-apps/api/event'
  import { dhtService } from '$lib/dht'
  import { getStatus as fetchGethStatus, type GethStatus } from '$lib/services/gethService'
  import { resetConnectionAttempts } from '$lib/dhtHelpers'
  import type { DhtHealth, NatConfidence, NatReachabilityState } from '$lib/dht'
  import { Clipboard } from "lucide-svelte"
  import { t } from 'svelte-i18n';
  import { showToast } from '$lib/toast';
  import DropDown from '$lib/components/ui/dropDown.svelte'
  import { SignalingService } from '$lib/services/signalingService';
  import { createWebRTCSession } from '$lib/services/webrtcService';

  // Check if running in Tauri environment
  const isTauri = typeof window !== 'undefined' && '__TAURI_INTERNALS__' in window
  const tr = (k: string, params?: Record<string, any>): string => (get(t) as (key: string, params?: any) => string)(k, params)

  type NatStatusPayload = {
    state: NatReachabilityState
    confidence: NatConfidence
    lastError?: string | null
    summary?: string | null
  }
  
  let discoveryRunning = false
  let newPeerAddress = ''
  let sortBy: 'reputation' | 'sharedFiles' | 'totalSize' | 'nickname' | 'location' | 'joinDate' | 'lastSeen' | 'status' = 'reputation'
  let sortDirection: 'asc' | 'desc' = 'desc'
  
  // Update sort direction when category changes to match the default
  $: if (sortBy) {
    const defaults: Record<typeof sortBy, 'asc' | 'desc'> = {
      reputation: 'desc',     // Highest first
      sharedFiles: 'desc',    // Most first
      totalSize: 'desc',      // Largest first
      joinDate: 'desc',       // Newest first
      lastSeen: 'desc',       // Most Recent first
      location: 'asc',        // Closest first
      status: 'asc',          // Online first
      nickname: 'asc'         // A → Z first
    }
    sortDirection = defaults[sortBy]
  }
  
  // Chiral Network Node variables
  let isGethRunning = false
  let isGethInstalled = false
  let isDownloading = false
  let isStartingNode = false
  let downloadProgress = {
    downloaded: 0,
    total: 0,
    percentage: 0,
    status: ''
  }
  let downloadError = ''
  let dataDir = './bin/geth-data'
  let peerCount = 0
  let peerCountInterval: ReturnType<typeof setInterval> | undefined
  let chainId = 98765
  let gethStatusCardRef: { refresh?: () => Promise<void> } | null = null
  
  // DHT variables
  let dhtStatus: 'disconnected' | 'connecting' | 'connected' = 'disconnected'
  let dhtPeerId: string | null = null
  let dhtPort = 4001
  let dhtBootstrapNodes: string[] = []
  let dhtBootstrapNode = 'Loading bootstrap nodes...'
  let dhtEvents: string[] = []
  let dhtPeerCount = 0
  let dhtHealth: DhtHealth | null = null
  let dhtError: string | null = null
  let connectionAttempts = 0
  let dhtPollInterval: number | undefined
  let natStatusUnlisten: (() => void) | null = null
  let lastNatState: NatReachabilityState | null = null
  let lastNatConfidence: NatConfidence | null = null
  
  // WebRTC and Signaling variables
  let signaling: SignalingService;
  let webrtcSession: ReturnType<typeof createWebRTCSession> | null = null;
  let discoveredPeers: string[] = [];
  let signalingConnected = false;

  // Helper: add a connected peer to the central peers store (if not present)
  function addConnectedPeer(address: string) {
    peers.update(list => {
      const exists = list.find(p => p.address === address || p.id === address)
      if (exists) {
        // mark online
        exists.status = 'online'
        exists.lastSeen = new Date()
        return [...list]
      }

      // Minimal PeerInfo; other fields will be filled by DHT metadata when available
      const newPeer = {
        id: address,
        address,
        nickname: undefined,
        status: 'online',
        reputation: 0,
        sharedFiles: 0,
        totalSize: 0,
        joinDate: new Date(),
        lastSeen: new Date(),
        location: undefined,
      }
      return [newPeer, ...list]
    })
  }

  // Helper: mark a peer disconnected (set status offline) or remove
  function markPeerDisconnected(address: string) {
    peers.update(list => {
      const idx = list.findIndex(p => p.address === address || p.id === address)
      if (idx === -1) return list
      const copy = [...list]
      copy[idx] = { ...copy[idx], status: 'offline', lastSeen: new Date() }
      return copy
    })
  }
  
  // UI variables
  const nodeAddress = "enode://277ac35977fc0a230e3ca4ccbf6df6da486fd2af9c129925b1193b25da6f013a301788fceed458f03c6c0d289dfcbf7a7ca5c0aef34b680fcbbc8c2ef79c0f71@127.0.0.1:30303"
  let copiedNodeAddr = false
  let copiedPeerId = false
  let copiedBootstrap = false
  let copiedListenAddr: string | null = null

  function formatSize(bytes: number): string {
    const units = ['B', 'KB', 'MB', 'GB', 'TB', 'PB']
    let size = bytes
    let unitIndex = 0
    
    while (size >= 1024 && unitIndex < units.length - 1) {
      size /= 1024
      unitIndex++
    }
    
    return `${size.toFixed(2)} ${units[unitIndex]}`
  }

  function formatHealthTimestamp(epoch: number | null): string {
    if (!epoch) return tr('network.dht.health.never')
    return new Date(epoch * 1000).toLocaleString()
  }

  function formatHealthMessage(value: string | null): string {
    return value ?? tr('network.dht.health.none')
  }

  function formatReachabilityState(state?: NatReachabilityState | null): string {
    switch (state) {
      case 'public':
        return tr('network.dht.reachability.state.public')
      case 'private':
        return tr('network.dht.reachability.state.private')
      default:
        return tr('network.dht.reachability.state.unknown')
    }
  }

  function formatNatConfidence(confidence?: NatConfidence | null): string {
    switch (confidence) {
      case 'high':
        return tr('network.dht.reachability.confidence.high')
      case 'medium':
        return tr('network.dht.reachability.confidence.medium')
      default:
        return tr('network.dht.reachability.confidence.low')
    }
  }

  function reachabilityBadgeClass(state?: NatReachabilityState | null): string {
    switch (state) {
      case 'public':
        return 'bg-emerald-500/10 text-emerald-600 dark:text-emerald-300'
      case 'private':
        return 'bg-amber-500/10 text-amber-600 dark:text-amber-300'
      default:
        return 'bg-muted text-muted-foreground'
    }
  }

  function formatNatTimestamp(epoch?: number | null): string {
    if (!epoch) return tr('network.dht.health.never')
    return new Date(epoch * 1000).toLocaleString()
  }

  async function copyObservedAddr(addr: string) {
    try {
      await navigator.clipboard.writeText(addr)
      showToast(tr('network.dht.reachability.copySuccess'), 'success')
    } catch (error) {
      console.error('Failed to copy observed address', error)
      showToast(tr('network.dht.reachability.copyError'), 'error')
    }
  }

  function showNatToast(payload: NatStatusPayload) {
    if (lastNatState === null) {
      lastNatState = payload.state
      lastNatConfidence = payload.confidence
      return
    }

    if (payload.state === lastNatState && payload.confidence === lastNatConfidence) {
      lastNatState = payload.state
      lastNatConfidence = payload.confidence
      return
    }

    lastNatState = payload.state
    lastNatConfidence = payload.confidence

    const rawSummary = payload.summary ?? payload.lastError ?? ''
    const summaryText = rawSummary.trim().length > 0
      ? rawSummary
      : tr('network.dht.reachability.genericSummary')

    let toastKey = 'network.dht.reachability.toast.unknown'
    let tone: 'success' | 'warning' | 'info' = 'info'

    if (payload.state === 'public') {
      toastKey = 'network.dht.reachability.toast.public'
      tone = 'success'
    } else if (payload.state === 'private') {
      toastKey = 'network.dht.reachability.toast.private'
      tone = 'warning'
    }

    showToast(tr(toastKey, { values: { summary: summaryText } }), tone)
  }

  async function fetchBootstrapNodes() {
    if (!isTauri) {
      dhtBootstrapNodes = ['/ip4/104.131.131.82/tcp/4001/p2p/QmaCpDMGvV2BGHeYERUEnRQAwe3N8SzbUtfsmvsqQLuvuJ']
      dhtBootstrapNode = dhtBootstrapNodes[0]
      return
    }
    
    try {
      dhtBootstrapNodes = await invoke<string[]>("get_bootstrap_nodes_command")
      dhtBootstrapNode = dhtBootstrapNodes[0] || 'No bootstrap nodes configured'
    } catch (error) {
      console.error('Failed to fetch bootstrap nodes:', error)
      dhtBootstrapNodes = []
      dhtBootstrapNode = 'Failed to load bootstrap nodes'
    }
  }
  async function registerNatListener() {
    if (!isTauri || natStatusUnlisten) return
    try {
      natStatusUnlisten = await listen('nat_status_update', async (event) => {
        const payload = event.payload as NatStatusPayload
        if (!payload) return
        showNatToast(payload)
        try {
          const snapshot = await dhtService.getHealth()
          if (snapshot) {
            dhtHealth = snapshot
            lastNatState = snapshot.reachability
            lastNatConfidence = snapshot.reachabilityConfidence
          }
        } catch (error) {
          console.error('Failed to refresh NAT status', error)
        }
      })
    } catch (error) {
      console.error('Failed to subscribe to NAT status updates', error)
    }
  }
  
  async function startDht() {
    if (!isTauri) {
      // Mock DHT connection for web
      dhtStatus = 'connecting'
      setTimeout(() => {
        
        dhtStatus = 'connected'
        dhtPeerId = '12D3KooWMockPeerIdForWebDemo123456789'
      }, 1000)
      return
    }
    
    try {
      dhtError = null
      
      // First check if DHT is already running in backend BEFORE setting any status
      let backendPeerId = null
      try {
        backendPeerId = await invoke<string | null>('get_dht_peer_id')
      } catch (error) {
        // Failed to check backend DHT status
      }
      
      if (backendPeerId) {
        // DHT is already running in backend, sync the frontend state immediately
        dhtPeerId = backendPeerId
        dhtService.setPeerId(backendPeerId) // Update frontend service state
        dhtEvents = [...dhtEvents, `✓ DHT already running with peer ID: ${backendPeerId.slice(0, 16)}...`]
        
        // Check connection status immediately
        let currentPeers = 0
        const health = await dhtService.getHealth()
        if (health) {
          dhtHealth = health
          currentPeers = health.peerCount
        } else {
          currentPeers = await dhtService.getPeerCount()
        }
        dhtPeerCount = currentPeers

        if (currentPeers > 0) {
          // Set status directly to connected without showing connecting first
          dhtStatus = 'connected'
          dhtEvents = [...dhtEvents, `✓ Connected to ${currentPeers} peer(s)`]
          startDhtPolling() // Start polling for updates
          return // Already connected, no need to continue
        } else {
          // No peers connected, set to disconnected and try to connect
          dhtStatus = 'disconnected'
          dhtEvents = [...dhtEvents, `⚠ No peers connected, attempting to connect to bootstrap...`]
          startDhtPolling() // Start polling anyway
          connectionAttempts++
          // Continue below to try connecting to bootstrap
        }
      } else {
        // DHT not running, show connecting state and start it
        dhtStatus = 'connecting'
        connectionAttempts++
        
        // Add a small delay to show the connecting state only when starting fresh
        await new Promise(resolve => setTimeout(resolve, 500))
        // DHT not running, start it
        try {
          const peerId = await dhtService.start({
            port: dhtPort,
<<<<<<< HEAD
            bootstrapNodes: dhtBootstrapNodes,
=======
            bootstrapNodes: DEFAULT_BOOTSTRAP_NODES,
            enableAutonat: true,  // Enable AutoNAT to activate DCUtR
>>>>>>> 03388abd
            chunkSizeKb: $settings.chunkSize,
            cacheSizeMb: $settings.cacheSize
          })
          dhtPeerId = peerId
          // Also ensure the service knows its own peer ID
          dhtService.setPeerId(peerId)
          dhtEvents = [...dhtEvents, `✓ DHT started with peer ID: ${peerId.slice(0, 16)}...`]
        } catch (error: any) {
          if (error.toString().includes('already running')) {
            // DHT is already running in backend but service doesn't have the peer ID
            // This shouldn't happen with our singleton pattern, but handle it anyway
            console.warn('DHT already running in backend, attempting to retrieve peer ID...')
            dhtEvents = [...dhtEvents, `⚠ DHT already running in backend, retrieving peer ID...`]
            
            // Try to get it from the backend directly
            try {
              const peerId = await invoke('get_dht_peer_id')
              if (peerId) {
                dhtPeerId = peerId as string
                dhtService.setPeerId(dhtPeerId)
                dhtEvents = [...dhtEvents, `✓ Retrieved peer ID: ${dhtPeerId.slice(0, 16)}...`]
              } else {
                throw new Error('Could not retrieve peer ID from backend')
              }
            } catch (retrieveError) {
              console.error('Failed to retrieve peer ID:', retrieveError)
              throw retrieveError
            }
          } else {
            throw error
          }
        }
      }
      
      // Try to connect to bootstrap nodes
      let connectionSuccessful = false
      if (dhtBootstrapNodes.length > 0) {
        dhtEvents = [...dhtEvents, `[Attempt ${connectionAttempts}] Connecting to ${dhtBootstrapNodes.length} bootstrap node(s)...`]
        
        // Add another small delay to show the connection attempt
        await new Promise(resolve => setTimeout(resolve, 1000))
        
        try {
          // Try connecting to the first available bootstrap node
          await dhtService.connectPeer(dhtBootstrapNodes[0])
          connectionSuccessful = true
          dhtEvents = [...dhtEvents, `✓ Connection initiated to bootstrap nodes (waiting for handshake...)`]
          
          // Poll for actual connection after a delay
          setTimeout(async () => {
            const dhtPeerCountResult = await invoke('get_dht_peer_count') as number
            if (dhtPeerCountResult > 0) {
              dhtEvents = [...dhtEvents, `✓ Successfully connected! Peers: ${dhtPeerCountResult}`]
            } else {
              dhtEvents = [...dhtEvents, `⚠ Connection pending... (bootstrap nodes may be unreachable)`]
            }
          }, 3000)
        } catch (error: any) {
          console.warn('Cannot connect to bootstrap nodes:', error)
          
          // Parse and improve error messages
          let errorMessage = error.toString ? error.toString() : String(error)
          
          if (errorMessage.includes('DHT not started')) {
            errorMessage = 'DHT service not initialized properly. Try stopping and restarting.'
            connectionSuccessful = false
          } else if (errorMessage.includes('DHT networking not implemented')) {
            errorMessage = 'P2P networking not available (requires libp2p implementation)'
            connectionSuccessful = false
          } else if (errorMessage.includes('already running')) {
            errorMessage = 'DHT already running on this port'
            connectionSuccessful = true
          } else if (errorMessage.includes('Connection refused') || errorMessage.includes('timeout') || errorMessage.includes('rsa') || errorMessage.includes('Transport')) {
            // These are expected bootstrap connection failures - DHT can still work
            errorMessage = 'Bootstrap nodes unreachable - running in standalone mode'
            connectionSuccessful = true
            dhtEvents = [...dhtEvents, `⚠ Bootstrap connection failed but DHT is operational`]
            dhtEvents = [...dhtEvents, `ℹ Other nodes can connect to you at: /ip4/YOUR_IP/tcp/${dhtPort}/p2p/${dhtPeerId?.slice(0, 16)}...`]
            dhtEvents = [...dhtEvents, `💡 To connect with others, share your connection address above`]
          } else {
            errorMessage = 'Unknown connection error - running in standalone mode'
            connectionSuccessful = true
          }
          
          if (!connectionSuccessful) {
            dhtError = errorMessage
            dhtEvents = [...dhtEvents, `✗ Connection failed: ${errorMessage}`]
          } else {
            dhtEvents = [...dhtEvents, `⚠ ${errorMessage}`]
          }
        }
      }
      
      // Set status based on connection result
      dhtStatus = connectionSuccessful ? 'connected' : 'disconnected'
      connectionAttempts = resetConnectionAttempts(connectionAttempts, connectionSuccessful)
      
      // Start polling for DHT events and peer count
      const snapshot = await dhtService.getHealth()
      if (snapshot) {
        dhtHealth = snapshot
        dhtPeerCount = snapshot.peerCount
        lastNatState = snapshot.reachability
        lastNatConfidence = snapshot.reachabilityConfidence
      }
      startDhtPolling()
    } catch (error: any) {
      console.error('Failed to start DHT:', error)
      dhtStatus = 'disconnected'
      dhtError = error.toString ? error.toString() : String(error)
      dhtEvents = [...dhtEvents, `✗ Failed to start DHT: ${dhtError}`]
    }
  }

  // Ensure UI reflects backend DHT state when returning to this tab
  async function syncDhtStatusOnMount() {
    if (!isTauri) return
    try {
      const backendPeerId = await invoke<string | null>('get_dht_peer_id')
      if (backendPeerId) {
        dhtPeerId = backendPeerId
        dhtService.setPeerId(backendPeerId)

        // Sync the port from the service
        dhtPort = dhtService.getPort()

        // Pull health/peers and update UI without attempting a restart
        const health = await dhtService.getHealth()
        if (health) {
          dhtHealth = health
          dhtPeerCount = health.peerCount
          lastNatState = health.reachability
          lastNatConfidence = health.reachabilityConfidence
        } else {
          dhtPeerCount = await dhtService.getPeerCount()
        }

        // Set status and resume polling if needed
        dhtStatus = dhtPeerCount > 0 ? 'connected' : 'disconnected'
        startDhtPolling()
      }
    } catch (e) {
      console.warn('Failed to sync DHT status on mount:', e)
    }
  }
  
  function startDhtPolling() {
    if (dhtPollInterval) return // Already polling
    
    dhtPollInterval = setInterval(async () => {
      try {
        const events = await dhtService.getEvents() as any[]
        if (events.length > 0) {
          const formattedEvents = events.map(event => {
            if (event.peerDisconnected) {
              return `✗ Peer disconnected: ${event.peerDisconnected.peer_id.slice(0, 12)}... (Reason: ${event.peerDisconnected.cause})`
            } else if (event.peerConnected) {
              return `✓ Peer connected: ${event.peerConnected.slice(0, 12)}...`
            } else if (event.peerDiscovered) {
              return `ℹ Peer discovered: ${event.peerDiscovered.slice(0, 12)}...`
            } else if (event.error) {
              return `✗ Error: ${event.error}`
            }
            return JSON.stringify(event) // Fallback for other event types
          })
          dhtEvents = [...dhtEvents, ...formattedEvents].slice(-10)
        }
        
        let peerCount = dhtPeerCount
        const health = await dhtService.getHealth()
        if (health) {
          dhtHealth = health
          peerCount = health.peerCount
          dhtPeerCount = peerCount
          lastNatState = health.reachability
          lastNatConfidence = health.reachabilityConfidence
        } else {
          peerCount = await dhtService.getPeerCount()
          dhtPeerCount = peerCount
          lastNatState = null
          lastNatConfidence = null
        }

        // Update connection status based on peer count
        if (dhtStatus === 'connected' && peerCount === 0) {
          dhtStatus = 'disconnected'
          dhtEvents = [...dhtEvents, '⚠ Lost connection to all peers']
        } else if (dhtStatus === 'disconnected' && peerCount > 0) {
          dhtStatus = 'connected'
          dhtEvents = [...dhtEvents, `✓ Reconnected to ${peerCount} peer(s)`]
        }
      } catch (error) {
        console.error('Failed to poll DHT status:', error)
      }
    }, 2000) as unknown as number
  }
  
  async function stopDht() {
    if (!isTauri) {
      dhtStatus = 'disconnected'
      dhtPeerId = null
      dhtError = null
      connectionAttempts = 0
      dhtHealth = null
      copiedListenAddr = null
      lastNatState = null
      lastNatConfidence = null
      return
    }
    
    try {
      await dhtService.stop()
      dhtStatus = 'disconnected'
      dhtPeerId = null
      dhtError = null
      connectionAttempts = 0
      dhtEvents = [...dhtEvents, `✓ DHT stopped`]
      dhtHealth = null
      copiedListenAddr = null
      lastNatState = null
      lastNatConfidence = null
    } catch (error) {
      console.error('Failed to stop DHT:', error)
      dhtEvents = [...dhtEvents, `✗ Failed to stop DHT: ${error}`]
    }
  }

  async function runDiscovery() {
    if (dhtStatus !== 'connected') {
      showToast($t('network.errors.dhtNotConnected'), 'error');
      return;
    }
    
    if (!signalingConnected) {
      try {
        if (!signaling) {
          signaling = new SignalingService();
        }
        await signaling.connect();
        signalingConnected = true;
        signaling.peers.subscribe(peers => {
          discoveredPeers = peers;
          console.log('Updated discovered peers:', peers);
        });
        showToast('Connected to signaling server', 'success');
      } catch (error) {
        console.error('Failed to connect to signaling server:', error);
        showToast('Failed to connect to signaling server. Make sure DHT is running.', 'error');
        return;
      }
    }
    
    // discoveredPeers will update automatically
    showToast('Discovery started. Found peers: ' + discoveredPeers.length, 'info');
  }
  
  async function connectToPeer() {
    if (!newPeerAddress.trim()) {
      showToast('Please enter a peer ID', 'error');
      return;
    }
    
    if (!signalingConnected) {
      showToast('Signaling server not connected. Please start DHT first.', 'error');
      return;
    }
    
    const peerId = newPeerAddress.trim();
    
    // Check if peer exists in discovered peers
    if (!discoveredPeers.includes(peerId)) {
      showToast(`Peer ${peerId} not found in discovered peers`, 'warning');
      // Still attempt connection in case peer was discovered recently
    }
    
    try {
      webrtcSession = createWebRTCSession({
        peerId,
        signaling,
        isInitiator: true,
        onMessage: (data) => {
          showToast('Received from peer: ' + data, 'info');
        },
        onConnectionStateChange: (state) => {
          showToast('WebRTC state: ' + state, 'info');

          // When the data channel/peer connection becomes connected, add to connected peers
          if (state === 'connected') {
            showToast('Successfully connected to peer!', 'success');
            // Add minimal PeerInfo to peers store if not present
            addConnectedPeer(peerId);
          } else if (state === 'failed' || state === 'disconnected' || state === 'closed') {
            showToast('Connection to peer failed or disconnected', 'error');
            // Mark peer as offline / remove from peers list
            markPeerDisconnected(peerId);
          }
        },
        onDataChannelOpen: () => {
          showToast('Data channel open - you can now send messages!', 'success');
          // Ensure peer is listed as connected when data channel opens
          addConnectedPeer(peerId);
        },
        onDataChannelClose: () => {
          showToast('Data channel closed', 'warning');
          markPeerDisconnected(peerId);
        },
        onError: (e) => {
          showToast('WebRTC error: ' + e, 'error');
          console.error('WebRTC error:', e);
        }
      });
      // Optimistically add the peer as 'connecting' so it appears in UI while the handshake occurs
      peers.update(list => {
        const exists = list.find(p => p.address === peerId || p.id === peerId)
        if (exists) {
          exists.status = 'away'
          exists.lastSeen = new Date()
          return [...list]
        }
        const pending = {
          id: peerId,
          address: peerId,
          nickname: undefined,
          status: 'away', // using 'away' to indicate in-progress
          reputation: 0,
          sharedFiles: 0,
          totalSize: 0,
          joinDate: new Date(),
          lastSeen: new Date(),
          location: undefined,
        }
        return [pending, ...list]
      })

  await webrtcSession.createOffer();
  showToast('Connecting to peer: ' + peerId, 'success');
      
      // Clear input on successful connection attempt
      newPeerAddress = '';
      
    } catch (error) {
      console.error('Failed to create WebRTC session:', error);
      showToast('Failed to create connection: ' + error, 'error');
    }
  }
  
  function sendTestMessage() {
    if (!webrtcSession || !webrtcSession.channel || webrtcSession.channel.readyState !== 'open') {
      showToast('No active WebRTC connection', 'error');
      return;
    }
    
    const testMessage = `Hello from ${signaling.getClientId()} at ${new Date().toLocaleTimeString()}`;
    try {
      webrtcSession.send(testMessage);
      showToast('Test message sent: ' + testMessage, 'success');
    } catch (error) {
      showToast('Failed to send message: ' + error, 'error');
    }
  }
  
  async function disconnectFromPeer(peerId: string) {
    if (!isTauri) {
      // Mock disconnection in web mode
      peers.update(p => p.filter(peer => peer.address !== peerId))
      showToast($t('network.connectedPeers.disconnected'), 'success')
      return
    }
    
    try {
      await invoke('disconnect_from_peer', { peerId })
      // Remove peer from local store
      peers.update(p => p.filter(peer => peer.address !== peerId))
      showToast($t('network.connectedPeers.disconnected'), 'success')
    } catch (error) {
      console.error('Failed to disconnect from peer:', error)
      showToast($t('network.connectedPeers.disconnectError') + ': ' + error, 'error')
    }
  }
  
  function refreshStats() {
    networkStats.update(s => ({
      ...s,
      avgDownloadSpeed: 5 + Math.random() * 20,
      avgUploadSpeed: 3 + Math.random() * 15,
      onlinePeers: Math.floor(s.totalPeers * (0.6 + Math.random() * 0.3))
    }))
  }

  function applyGethStatus(status: GethStatus) {
    const wasRunning = isGethRunning
    isGethInstalled = status.installed
    isGethRunning = status.running
    isStartingNode = false

    if (status.running && !wasRunning) {
      startPolling()
    } else if (!status.running && wasRunning) {
      if (peerCountInterval) {
        clearInterval(peerCountInterval)
        peerCountInterval = undefined
      }
      peerCount = 0
    }
  }

  function handleGethStatusChange(event: CustomEvent<GethStatus>) {
    applyGethStatus(event.detail)
  }
  
  async function checkGethStatus() {
    if (!isTauri) {
      // In web mode, simulate that geth is not installed
      isGethInstalled = false
      isGethRunning = false
      isStartingNode = false
      return
    }

    try {
      if (gethStatusCardRef?.refresh) {
        await gethStatusCardRef.refresh()
      } else {
        const status = await fetchGethStatus(dataDir, 1)
        applyGethStatus(status)
      }
    } catch (error) {
      console.error('Failed to check geth status:', error)
    }
  }
  
  async function downloadGeth() {
    if (!isTauri) {
      downloadError = $t('network.errors.downloadOnlyTauri')
      return
    }
    
    isDownloading = true
    downloadError = ''
    downloadProgress = {
      downloaded: 0,
      total: 0,
      percentage: 0,
      status: $t('network.download.starting')
    }
    
    try {
      await invoke('download_geth_binary')
      isGethInstalled = true
      isDownloading = false
      // Auto-start after download
      await startGethNode()
      if (gethStatusCardRef?.refresh) {
        await gethStatusCardRef.refresh()
      }
    } catch (e) {
      downloadError = String(e)
      isDownloading = false
      if (gethStatusCardRef?.refresh) {
        await gethStatusCardRef.refresh()
      }
    }
  }

  function startPolling() {
    if (peerCountInterval) {
      clearInterval(peerCountInterval)
    }
    fetchPeerCount()
    peerCountInterval = setInterval(fetchPeerCount, 5000)
  }

  async function startGethNode() {
    if (!isTauri) {
      return
    }
    
    isStartingNode = true
    try {
      // Set miner address if we have an account
      if ($etcAccount) {
        await invoke('set_miner_address', { address: $etcAccount.address })
      }
      await invoke('start_geth_node', { dataDir })
      isGethRunning = true
      startPolling()
      if (gethStatusCardRef?.refresh) {
        await gethStatusCardRef.refresh()
      }
    } catch (error) {
      console.error('Failed to start geth node:', error)
      alert('Failed to start Chiral node: ' + error)
    } finally {
      isStartingNode = false
    }
  }

  async function stopGethNode() {
    if (!isTauri) {
      return
    }
    
    try {
      await invoke('stop_geth_node')
      isGethRunning = false
      isStartingNode = false
      peerCount = 0
      if (peerCountInterval) {
        clearInterval(peerCountInterval)
        peerCountInterval = undefined
      }
      if (gethStatusCardRef?.refresh) {
        await gethStatusCardRef.refresh()
      }
    } catch (error) {
      console.error('Failed to stop geth node:', error)
    }
  }

  // Copy Helper
  async function copy(text: string | null | undefined) {
    if (!text) return
    try {
      await navigator.clipboard.writeText(text)
    } catch (e) {
      console.error('Copy failed:', e)
    }
  }

  async function fetchPeerCount() {
    if (!isGethRunning) return
    if (!isTauri) {
      // Simulate peer count in web mode
      peerCount = Math.floor(Math.random() * 10) + 5
      return
    }
    
    try {
      peerCount = await invoke('get_network_peer_count') as number
    } catch (error) {
      console.error('Failed to fetch peer count:', error)
      peerCount = 0
    }
  }

  onMount(() => {
    const interval = setInterval(refreshStats, 5000)
    let unlistenProgress: (() => void) | null = null
    
    // Initialize signaling service
    ;(async () => {
      try {
        signaling = new SignalingService();
        await signaling.connect();
        signalingConnected = true;
        signaling.peers.subscribe(peers => {
          discoveredPeers = peers;
        });
      } catch (error) {
        // Signaling service not available (DHT not running) - this is normal
        signalingConnected = false;
      }
      
      // Initialize async operations
      const initAsync = async () => {
        await fetchBootstrapNodes()
        await checkGethStatus()
        
        // DHT check will happen in startDht()

        // Also passively sync DHT state if it's already running
        await syncDhtStatusOnMount()
        
        // Listen for download progress updates (only in Tauri)
        if (isTauri) {
          await registerNatListener()
          unlistenProgress = await listen('geth-download-progress', (event) => {
            downloadProgress = event.payload as typeof downloadProgress
          })
        }
      }
      
      initAsync()
    })()
    
    return () => {
      clearInterval(interval)
      if (peerCountInterval) {
        clearInterval(peerCountInterval)
      }
      if (unlistenProgress) {
        unlistenProgress()
      }
      if (natStatusUnlisten) {
        natStatusUnlisten()
        natStatusUnlisten = null
      }
      // Disconnect signaling service
      if (signaling) {
        signaling.disconnect()
      }
    }
  })

  onDestroy(() => {
    if (peerCountInterval) {
      clearInterval(peerCountInterval)
    }
    if (dhtPollInterval) {
      clearInterval(dhtPollInterval)
    }
    if (natStatusUnlisten) {
      natStatusUnlisten()
      natStatusUnlisten = null
    }
    // Note: We do NOT stop the DHT service here
    // The DHT should persist across page navigations
  })
</script>

<div class="space-y-6">
  <div>
    <h1 class="text-3xl font-bold">{$t('network.title')}</h1>
    <p class="text-muted-foreground mt-2">{$t('network.subtitle')}</p>
  </div>
  
  <!-- Chiral Network Node Status Card -->
  <Card class="p-6">
    <div class="flex items-center justify-between mb-4">
      <h2 class="text-lg font-semibold">{$t('network.nodeStatus')}</h2>
      <div class="flex items-center gap-2">
        {#if !isGethInstalled}
          <div class="h-2 w-2 bg-yellow-500 rounded-full"></div>
          <span class="text-sm text-yellow-600">{$t('network.status.notInstalled')}</span>
        {:else if isDownloading}
          <div class="h-2 w-2 bg-blue-500 rounded-full animate-pulse"></div>
          <span class="text-sm text-blue-600">{$t('network.status.downloading')}</span>
        {:else if isStartingNode}
          <div class="h-2 w-2 bg-yellow-500 rounded-full animate-pulse"></div>
          <span class="text-sm text-yellow-600">{$t('network.status.starting')}</span>
        {:else if isGethRunning}
          <div class="h-2 w-2 bg-green-500 rounded-full animate-pulse"></div>
          <span class="text-sm text-green-600">{$t('network.status.connected')}</span>
        {:else}
          <div class="h-2 w-2 bg-red-500 rounded-full"></div>
          <span class="text-sm text-red-600">{$t('network.status.disconnected')}</span>
        {/if}
      </div>
    </div>
    
    <div class="space-y-3">
      {#if !isGethInstalled}
        {#if isDownloading}
          <div class="space-y-3">
            <div class="text-center py-2">
              <Download class="h-12 w-12 text-blue-500 mx-auto mb-2 animate-pulse" />
              <p class="text-sm font-medium">{downloadProgress.status}</p>
            </div>
            <div class="space-y-2">
              <div class="flex justify-between text-sm">
                <span>{$t('network.download.progress')}</span>
                <span>{downloadProgress.percentage.toFixed(0)}%</span>
              </div>
              <div class="w-full bg-secondary rounded-full h-2 overflow-hidden">
                <div 
                  class="bg-blue-500 h-full transition-all duration-300"
                  style="width: {downloadProgress.percentage}%"
                ></div>
              </div>
              {#if downloadProgress.total > 0}
                <p class="text-xs text-muted-foreground text-center">
                  {(downloadProgress.downloaded / 1024 / 1024).toFixed(1)} MB / 
                  {(downloadProgress.total / 1024 / 1024).toFixed(1)} MB
                </p>
              {/if}
            </div>
          </div>
        {:else}
          <div class="text-center py-4">
            <Server class="h-12 w-12 text-muted-foreground mx-auto mb-2" />
            <p class="text-sm text-muted-foreground mb-1">{$t('network.download.notFound')}</p>
            <p class="text-xs text-muted-foreground mb-3">{$t('network.download.prompt')}</p>
            {#if downloadError}
              <div class="bg-red-500/10 border border-red-500/20 rounded-lg p-2 mb-3">
                <div class="flex items-center gap-2 justify-center">
                  <AlertCircle class="h-4 w-4 text-red-500 flex-shrink-0" />
                  <p class="text-xs text-red-500">{downloadError}</p>
                </div>
              </div>
            {/if}
            <Button on:click={downloadGeth} disabled={isDownloading}>
              <Download class="h-4 w-4 mr-2" />
              {$t('network.download.button')}
            </Button>
          </div>
        {/if}
      {:else if isStartingNode}
        <div class="text-center py-4">
          <Server class="h-12 w-12 text-yellow-500 mx-auto mb-2 animate-pulse" />
          <p class="text-sm text-muted-foreground">{$t('network.startingNode')}</p>
          <p class="text-xs text-muted-foreground mt-1">{$t('network.pleaseWait')}</p>
        </div>
      {:else if !isGethRunning}
        <div class="text-center py-4">
          <Server class="h-12 w-12 text-muted-foreground mx-auto mb-2" />
          <p class="text-sm text-muted-foreground mb-3">{$t('network.notRunning')}</p>
          <Button on:click={startGethNode} disabled={isStartingNode}>
            <Play class="h-4 w-4 mr-2" />
            {$t('network.startNode')}
          </Button>
        </div>
      {:else}
        <div class="grid grid-cols-2 gap-4">
          <div class="bg-secondary rounded-lg p-3">
            <p class="text-sm text-muted-foreground">{$t('network.chiralPeers')}</p>
            <p class="text-2xl font-bold">{peerCount}</p>
          </div>
          <div class="bg-secondary rounded-lg p-3">
            <p class="text-sm text-muted-foreground">{$t('network.chainId')}</p>
            <p class="text-2xl font-bold">{chainId}</p>
          </div>
        </div>
        <div class="pt-2">
          <div class="flex items-center justify-between mb-1 gap-2">
            <p class="text-sm text-muted-foreground">{$t('network.nodeAddress')}</p>
            <Button
              variant="outline"
              size="sm"
              class="h-7 px-2"
              on:click={async () => {
                await copy(nodeAddress);
                copiedNodeAddr = true;
                setTimeout(() => (copiedNodeAddr = false), 1200);
              }}
            >
              <Clipboard class="h-3.5 w-3.5 mr-1" />
              {copiedNodeAddr ? $t('network.copied') : $t('network.copy')}
            </Button>
          </div>
          <p class="text-xs font-mono break-all">{nodeAddress}</p>
        </div>
        <Button class="w-full" variant="outline" on:click={stopGethNode}>
          <Square class="h-4 w-4 mr-2" />
          {$t('network.stopNode')}
        </Button>
      {/if}
    </div>
  </Card>

  <GethStatusCard
    bind:this={gethStatusCardRef}
    dataDir={dataDir}
    logLines={60}
    refreshIntervalMs={10000}
    on:status={handleGethStatusChange}
  />
  
  <!-- DHT Network Status Card -->
  <Card class="p-6">
    <div class="flex items-center justify-between mb-4">
      <h2 class="text-lg font-semibold">{$t('network.dht.title')}</h2>
      <div class="flex items-center gap-2">
        {#if dhtStatus === 'connected'}
          <div class="h-2 w-2 bg-green-500 rounded-full animate-pulse"></div>
          <span class="text-sm text-green-600">{$t('network.status.connected')}</span>
        {:else if dhtStatus === 'connecting'}
          <div class="h-2 w-2 bg-yellow-500 rounded-full animate-pulse"></div>
          <span class="text-sm text-yellow-600">{$t('network.status.connecting')}</span>
        {:else}
          <div class="h-2 w-2 bg-red-500 rounded-full"></div>
          <span class="text-sm text-red-600">{$t('network.status.disconnected')}</span>
        {/if}
      </div>
    </div>
    
    <div class="space-y-3">
      {#if dhtStatus === 'disconnected'}
        <div class="text-center py-4">
          <Wifi class="h-12 w-12 text-muted-foreground mx-auto mb-2" />
          <p class="text-sm text-muted-foreground mb-3">{$t('network.dht.notConnected')}</p>
          <div class="px-8 my-4 text-left">
            <Label for="dht-port" class="text-sm">{$t('network.dht.port')}</Label>
            <Input id="dht-port" type="number" bind:value={dhtPort} class="mt-1" />
          </div>
          {#if dhtError}
            <div class="bg-red-500/10 border border-red-500/20 rounded-lg p-3 mb-3 mx-4">
              <p class="text-xs text-red-400 font-medium mb-1">{$t('network.dht.connectionError')}:</p>
              <p class="text-xs text-red-300 font-mono">{dhtError}</p>
            </div>
          {/if}
          <div class="flex gap-2 justify-center">
            <Button on:click={startDht}>
              <Wifi class="h-4 w-4 mr-2" />
              {connectionAttempts > 0 ? $t('network.dht.retry') : $t('network.dht.connect')}
            </Button>
            {#if dhtPeerId}
              <Button variant="outline" on:click={stopDht}>
                <Wifi class="h-4 w-4 mr-2" />
                {$t('network.dht.stop')}
              </Button>
            {/if}
          </div>
          
          {#if dhtEvents.length > 0}
            <div class="mt-4 mx-4">
              <p class="text-xs text-muted-foreground mb-2">{$t('network.dht.log')}:</p>
              <div class="bg-secondary/50 rounded-lg p-2 max-h-32 overflow-y-auto text-left">
                {#each dhtEvents.slice(-5) as event}
                  <p class="text-xs font-mono text-muted-foreground">{event}</p>
                {/each}
              </div>
            </div>
          {/if}
        </div>
      {:else if dhtStatus === 'connecting'}
        <div class="text-center py-4">
          <Wifi class="h-12 w-12 text-yellow-500 mx-auto mb-2 animate-pulse" />
          <p class="text-sm text-muted-foreground">{$t('network.dht.connectingToBootstrap')}</p>
          <p class="text-xs text-muted-foreground mt-1">{dhtBootstrapNode}</p>
          <p class="text-xs text-yellow-500 mt-2">{$t('network.dht.attempt', { values: { connectionAttempts } })}</p>
        </div>
      {:else}
        <div class="space-y-3">
          <div class="grid grid-cols-2 gap-4">
            <div class="bg-secondary rounded-lg p-3">
              <p class="text-sm text-muted-foreground">{$t('network.dht.port')}</p>
              <p class="text-2xl font-bold">{dhtPort}</p>
            </div>
            <div class="bg-secondary rounded-lg p-3">
              <p class="text-sm text-muted-foreground">{$t('network.dht.peers')}</p>
              <p class="text-2xl font-bold">{dhtPeerCount}</p>
            </div>
          </div>
          
          <div class="pt-2">
            <div class="flex items-center justify-between mb-1 gap-2">
              <p class="text-sm text-muted-foreground">{$t('network.dht.peerId')}</p>
              <Button
                variant="outline"
                size="sm"
                class="h-7 px-2"
                on:click={async () => {
                  await copy(dhtPeerId);
                  copiedPeerId = true;
                  setTimeout(() => (copiedPeerId = false), 1200);
                }}
                disabled={!dhtPeerId}
              >
                <Clipboard class="h-3.5 w-3.5 mr-1" />
                {copiedPeerId ? $t('network.copied') : $t('network.copy')}
              </Button>
            </div>
            <p class="text-xs font-mono break-all">{dhtPeerId}</p>
          </div>
          
          <div class="pt-2">
            <div class="flex items-center justify-between mb-1 gap-2">
              <p class="text-sm text-muted-foreground">{$t('network.dht.bootstrapNode')}</p>
              <Button
                variant="outline"
                size="sm"
                class="h-7 px-2"
                on:click={async () => {
                  await copy(dhtBootstrapNode);
                  copiedBootstrap = true;
                  setTimeout(() => (copiedBootstrap = false), 1200);
                }}
                disabled={!dhtBootstrapNode}
              >
                <Clipboard class="h-3.5 w-3.5 mr-1" />
                {copiedBootstrap ? $t('network.copied') : $t('network.copy')}
              </Button>
            </div>
            <p class="text-xs font-mono break-all">{dhtBootstrapNode}</p>
          </div>

          {#if dhtHealth?.listenAddrs && dhtHealth.listenAddrs.length > 0}
            <div class="pt-2 space-y-2">
              <p class="text-sm text-muted-foreground">{$t('network.dht.listenAddresses')}</p>
              {#each dhtHealth.listenAddrs as addr}
                <div class="bg-muted/40 rounded-lg px-3 py-2">
                  <div class="flex items-start justify-between gap-2">
                    <p class="text-xs font-mono break-all flex-1">{addr}</p>
                    <Button
                      variant="outline"
                      size="sm"
                      class="h-7 px-2 flex-shrink-0"
                      on:click={async () => {
                        await copy(addr)
                        copiedListenAddr = addr
                        setTimeout(() => (copiedListenAddr = null), 1200)
                      }}
                    >
                      <Clipboard class="h-3.5 w-3.5 mr-1" />
                      {copiedListenAddr === addr ? $t('network.copied') : $t('network.copy')}
                    </Button>
                  </div>
                </div>
              {/each}
            </div>
          {:else if dhtStatus === 'connected'}
            <div class="pt-2">
              <p class="text-xs text-muted-foreground">{$t('network.dht.noListenAddresses')}</p>
            </div>
          {/if}

          <div class="pt-4 space-y-4">
            <div class="flex flex-col gap-3 md:flex-row md:items-center md:justify-between">
              <div>
                <p class="text-xs uppercase text-muted-foreground">{$t('network.dht.reachability.title')}</p>
                <div class="mt-2 flex items-center gap-2">
                  <Badge class={reachabilityBadgeClass(dhtHealth?.reachability)}>
                    {formatReachabilityState(dhtHealth?.reachability)}
                  </Badge>
                  <span class="text-sm text-muted-foreground">
                    {formatNatConfidence(dhtHealth?.reachabilityConfidence)}
                  </span>
                </div>
              </div>
              <div class="text-sm text-muted-foreground space-y-1 text-right">
                <p>{$t('network.dht.reachability.lastProbe')}: {formatNatTimestamp(dhtHealth?.lastProbeAt ?? null)}</p>
                <p>{$t('network.dht.reachability.lastChange')}: {formatNatTimestamp(dhtHealth?.lastReachabilityChange ?? null)}</p>
                {#if dhtHealth && !dhtHealth.autonatEnabled}
                  <p class="text-xs text-yellow-600">{$t('network.dht.reachability.autonatDisabled')}</p>
                {/if}
              </div>
            </div>

            <div class="grid gap-4 md:grid-cols-2">
              <div>
                <p class="text-xs uppercase text-muted-foreground">{$t('network.dht.reachability.observedAddrs')}</p>
                {#if dhtHealth?.observedAddrs && dhtHealth.observedAddrs.length > 0}
                  <div class="mt-2 flex flex-wrap gap-2">
                    {#each dhtHealth.observedAddrs as addr}
                      <button
                        class="inline-flex items-center gap-1 rounded-full bg-muted px-3 py-1 text-xs font-mono hover:bg-muted/80"
                        on:click={() => copyObservedAddr(addr)}
                        type="button"
                      >
                        {addr}
                        <Clipboard class="h-3 w-3" />
                      </button>
                    {/each}
                  </div>
                {:else}
                  <p class="mt-2 text-sm text-muted-foreground">{$t('network.dht.reachability.observedEmpty')}</p>
                {/if}
              </div>
              <div>
                <p class="text-xs uppercase text-muted-foreground">{$t('network.dht.reachability.lastError')}</p>
                <p class="mt-2 text-sm text-muted-foreground">{dhtHealth?.lastReachabilityError ?? tr('network.dht.health.none')}</p>
              </div>
            </div>

            <div>
              <p class="text-xs uppercase text-muted-foreground">{$t('network.dht.reachability.history')}</p>
              {#if dhtHealth?.reachabilityHistory && dhtHealth.reachabilityHistory.length > 0}
                <div class="mt-2 overflow-hidden rounded-md border border-muted/40">
                  <table class="min-w-full text-sm">
                    <thead class="bg-muted/50 text-left text-xs uppercase text-muted-foreground">
                      <tr>
                        <th class="px-3 py-2">{$t('network.dht.reachability.timestamp')}</th>
                        <th class="px-3 py-2">{$t('network.dht.reachability.stateLabel')}</th>
                        <th class="px-3 py-2">{$t('network.dht.reachability.summary')}</th>
                      </tr>
                    </thead>
                    <tbody>
                      {#each dhtHealth.reachabilityHistory as item}
                        <tr class="border-t border-muted/30">
                          <td class="px-3 py-2">{formatNatTimestamp(item.timestamp)}</td>
                          <td class="px-3 py-2">{formatReachabilityState(item.state)}</td>
                          <td class="px-3 py-2 text-muted-foreground">{item.summary ?? '—'}</td>
                        </tr>
                      {/each}
                    </tbody>
                  </table>
                </div>
              {:else}
                <p class="mt-2 text-sm text-muted-foreground">{$t('network.dht.reachability.historyEmpty')}</p>
              {/if}
            </div>
          </div>

          {#if dhtHealth}
            <div class="grid grid-cols-1 md:grid-cols-2 gap-3 pt-3">
              <div class="bg-muted/40 rounded-lg p-3">
                <p class="text-xs uppercase text-muted-foreground">{$t('network.dht.health.lastBootstrap')}</p>
                <p class="text-sm font-medium mt-1">{formatHealthTimestamp(dhtHealth.lastBootstrap)}</p>
              </div>
              <div class="bg-muted/40 rounded-lg p-3">
                <p class="text-xs uppercase text-muted-foreground">{$t('network.dht.health.lastPeer')}</p>
                <p class="text-sm font-medium mt-1">{formatHealthTimestamp(dhtHealth.lastPeerEvent)}</p>
              </div>
              <div class="bg-muted/40 rounded-lg p-3">
                <p class="text-xs uppercase text-muted-foreground">{$t('network.dht.health.lastError')}</p>
                <p class="text-sm font-medium mt-1 break-words w-full">{formatHealthMessage(dhtHealth.lastError)}</p>
                {#if dhtHealth.lastErrorAt}
                  <p class="text-xs text-muted-foreground mt-1">{formatHealthTimestamp(dhtHealth.lastErrorAt)}</p>
                {/if}
              </div>
              <div class="bg-muted/40 rounded-lg p-3">
                <p class="text-xs uppercase text-muted-foreground">{$t('network.dht.health.failures')}</p>
                <p class="text-sm font-medium mt-1">{dhtHealth.bootstrapFailures}</p>
              </div>
            </div>
          {/if}
          
          {#if dhtEvents.length > 0}
            <div class="pt-2">
              <p class="text-sm text-muted-foreground mb-2">{$t('network.dht.recentEvents')}</p>
              <div class="bg-secondary rounded-lg p-2 max-h-32 overflow-y-auto">
                {#each dhtEvents.slice(-5) as event}
                  <p class="text-xs font-mono text-muted-foreground">{event}</p>
                {/each}
              </div>
            </div>
          {/if}
          
          <Button class="w-full" variant="outline" on:click={stopDht}>
            <Square class="h-4 w-4 mr-2" />
            {$t('network.dht.disconnect')}
          </Button>
        </div>
      {/if}
    </div>
  </Card>

  <!-- DCUtR Hole-Punching Card -->
  {#if dhtStatus === 'connected' && dhtHealth}
    <Card class="p-6">
      <h3 class="text-lg font-semibold mb-4">{$t('network.dht.dcutr.title')}</h3>
      <p class="text-sm text-muted-foreground mb-4">{$t('network.dht.dcutr.description')}</p>

      <div class="grid gap-4 md:grid-cols-3">
        <div>
          <p class="text-xs uppercase text-muted-foreground">{$t('network.dht.dcutr.attempts')}</p>
          <p class="mt-1 text-2xl font-bold">{dhtHealth.dcutrHolePunchAttempts ?? 0}</p>
        </div>
        <div>
          <p class="text-xs uppercase text-muted-foreground">{$t('network.dht.dcutr.successes')}</p>
          <p class="mt-1 text-2xl font-bold text-emerald-600 dark:text-emerald-400">{dhtHealth.dcutrHolePunchSuccesses ?? 0}</p>
        </div>
        <div>
          <p class="text-xs uppercase text-muted-foreground">{$t('network.dht.dcutr.failures')}</p>
          <p class="mt-1 text-2xl font-bold text-rose-600 dark:text-rose-400">{dhtHealth.dcutrHolePunchFailures ?? 0}</p>
        </div>
      </div>

      <div class="mt-4 pt-4 border-t border-muted/40">
        <div class="grid gap-4 md:grid-cols-2">
          <div>
            <p class="text-xs uppercase text-muted-foreground">{$t('network.dht.dcutr.successRate')}</p>
            <p class="mt-1 text-lg font-semibold">
              {#if dhtHealth.dcutrHolePunchAttempts > 0}
                {((dhtHealth.dcutrHolePunchSuccesses / dhtHealth.dcutrHolePunchAttempts) * 100).toFixed(1)}%
              {:else}
                —
              {/if}
            </p>
          </div>
          <div>
            <p class="text-xs uppercase text-muted-foreground">{$t('network.dht.dcutr.enabled')}</p>
            <Badge class={dhtHealth.dcutrEnabled ? 'bg-emerald-500/10 text-emerald-600 dark:text-emerald-300' : 'bg-muted text-muted-foreground'}>
              {dhtHealth.dcutrEnabled ? $t('network.dht.dcutr.enabled') : $t('network.dht.dcutr.disabled')}
            </Badge>
          </div>
        </div>
      </div>

      <div class="mt-4 text-sm text-muted-foreground space-y-1">
        <p>{$t('network.dht.dcutr.lastSuccess')}: {formatNatTimestamp(dhtHealth.lastDcutrSuccess ?? null)}</p>
        <p>{$t('network.dht.dcutr.lastFailure')}: {formatNatTimestamp(dhtHealth.lastDcutrFailure ?? null)}</p>
      </div>
    </Card>
  {/if}

  <!-- Smart Peer Selection Metrics -->
  {#if dhtStatus === 'connected'}
    <PeerMetrics />
  {/if}
  
  <!-- Network Statistics Cards -->
  <div class="grid grid-cols-1 md:grid-cols-2 lg:grid-cols-4 gap-4">
    <Card class="p-4">
      <div class="flex items-center gap-3">
        <div class="p-2 bg-green-500/10 rounded-lg">
          <Signal class="h-5 w-5 text-green-500" />
        </div>
        <div>
          <p class="text-sm text-muted-foreground">{$t('network.networkStatus')}</p>
          <p class="text-xl font-bold capitalize">{$networkStatus}</p>
        </div>
      </div>
    </Card>
    
    <Card class="p-4">
      <div class="flex items-center gap-3">
        <div class="p-2 bg-blue-500/10 rounded-lg">
          <Users class="h-5 w-5 text-blue-500" />
        </div>
        <div>
          <p class="text-sm text-muted-foreground">{$t('network.dhtPeers')}</p>
          <p class="text-xl font-bold">{dhtStatus === 'connected' ? dhtPeerCount : 0}</p>
        </div>
      </div>
    </Card>
    
    <Card class="p-4">
      <div class="flex items-center gap-3">
        <div class="p-2 bg-purple-500/10 rounded-lg">
          <HardDrive class="h-5 w-5 text-purple-500" />
        </div>
        <div>
          <p class="text-sm text-muted-foreground">{$t('network.networkSize')}</p>
          <p class="text-xl font-bold">{formatSize($networkStats.networkSize)}</p>
        </div>
      </div>
    </Card>
    
    <Card class="p-4">
      <div class="flex items-center gap-3">
        <div class="p-2 bg-orange-500/10 rounded-lg">
          <Activity class="h-5 w-5 text-orange-500" />
        </div>
        <div>
          <p class="text-sm text-muted-foreground">{$t('network.bandwidth')}</p>
          <p class="text-sm font-bold">↓ {dhtStatus === 'connected' ? $networkStats.avgDownloadSpeed.toFixed(1) : '0.0'} MB/s</p>
          <p class="text-sm font-bold">↑ {dhtStatus === 'connected' ? $networkStats.avgUploadSpeed.toFixed(1) : '0.0'} MB/s</p>
        </div>
      </div>
    </Card>
  </div>
  
  <div class="mt-6">
    <GeoDistributionCard />
  </div>
  
  <!-- Peer Discovery -->
  <Card class="p-6">
    <div class="flex flex-wrap items-center justify-between gap-2 mb-4">
      <h2 class="text-lg font-semibold">{$t('network.peerDiscovery.title')}</h2>
      <div class="flex-shrink-0">
        <Button
          size="sm"
          variant="outline"
          on:click={runDiscovery}
          disabled={discoveryRunning}
        >
          <RefreshCw class="h-4 w-4 mr-2 {discoveryRunning ? 'animate-spin' : ''}" />
          {discoveryRunning ? $t('network.peerDiscovery.discovering') : $t('network.peerDiscovery.run')}
        </Button>
      </div>
    </div>
    
    <div class="space-y-4">
      <div>
        <Label for="peer-address">{$t('network.peerDiscovery.directConnect')}</Label>
        <div class="flex flex-wrap gap-2 mt-2">
          <Input
            id="peer-address"
            bind:value={newPeerAddress}
            placeholder={$t('network.peerDiscovery.placeholder')}
            class="flex-1 min-w-0 break-all"
          />
          <Button on:click={connectToPeer} disabled={!newPeerAddress}>
            <UserPlus class="h-4 w-4 mr-2" />
            {$t('network.peerDiscovery.connect')}
          </Button>
          <Button
            on:click={sendTestMessage}
            disabled={!webrtcSession || !webrtcSession.channel || webrtcSession.channel.readyState !== 'open'}
            variant="outline"
          >
            {$t('network.sendTest')}
          </Button>
        </div>
        {#if discoveredPeers && discoveredPeers.length > 0}
          <div class="mt-4">
            <p class="text-sm text-muted-foreground">Found peers: {discoveredPeers.length}</p>
            <ul class="mt-2 space-y-2">
              {#each discoveredPeers as p}
                <li class="flex items-center justify-between p-2 border rounded">
                  <div class="truncate mr-4">{p}</div>
                      <div class="flex items-center gap-2">
                        <Button size="sm" variant="outline" on:click={() => { newPeerAddress = p; showToast('Peer added to input', 'success'); }}>
                          Add
                        </Button>
                      </div>
                </li>
              {/each}
            </ul>
          </div>
        {/if}
      </div>
    </div>
  </Card>
  
  <!-- Connected Peers -->
  <Card class="p-6">
      <div class="flex flex-wrap items-center justify-between gap-2 mb-4">
          <h2 class="text-lg font-semibold">{$t('network.connectedPeers.title', { values: { count: $peers.length } })}</h2>
      <div class="flex items-center gap-2">
        <Label for="sort" class="flex items-center">
    <span class="text-base">{$t('network.connectedPeers.sortBy')}</span>
        </Label>
  <div class="w-40 flex-shrink-0">
  <DropDown
  id="sort"
        options={[
          { value: 'reputation', label: $t('network.connectedPeers.reputation') },
          { value: 'sharedFiles', label: $t('network.connectedPeers.sharedFiles') },
          { value: 'totalSize', label: $t('network.connectedPeers.totalSize') },
          { value: 'nickname', label: $t('network.connectedPeers.name') },
          { value: 'location', label: $t('network.connectedPeers.location') },
          { value: 'joinDate', label: $t('network.connectedPeers.joinDate') },
          { value: 'lastSeen', label: $t('network.connectedPeers.lastSeen') },
          { value: 'status', label: $t('network.connectedPeers.status') }
        ]}
        bind:value={sortBy}
  />
  </div>
  <div class="w-40 flex-shrink-0">
  <DropDown
  id="sort-direction"
        options={
          sortBy === 'reputation'
          ? [ { value: 'desc', label: $t('network.connectedPeers.highest') }, { value: 'asc', label: $t('network.connectedPeers.lowest') } ]
          : sortBy === 'sharedFiles'
          ? [ { value: 'desc', label: $t('network.connectedPeers.most') }, { value: 'asc', label: $t('network.connectedPeers.least') } ]
          : sortBy === 'totalSize'
          ? [ { value: 'desc', label: $t('network.connectedPeers.largest') }, { value: 'asc', label: $t('network.connectedPeers.smallest') } ]
          : sortBy === 'joinDate'
          ? [ { value: 'desc', label: $t('network.connectedPeers.newest') }, { value: 'asc', label: $t('network.connectedPeers.oldest') } ]
          : sortBy === 'lastSeen'
          ? [ { value: 'desc', label: $t('network.connectedPeers.mostRecent') }, { value: 'asc', label: $t('network.connectedPeers.leastRecent') } ]
          : sortBy === 'location'
          ? [ { value: 'asc', label: $t('network.connectedPeers.closest') }, { value: 'desc', label: $t('network.connectedPeers.farthest') } ]
          : sortBy === 'status'
          ? [ { value: 'asc', label: $t('network.connectedPeers.online') }, { value: 'desc', label: $t('network.connectedPeers.offline') } ]
          : sortBy === 'nickname'
          ? [ { value: 'asc', label: $t('network.connectedPeers.aToZ') }, { value: 'desc', label: $t('network.connectedPeers.zToA') } ]
          : [ { value: 'desc', label: 'Desc' }, { value: 'asc', label: 'Asc' } ]
        }
        bind:value={sortDirection}
        />
        </div>
          </div>
      </div>
    <div class="space-y-3">
        {#each [...$peers].sort((a, b) => {
            let aVal: any, bVal: any

            switch (sortBy) {
                case 'reputation':
                    aVal = a.reputation
                    bVal = b.reputation
                    break
                case 'sharedFiles':
                    aVal = a.sharedFiles
                    bVal = b.sharedFiles
                    break
                case 'totalSize':
                    aVal = a.totalSize
                    bVal = b.totalSize
                    break
                case 'nickname':
                    aVal = (a.nickname || 'zzzzz').toLowerCase() // Put empty names at the end
                    bVal = (b.nickname || 'zzzzz').toLowerCase()
                    break
                case 'location':
                    aVal = (a.location || 'zzzzz').toLowerCase() // Put empty locations at the end
                    bVal = (b.location || 'zzzzz').toLowerCase()
                    // Distance-based sorting: closer peers first
                    const getLocationDistance = (peerLocation: string | undefined) => {
                        if (!peerLocation) return 999; // Unknown locations go to the end
                        
                        // Distance map from user's location to other regions
                        const distanceMap: Record<string, Record<string, number>> = {
                            'US-East': { 'US-East': 0, 'US-West': 1, 'EU-West': 2, 'Asia-Pacific': 3 },
                            'US-West': { 'US-West': 0, 'US-East': 1, 'EU-West': 3, 'Asia-Pacific': 2 },
                            'EU-West': { 'EU-West': 0, 'US-East': 1, 'US-West': 3, 'Asia-Pacific': 2 },
                            'Asia-Pacific': { 'Asia-Pacific': 0, 'US-West': 1, 'EU-West': 2, 'US-East': 3 }
                        };
                        
                        return distanceMap[$userLocation]?.[peerLocation] ?? 999;
                    };
                    
                    aVal = getLocationDistance(a.location);
                    bVal = getLocationDistance(b.location);
                    break
                case 'joinDate':
                    aVal = new Date(a.joinDate).getTime()
                    bVal = new Date(b.joinDate).getTime()
                    break
                case 'lastSeen':
                    aVal = new Date(a.lastSeen).getTime()
                    bVal = new Date(b.lastSeen).getTime()
                    break
                case 'status':
                    // Assign numeric values for logical sorting: online (0) > away (1) > offline (2)
                    aVal = a.status === 'online' ? 0 : a.status === 'away' ? 1 : 2
                    bVal = b.status === 'online' ? 0 : b.status === 'away' ? 1 : 2
                    break
                default:
                    return 0
            }

            // Handle string comparison
            if (typeof aVal === 'string' && typeof bVal === 'string') {
                if (aVal < bVal) {
                    return sortDirection === 'asc' ? -1 : 1
                } else if (aVal > bVal) {
                    return sortDirection === 'asc' ? 1 : -1
                } else {
                    return 0
                }
            }

            // Handle numeric comparison
            if (typeof aVal === 'number' && typeof bVal === 'number') {
                const result = aVal - bVal
                return sortDirection === 'asc' ? result : -result
            }

            return 0
        }) as peer}
        <div class="p-4 bg-secondary rounded-lg">
          <div class="flex flex-col sm:flex-row sm:items-center sm:justify-between mb-2 gap-2">
            <div class="flex items-start gap-3 min-w-0">
              <div class="w-2 h-2 rounded-full flex-shrink-0 {
                peer.status === 'online' ? 'bg-green-500' :
                peer.status === 'away' ? 'bg-yellow-500' :
                'bg-red-500'
              }"></div>
              <div>
                <p class="font-medium">{peer.nickname || $t('network.connectedPeers.anonymous')}</p>
                <p class="text-xs text-muted-foreground break-all">{peer.address}</p>
              </div>
            </div>
            <div class="flex flex-wrap items-center gap-2 justify-end">
              <Badge variant="outline" class="flex-shrink-0">
              ⭐ {peer.reputation.toFixed(1)}
              </Badge>
                <Badge variant={peer.status === 'online' ? 'default' : 'secondary'}
                       class={
                          peer.status === 'online' ? 'bg-green-500 text-white' :
                          peer.status === 'away' ? 'bg-yellow-500 text-white' :
                          'bg-red-500 text-white'
                        }
                        style="pointer-events: none;"
                >
                {peer.status}
              </Badge>
              <Button
                size="sm"
                variant="outline"
                class="h-8 px-2"
                on:click={() => disconnectFromPeer(peer.address)}
              >
                <UserMinus class="h-3.5 w-3.5 mr-1" />
                {$t('network.connectedPeers.disconnect')}
              </Button>
            </div>
          </div>
          
          <div class="grid grid-cols-2 md:grid-cols-5 gap-4 text-sm">
            <div>
              <p class="text-xs text-muted-foreground">{$t('network.connectedPeers.sharedFiles')}</p>
              <p class="font-medium">{peer.sharedFiles}</p>
            </div>
            <div>
              <p class="text-xs text-muted-foreground">{$t('network.connectedPeers.totalSize')}</p>
              <p class="font-medium">{formatSize(peer.totalSize)}</p>
            </div>
            <div>
              <p class="text-xs text-muted-foreground">{$t('network.connectedPeers.location')}</p>
              <p class="font-medium">{peer.location || $t('network.connectedPeers.unknown')}</p>
            </div>
            <div>
              <p class="text-xs text-muted-foreground">{$t('network.connectedPeers.joined')}</p>
              <p class="font-medium">{new Date(peer.joinDate).toLocaleString()}</p>
            </div>
            <div>
              <p class="text-xs text-muted-foreground">{$t('network.connectedPeers.lastSeen')}</p>
              <p class="font-medium">
                {#if peer.status === 'online'}
                  {$t('network.connectedPeers.now')}
                {:else}
                  {new Date(peer.lastSeen).toLocaleString()}
                {/if}
              </p>
            </div>
          </div>
        </div>
      {/each}
      
      {#if $peers.length === 0}
        <p class="text-center text-muted-foreground py-8">{$t('network.connectedPeers.noPeers')}</p>
      {/if}
    </div>
  </Card>
</div><|MERGE_RESOLUTION|>--- conflicted
+++ resolved
@@ -350,12 +350,8 @@
         try {
           const peerId = await dhtService.start({
             port: dhtPort,
-<<<<<<< HEAD
             bootstrapNodes: dhtBootstrapNodes,
-=======
-            bootstrapNodes: DEFAULT_BOOTSTRAP_NODES,
             enableAutonat: true,  // Enable AutoNAT to activate DCUtR
->>>>>>> 03388abd
             chunkSizeKb: $settings.chunkSize,
             cacheSizeMb: $settings.cacheSize
           })
