import { mount } from "svelte";
import App from "./App.svelte";
import "./styles/globals.css";

console.log("Main.ts loading...");

const target = document.getElementById("app");
console.log("Target element:", target);

let app: any = null;

if (!target) {
<<<<<<< HEAD
    console.error("Could not find app element!");
    document.body.innerHTML =
        '<h1 style="color: red;">Error: Could not find app element!</h1>';
} else {
    try {
        app = mount(App, {
            target: target,
        });
        console.log("App created successfully");
    } catch (error) {
        console.error("Error creating app:", error);
        document.body.innerHTML = `<h1 style="color: red;">Error: ${error}</h1>`;
    }
=======
  console.error("Could not find app element!");
  document.body.innerHTML =
    '<h1 style="color: red;">Error: Could not find app element!</h1>';
} else {
  try {
    app = mount(App, {
      target: target,
    });
    console.log("App mounted successfully");
  } catch (error) {
    console.error("Error mounting app:", error);
    document.body.innerHTML = `<h1 style="color: red;">Error: ${error}</h1>`;
  }
>>>>>>> fe96fe06
}

export default app;<|MERGE_RESOLUTION|>--- conflicted
+++ resolved
@@ -10,21 +10,6 @@
 let app: any = null;
 
 if (!target) {
-<<<<<<< HEAD
-    console.error("Could not find app element!");
-    document.body.innerHTML =
-        '<h1 style="color: red;">Error: Could not find app element!</h1>';
-} else {
-    try {
-        app = mount(App, {
-            target: target,
-        });
-        console.log("App created successfully");
-    } catch (error) {
-        console.error("Error creating app:", error);
-        document.body.innerHTML = `<h1 style="color: red;">Error: ${error}</h1>`;
-    }
-=======
   console.error("Could not find app element!");
   document.body.innerHTML =
     '<h1 style="color: red;">Error: Could not find app element!</h1>';
@@ -38,7 +23,6 @@
     console.error("Error mounting app:", error);
     document.body.innerHTML = `<h1 style="color: red;">Error: ${error}</h1>`;
   }
->>>>>>> fe96fe06
 }
 
 export default app;