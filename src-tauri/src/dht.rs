--- conflicted
+++ resolved
@@ -1082,14 +1082,8 @@
     pending_heartbeat_updates: Arc<Mutex<HashSet<String>>>,
     pending_keyword_indexes: Arc<Mutex<HashMap<kad::QueryId, PendingKeywordIndex>>>,
     file_metadata_cache: Arc<Mutex<HashMap<String, FileMetadata>>>,
-<<<<<<< HEAD
-    pending_dht_queries: Arc<
-        Mutex<HashMap<kad::QueryId, oneshot::Sender<Result<Option<Vec<u8>>, String>>>>,
-    >,
-=======
     pending_dht_queries: Arc<Mutex<HashMap<kad::QueryId, oneshot::Sender<Result<Option<Vec<u8>>, String>>>>>,
     pending_key_requests: Arc<Mutex<HashMap<rr::OutboundRequestId, oneshot::Sender<Result<EncryptedAesKeyBundle, String>>>>>,
->>>>>>> a6422951
     is_bootstrap: bool,
     enable_autorelay: bool,
     relay_candidates: HashSet<String>,
@@ -3331,15 +3325,14 @@
                                     RREvent::ResponseSent { .. } => {}
                                 }
                             }
-<<<<<<< HEAD
                             SwarmEvent::IncomingConnectionError { error, .. } if !is_bootstrap => {
-                                if !is_bootstrap{
+                
                                     if let Ok(mut m) = metrics.try_lock() {
                                         m.last_error = Some(error.to_string());
                                         m.last_error_at = Some(SystemTime::now());
                                         m.bootstrap_failures = m.bootstrap_failures.saturating_add(1);
                                     }
-=======
+                          }
                             SwarmEvent::Behaviour(DhtBehaviourEvent::KeyRequest(ev)) => {
                                 use libp2p::request_response::{Event as RREvent, Message};
                                 match ev {
@@ -3435,15 +3428,6 @@
                                     RREvent::ResponseSent { .. } => {}
                                 }
                             }
-                            SwarmEvent::IncomingConnectionError { error, .. } => {
-                                if let Ok(mut m) = metrics.try_lock() {
-                                    m.last_error = Some(error.to_string());
-                                    m.last_error_at = Some(SystemTime::now());
-                                    m.bootstrap_failures = m.bootstrap_failures.saturating_add(1);
->>>>>>> a6422951
-                                }
-                                error!("❌ Incoming connection error: {}", error);
-                            }
                             SwarmEvent::ListenerClosed { reason, .. } if !is_bootstrap => {
                                 if !is_bootstrap{
                                 if reason.is_ok() {
