use async_trait::async_trait;
use blockstore::{
    block::{Block, CidError},
    InMemoryBlockstore,
};
pub use cid::Cid;
use futures::future::{BoxFuture, FutureExt};
use futures::io::{AsyncRead as FAsyncRead, AsyncWrite as FAsyncWrite};
use futures::{AsyncReadExt as _, AsyncWriteExt as _};
use futures_util::StreamExt;
use libp2p::multiaddr::Protocol;
pub use multihash_codetable::{Code, MultihashDigest};
use relay::client::Event as RelayClientEvent;
use serde::{Deserialize, Serialize};
use std::collections::{HashMap, HashSet, VecDeque};
use std::net::{IpAddr, SocketAddr};
use std::sync::atomic::{AtomicU64, Ordering};
use std::sync::Arc;
use std::time::{Duration, SystemTime, UNIX_EPOCH};
use tokio::sync::{mpsc, oneshot, Mutex};
use tokio_util::compat::TokioAsyncReadCompatExt;
use tracing::{debug, error, info, warn};

use crate::peer_selection::{PeerMetrics, PeerSelectionService, SelectionStrategy};
use crate::webrtc_service::{get_webrtc_service, FileChunk};
use std::io::{self};
use tokio_socks::tcp::Socks5Stream;

use std::pin::Pin;
use std::task::{Context, Poll};

// Import the missing types
use crate::file_transfer::FileTransferService;
use std::error::Error;

// Trait alias to abstract over async I/O types used by proxy transport
pub trait AsyncIo: FAsyncRead + FAsyncWrite + Unpin + Send {}
impl<T: FAsyncRead + FAsyncWrite + Unpin + Send> AsyncIo for T {}

use libp2p::core::upgrade::Version;
use libp2p::{
    autonat::v2,
    core::{
        muxing::StreamMuxerBox,
        // FIXED E0432: ListenerEvent is removed, only import what is available.
        transport::{
            choice::OrTransport, Boxed, DialOpts, ListenerId, Transport, TransportError,
            TransportEvent,
        },
    },
    identify::{self, Event as IdentifyEvent},
    identity,
    kad::{
        self, store::MemoryStore, Behaviour as Kademlia, Config as KademliaConfig,
        Event as KademliaEvent, GetRecordOk, Mode, PutRecordOk, QueryResult, Record,
    },
    mdns::{tokio::Behaviour as Mdns, Event as MdnsEvent},
    noise,
    ping::{self, Behaviour as Ping, Event as PingEvent},
    relay, request_response as rr,
    swarm::{behaviour::toggle, NetworkBehaviour, SwarmEvent},
    tcp, Multiaddr, PeerId, StreamProtocol, Swarm, SwarmBuilder,
};
use rand::rngs::OsRng;
const EXPECTED_PROTOCOL_VERSION: &str = "/chiral/1.0.0";
const MAX_MULTIHASH_LENGHT: usize = 64;
pub const RAW_CODEC: u64 = 0x55;
const CHUNK_SIZE: usize = 256 * 1024; // 256 KiB (262144 bytes)

#[derive(Debug, Clone, Serialize, Deserialize)]
#[serde(rename_all = "camelCase")]
pub struct FileMetadata {
    /// The CID (Content Identifier) used for retrieval from the DHT/Bitswap network.
    /// This is the root CID that points to a block containing child chunk CIDs.
    pub file_hash: String, // This is the root CID
    pub file_name: String,
    pub file_size: u64,
    pub file_data: Vec<u8>, // holds the actual file data
    pub seeders: Vec<String>,
    pub created_at: u64,
    pub mime_type: Option<String>,
    /// Whether the file is encrypted
    pub is_encrypted: bool,
    /// The encryption method used (e.g., "AES-256-GCM")
    pub encryption_method: Option<String>,
    /// Fingerprint of the encryption key for identification
    pub key_fingerprint: Option<String>,
    /// The Merkle root hash for integrity verification (optional, separate from file_hash)
    pub merkle_root: Option<String>,
    // --- VERSIONING FIELDS ---
    pub version: Option<u32>,
    pub parent_hash: Option<String>,
    pub cids: Option<Vec<Cid>>, // list of CIDs for all chunks
    pub is_root: bool,
}

#[derive(Debug, Clone, Copy, Serialize, Deserialize, PartialEq, Eq)]
#[serde(rename_all = "snake_case")]
pub enum NatReachabilityState {
    Unknown,
    Public,
    Private,
}

impl Default for NatReachabilityState {
    fn default() -> Self {
        NatReachabilityState::Unknown
    }
}

#[derive(Debug, Clone, Copy, Serialize, Deserialize, PartialEq, Eq)]
#[serde(rename_all = "snake_case")]
pub enum NatConfidence {
    Low,
    Medium,
    High,
}

impl Default for NatConfidence {
    fn default() -> Self {
        NatConfidence::Low
    }
}

#[derive(Debug, Clone, Serialize, Deserialize)]
#[serde(rename_all = "camelCase")]
pub struct NatHistoryItem {
    pub state: NatReachabilityState,
    pub confidence: NatConfidence,
    pub timestamp: u64,
    pub summary: Option<String>,
}

#[derive(Debug, Clone)]
struct ReachabilityRecord {
    state: NatReachabilityState,
    confidence: NatConfidence,
    timestamp: SystemTime,
    summary: Option<String>,
}
/// thread-safe, mutable block store

#[derive(NetworkBehaviour)]
struct DhtBehaviour {
    kademlia: Kademlia<MemoryStore>,
    identify: identify::Behaviour,
    mdns: Mdns,
    bitswap: beetswap::Behaviour<MAX_MULTIHASH_LENGHT, InMemoryBlockstore<MAX_MULTIHASH_LENGHT>>,
    ping: ping::Behaviour,
    proxy_rr: rr::Behaviour<ProxyCodec>,
    webrtc_signaling_rr: rr::Behaviour<WebRTCSignalingCodec>,
    autonat_client: toggle::Toggle<v2::client::Behaviour>,
    autonat_server: toggle::Toggle<v2::server::Behaviour>,
    relay_client: relay::client::Behaviour,
}
#[derive(Debug)]
pub enum DhtCommand {
    PublishFile(FileMetadata),
    SearchFile(String),
    DownloadFile(FileMetadata),
    ConnectPeer(String),
    DisconnectPeer(PeerId),
    GetPeerCount(oneshot::Sender<usize>),
    Echo {
        peer: PeerId,
        payload: Vec<u8>,
        tx: oneshot::Sender<Result<Vec<u8>, String>>,
    },
    Shutdown(oneshot::Sender<()>),
    StopPublish(String),
    GetProviders {
        file_hash: String,
        sender: oneshot::Sender<Result<Vec<String>, String>>,
    },
    SendWebRTCOffer {
        peer: PeerId,
        offer_request: WebRTCOfferRequest,
        sender: oneshot::Sender<Result<WebRTCAnswerResponse, String>>,
    },
    SendMessageToPeer {
        target_peer_id: PeerId,
        message: serde_json::Value,
    },
    StoreBlock {
        cid: Cid,
        data: Vec<u8>,
    },
}

#[derive(Debug, Clone, Serialize)]
pub enum DhtEvent {
    PeerDiscovered(String),
    PeerConnected(String),
    PeerDisconnected(String),
    FileDiscovered(FileMetadata),
    FileNotFound(String),
    DownloadedFile(FileMetadata),
    FileDownloaded {
        file_hash: String,
    },
    Error(String),
    PublishedFile(FileMetadata),
    ProxyStatus {
        id: String,
        address: String,
        status: String,
        latency_ms: Option<u64>,
        error: Option<String>,
    },
    PeerRtt {
        peer: String,
        rtt_ms: u64,
    },
    EchoReceived {
        from: String,
        utf8: Option<String>,
        bytes: usize,
    },
    NatStatus {
        state: NatReachabilityState,
        confidence: NatConfidence,
        last_error: Option<String>,
        summary: Option<String>,
    },
    BitswapDataReceived {
        query_id: String,
        data: Vec<u8>,
    },
    BitswapError {
        query_id: String,
        error: String,
    },
    Info(String),
}

// ------------ Proxy Manager Structs and Enums ------------
#[derive(Debug, Clone, Default)]
struct ProxyManager {
    targets: std::collections::HashSet<PeerId>,
    capable: std::collections::HashSet<PeerId>,
    online: std::collections::HashSet<PeerId>,
    relay_pending: std::collections::HashSet<PeerId>,
    relay_ready: std::collections::HashSet<PeerId>,
}

impl ProxyManager {
    fn set_target(&mut self, id: PeerId) {
        self.targets.insert(id);
    }
    fn clear_target(&mut self, id: &PeerId) {
        self.targets.remove(id);
    }
    fn set_capable(&mut self, id: PeerId) {
        self.capable.insert(id);
    }
    fn set_online(&mut self, id: PeerId) {
        self.online.insert(id);
    }
    fn set_offline(&mut self, id: &PeerId) {
        self.online.remove(id);
    }
    fn remove_all(&mut self, id: &PeerId) {
        self.targets.remove(id);
        self.capable.remove(id);
        self.online.remove(id);
        self.relay_pending.remove(id);
        self.relay_ready.remove(id);
    }
    fn is_proxy(&self, id: &PeerId) -> bool {
        self.targets.contains(id) || self.capable.contains(id)
    }
    fn mark_relay_pending(&mut self, id: PeerId) -> bool {
        if self.relay_ready.contains(&id) {
            return false;
        }
        self.relay_pending.insert(id)
    }
    fn mark_relay_ready(&mut self, id: PeerId) -> bool {
        self.relay_pending.remove(&id);
        self.relay_ready.insert(id)
    }
    fn has_relay_request(&self, id: &PeerId) -> bool {
        self.relay_pending.contains(id) || self.relay_ready.contains(id)
    }
}

struct PendingEcho {
    peer: PeerId,
    tx: oneshot::Sender<Result<Vec<u8>, String>>,
}

// Runtime type for ProxyManager
type ProxyMgr = Arc<Mutex<ProxyManager>>;

// ----------------------------------------------------------

#[derive(Debug, Clone)]
enum SearchResponse {
    Found(FileMetadata),
    NotFound,
}

#[derive(Debug)]
struct PendingSearch {
    id: u64,
    sender: oneshot::Sender<SearchResponse>,
}

#[derive(Debug, Clone, Default)]
struct DhtMetrics {
    last_bootstrap: Option<SystemTime>,
    last_success: Option<SystemTime>,
    last_error_at: Option<SystemTime>,
    last_error: Option<String>,
    bootstrap_failures: u64,
    listen_addrs: Vec<String>,
    reachability_state: NatReachabilityState,
    reachability_confidence: NatConfidence,
    last_reachability_change: Option<SystemTime>,
    last_probe_at: Option<SystemTime>,
    last_reachability_error: Option<String>,
    observed_addrs: Vec<String>,
    reachability_history: VecDeque<ReachabilityRecord>,
    success_streak: u32,
    failure_streak: u32,
    autonat_enabled: bool,
    // AutoRelay metrics
    autorelay_enabled: bool,
    active_relay_peer_id: Option<String>,
    relay_reservation_status: Option<String>,
    last_reservation_success: Option<SystemTime>,
    last_reservation_failure: Option<SystemTime>,
    reservation_renewals: u64,
    reservation_evictions: u64,
}

#[derive(Debug, Clone, Serialize)]
#[serde(rename_all = "camelCase")]
pub struct DhtMetricsSnapshot {
    pub peer_count: usize,
    pub last_bootstrap: Option<u64>,
    pub last_peer_event: Option<u64>,
    pub last_error: Option<String>,
    pub last_error_at: Option<u64>,
    pub bootstrap_failures: u64,
    pub listen_addrs: Vec<String>,
    pub reachability: NatReachabilityState,
    pub reachability_confidence: NatConfidence,
    pub last_reachability_change: Option<u64>,
    pub last_probe_at: Option<u64>,
    pub last_reachability_error: Option<String>,
    pub observed_addrs: Vec<String>,
    pub reachability_history: Vec<NatHistoryItem>,
    pub autonat_enabled: bool,
    // AutoRelay metrics
    pub autorelay_enabled: bool,
    pub active_relay_peer_id: Option<String>,
    pub relay_reservation_status: Option<String>,
    pub last_reservation_success: Option<u64>,
    pub last_reservation_failure: Option<u64>,
    pub reservation_renewals: u64,
    pub reservation_evictions: u64,
}

// ------Proxy Protocol Implementation------
#[derive(Clone, Debug, Default)]
struct ProxyCodec;

#[derive(Clone, Debug, Default)]
struct WebRTCSignalingCodec;

#[derive(Debug, Clone)]
struct EchoRequest(pub Vec<u8>);
#[derive(Debug, Clone)]
struct EchoResponse(pub Vec<u8>);

// WebRTC Signaling Protocol
#[derive(Debug, Clone, serde::Serialize, serde::Deserialize)]
pub struct WebRTCOfferRequest {
    pub offer_sdp: String,
    pub file_hash: String,
    pub requester_peer_id: String,
}

#[derive(Debug, Clone, serde::Serialize, serde::Deserialize)]
pub struct WebRTCAnswerResponse {
    pub answer_sdp: String,
}

// 4byte LE length prefix
async fn read_framed<T: FAsyncRead + Unpin + Send>(io: &mut T) -> std::io::Result<Vec<u8>> {
    let mut len_buf = [0u8; 4];
    io.read_exact(&mut len_buf).await?;
    let len = u32::from_le_bytes(len_buf) as usize;
    let mut data = vec![0u8; len];
    io.read_exact(&mut data).await?;
    Ok(data)
}
async fn write_framed<T: FAsyncWrite + Unpin + Send>(
    io: &mut T,
    data: Vec<u8>,
) -> std::io::Result<()> {
    io.write_all(&(data.len() as u32).to_le_bytes()).await?;
    io.write_all(&data).await?;
    io.flush().await
}

#[async_trait::async_trait]
impl rr::Codec for ProxyCodec {
    type Protocol = String;
    type Request = EchoRequest;
    type Response = EchoResponse;

    async fn read_request<T>(
        &mut self,
        _: &Self::Protocol,
        io: &mut T,
    ) -> std::io::Result<Self::Request>
    where
        // CORRECTED: FAsyncRead is now correctly defined via the new imports
        T: FAsyncRead + Unpin + Send,
    {
        Ok(EchoRequest(read_framed(io).await?))
    }
    async fn read_response<T>(
        &mut self,
        _: &Self::Protocol,
        io: &mut T,
    ) -> std::io::Result<Self::Response>
    where
        // CORRECTED: FAsyncRead is now correctly defined via the new imports
        T: FAsyncRead + Unpin + Send,
    {
        Ok(EchoResponse(read_framed(io).await?))
    }
    async fn write_request<T>(
        &mut self,
        _: &Self::Protocol,
        io: &mut T,
        EchoRequest(data): EchoRequest,
    ) -> std::io::Result<()>
    where
        // CORRECTED: FAsyncWrite is now correctly defined via the new imports
        T: FAsyncWrite + Unpin + Send,
    {
        write_framed(io, data).await
    }
    async fn write_response<T>(
        &mut self,
        _: &Self::Protocol,
        io: &mut T,
        EchoResponse(data): EchoResponse,
    ) -> std::io::Result<()>
    where
        // CORRECTED: FAsyncWrite is now correctly defined via the new imports
        T: FAsyncWrite + Unpin + Send,
    {
        write_framed(io, data).await
    }
}

// ------WebRTC Signaling Protocol Implementation------
#[async_trait::async_trait]
impl rr::Codec for WebRTCSignalingCodec {
    type Protocol = String;
    type Request = WebRTCOfferRequest;
    type Response = WebRTCAnswerResponse;

    async fn read_request<T>(
        &mut self,
        _: &Self::Protocol,
        io: &mut T,
    ) -> std::io::Result<Self::Request>
    where
        T: FAsyncRead + Unpin + Send,
    {
        let data = read_framed(io).await?;
        let request: WebRTCOfferRequest = serde_json::from_slice(&data)
            .map_err(|e| std::io::Error::new(std::io::ErrorKind::InvalidData, e))?;
        Ok(request)
    }
    async fn read_response<T>(
        &mut self,
        _: &Self::Protocol,
        io: &mut T,
    ) -> std::io::Result<Self::Response>
    where
        T: FAsyncRead + Unpin + Send,
    {
        let data = read_framed(io).await?;
        let response: WebRTCAnswerResponse = serde_json::from_slice(&data)
            .map_err(|e| std::io::Error::new(std::io::ErrorKind::InvalidData, e))?;
        Ok(response)
    }
    async fn write_request<T>(
        &mut self,
        _: &Self::Protocol,
        io: &mut T,
        request: WebRTCOfferRequest,
    ) -> std::io::Result<()>
    where
        T: FAsyncWrite + Unpin + Send,
    {
        let data = serde_json::to_vec(&request)
            .map_err(|e| std::io::Error::new(std::io::ErrorKind::InvalidData, e))?;
        write_framed(io, data).await
    }
    async fn write_response<T>(
        &mut self,
        _: &Self::Protocol,
        io: &mut T,
        response: WebRTCAnswerResponse,
    ) -> std::io::Result<()>
    where
        T: FAsyncWrite + Unpin + Send,
    {
        let data = serde_json::to_vec(&response)
            .map_err(|e| std::io::Error::new(std::io::ErrorKind::InvalidData, e))?;
        write_framed(io, data).await
    }
}
#[derive(Clone)]
struct Socks5Transport {
    proxy: SocketAddr,
}

#[async_trait]
impl Transport for Socks5Transport {
    type Output = Box<dyn AsyncIo>;
    type Error = io::Error;
    type ListenerUpgrade = futures::future::Pending<Result<Self::Output, Self::Error>>;
    // FIXED E0412: Use imported BoxFuture
    type Dial = BoxFuture<'static, Result<Self::Output, Self::Error>>;

    // FIXED E0050, E0046: Corrected implementation
    fn listen_on(
        &mut self,
        _id: ListenerId,
        _addr: libp2p::Multiaddr,
    ) -> Result<(), TransportError<Self::Error>> {
        Err(TransportError::Other(io::Error::new(
            io::ErrorKind::Other,
            "SOCKS5 transport does not support listening",
        )))
    }

    fn remove_listener(&mut self, _id: ListenerId) -> bool {
        false
    }

    fn poll(
        self: Pin<&mut Self>,
        _cx: &mut Context<'_>,
    ) -> Poll<TransportEvent<Self::ListenerUpgrade, Self::Error>> {
        Poll::Pending
    }

    fn dial(
        &mut self,
        addr: libp2p::Multiaddr,
        _opts: DialOpts,
    ) -> Result<Self::Dial, TransportError<Self::Error>> {
        let proxy = self.proxy;

        // Convert Multiaddr to string for SOCKS5 connection
        let target = match addr_to_socket_addr(&addr) {
            Some(socket_addr) => socket_addr.to_string(),
            None => {
                return Err(TransportError::Other(io::Error::new(
                    io::ErrorKind::InvalidInput,
                    "Invalid address for SOCKS5",
                )))
            }
        };

        Ok(async move {
            let stream = Socks5Stream::connect(proxy, target)
                .await
                .map_err(|e| io::Error::new(io::ErrorKind::Other, e.to_string()))?;

            // CORRECT: Convert tokio stream to futures stream via .compat().
            let compat = stream.compat();
            // The compat stream correctly implements FAsyncRead/FAsyncWrite required by AsyncIo.
            Ok(Box::new(compat) as Box<dyn AsyncIo>)
        }
        .boxed())
    }
}

// Helper function to convert Multiaddr to SocketAddr
fn addr_to_socket_addr(addr: &libp2p::Multiaddr) -> Option<SocketAddr> {
    use libp2p::multiaddr::Protocol;

    let mut iter = addr.iter();
    match (iter.next(), iter.next()) {
        (Some(Protocol::Ip4(ip)), Some(Protocol::Tcp(port))) => {
            Some(SocketAddr::new(ip.into(), port))
        }
        (Some(Protocol::Ip6(ip)), Some(Protocol::Tcp(port))) => {
            Some(SocketAddr::new(ip.into(), port))
        }
        _ => None,
    }
}

fn build_relay_listen_addr(base: &Multiaddr) -> Option<Multiaddr> {
    let mut addr = base.clone();
    match addr.pop() {
        Some(libp2p::multiaddr::Protocol::P2p(_)) => {
            addr.push(libp2p::multiaddr::Protocol::P2pCircuit);
            Some(addr)
        }
        _ => None,
    }
}

fn is_relay_candidate(peer_id: &PeerId, relay_candidates: &HashSet<String>) -> bool {
    if relay_candidates.is_empty() {
        return false;
    }

    let peer_str = peer_id.to_string();
    relay_candidates.iter().any(|candidate| {
        // Check if the candidate multiaddr contains this peer ID
        candidate.contains(&peer_str)
    })
}

fn extract_relay_peer(address: &Multiaddr) -> Option<PeerId> {
    use libp2p::multiaddr::Protocol;

    let mut last_p2p: Option<PeerId> = None;
    for protocol in address.iter() {
        match protocol {
            Protocol::P2p(peer_id) => {
                last_p2p = Some(peer_id.clone());
            }
            Protocol::P2pCircuit => {
                return last_p2p.clone();
            }
            _ => {}
        }
    }
    None
}

enum RelayTransportOutput {
    Relay(relay::client::Connection),
    Direct(Box<dyn AsyncIo>),
}

impl FAsyncRead for RelayTransportOutput {
    fn poll_read(
        self: Pin<&mut Self>,
        cx: &mut Context<'_>,
        buf: &mut [u8],
    ) -> Poll<Result<usize, std::io::Error>> {
        // SAFETY: We never move the inner value after pinning, so projecting via
        // `get_unchecked_mut` and re-pinning each variant is sound.
        unsafe {
            match self.get_unchecked_mut() {
                RelayTransportOutput::Relay(conn) => Pin::new_unchecked(conn).poll_read(cx, buf),
                RelayTransportOutput::Direct(stream) => {
                    Pin::new_unchecked(stream.as_mut()).poll_read(cx, buf)
                }
            }
        }
    }
}

impl FAsyncWrite for RelayTransportOutput {
    fn poll_write(
        self: Pin<&mut Self>,
        cx: &mut Context<'_>,
        buf: &[u8],
    ) -> Poll<Result<usize, std::io::Error>> {
        unsafe {
            match self.get_unchecked_mut() {
                RelayTransportOutput::Relay(conn) => Pin::new_unchecked(conn).poll_write(cx, buf),
                RelayTransportOutput::Direct(stream) => {
                    Pin::new_unchecked(stream.as_mut()).poll_write(cx, buf)
                }
            }
        }
    }

    fn poll_flush(self: Pin<&mut Self>, cx: &mut Context<'_>) -> Poll<Result<(), std::io::Error>> {
        // SAFETY: See comment in `poll_read`; variants remain pinned in place.
        unsafe {
            match self.get_unchecked_mut() {
                RelayTransportOutput::Relay(conn) => Pin::new_unchecked(conn).poll_flush(cx),
                RelayTransportOutput::Direct(stream) => {
                    Pin::new_unchecked(stream.as_mut()).poll_flush(cx)
                }
            }
        }
    }

    fn poll_close(self: Pin<&mut Self>, cx: &mut Context<'_>) -> Poll<Result<(), std::io::Error>> {
        // SAFETY: See comment in `poll_read`; variants remain pinned in place.
        unsafe {
            match self.get_unchecked_mut() {
                RelayTransportOutput::Relay(conn) => Pin::new_unchecked(conn).poll_close(cx),
                RelayTransportOutput::Direct(stream) => {
                    Pin::new_unchecked(stream.as_mut()).poll_close(cx)
                }
            }
        }
    }
}

impl DhtMetricsSnapshot {
    fn from(metrics: DhtMetrics, peer_count: usize) -> Self {
        fn to_secs(ts: SystemTime) -> Option<u64> {
            ts.duration_since(UNIX_EPOCH).ok().map(|d| d.as_secs())
        }

        let DhtMetrics {
            last_bootstrap,
            last_success,
            last_error_at,
            last_error,
            bootstrap_failures,
            listen_addrs,
            reachability_state,
            reachability_confidence,
            last_reachability_change,
            last_probe_at,
            last_reachability_error,
            observed_addrs,
            reachability_history,
            autonat_enabled,
            autorelay_enabled,
            active_relay_peer_id,
            relay_reservation_status,
            last_reservation_success,
            last_reservation_failure,
            reservation_renewals,
            reservation_evictions,
            ..
        } = metrics;

        let history: Vec<NatHistoryItem> = reachability_history
            .into_iter()
            .map(|record| NatHistoryItem {
                state: record.state,
                confidence: record.confidence,
                timestamp: record
                    .timestamp
                    .duration_since(UNIX_EPOCH)
                    .ok()
                    .map(|d| d.as_secs())
                    .unwrap_or_default(),
                summary: record.summary,
            })
            .collect();

        DhtMetricsSnapshot {
            peer_count,
            last_bootstrap: last_bootstrap.and_then(to_secs),
            last_peer_event: last_success.and_then(to_secs),
            last_error,
            last_error_at: last_error_at.and_then(to_secs),
            bootstrap_failures,
            listen_addrs,
            reachability: reachability_state,
            reachability_confidence,
            last_reachability_change: last_reachability_change.and_then(to_secs),
            last_probe_at: last_probe_at.and_then(to_secs),
            last_reachability_error,
            observed_addrs,
            reachability_history: history,
            autonat_enabled,
            autorelay_enabled,
            active_relay_peer_id,
            relay_reservation_status,
            last_reservation_success: last_reservation_success.and_then(to_secs),
            last_reservation_failure: last_reservation_failure.and_then(to_secs),
            reservation_renewals,
            reservation_evictions,
        }
    }
}

impl DhtMetrics {
    fn record_listen_addr(&mut self, addr: &Multiaddr) {
        let addr_str = addr.to_string();
        if !self
            .listen_addrs
            .iter()
            .any(|existing| existing == &addr_str)
        {
            self.listen_addrs.push(addr_str);
        }
    }

    fn record_observed_addr(&mut self, addr: &Multiaddr) {
        let addr_str = addr.to_string();
        if self
            .observed_addrs
            .iter()
            .any(|existing| existing == &addr_str)
        {
            return;
        }
        self.observed_addrs.push(addr_str);
        if self.observed_addrs.len() > 8 {
            self.observed_addrs.remove(0);
        }
    }

    fn remove_observed_addr(&mut self, addr: &Multiaddr) {
        let addr_str = addr.to_string();
        self.observed_addrs.retain(|existing| existing != &addr_str);
    }

    fn confidence_from_streak(&self, streak: u32) -> NatConfidence {
        match streak {
            0 | 1 => NatConfidence::Low,
            2 | 3 => NatConfidence::Medium,
            _ => NatConfidence::High,
        }
    }

    fn push_history(&mut self, record: ReachabilityRecord) {
        self.reachability_history.push_front(record);
        if self.reachability_history.len() > 10 {
            self.reachability_history.pop_back();
        }
    }

    fn update_reachability(&mut self, state: NatReachabilityState, summary: Option<String>) {
        let now = SystemTime::now();
        self.last_probe_at = Some(now);

        match state {
            NatReachabilityState::Public => {
                self.success_streak = self.success_streak.saturating_add(1);
                self.failure_streak = 0;
                self.last_reachability_error = None;
                self.reachability_confidence = self.confidence_from_streak(self.success_streak);
            }
            NatReachabilityState::Private => {
                self.failure_streak = self.failure_streak.saturating_add(1);
                self.success_streak = 0;
                if let Some(ref s) = summary {
                    self.last_reachability_error = Some(s.clone());
                }
                self.reachability_confidence = self.confidence_from_streak(self.failure_streak);
            }
            NatReachabilityState::Unknown => {
                self.success_streak = 0;
                self.failure_streak = 0;
                self.reachability_confidence = NatConfidence::Low;
                self.last_reachability_error = summary.clone();
            }
        }

        let state_changed = self.reachability_state != state;
        self.reachability_state = state;

        if state_changed {
            self.last_reachability_change = Some(now);
        }

        if state_changed || summary.is_some() {
            self.push_history(ReachabilityRecord {
                state,
                confidence: self.reachability_confidence,
                timestamp: now,
                summary,
            });
        }
    }

    fn note_probe_failure(&mut self, error: String) {
        self.last_reachability_error = Some(error);
    }
}

async fn notify_pending_searches(
    pending: &Arc<Mutex<HashMap<String, Vec<PendingSearch>>>>,
    key: &str,
    response: SearchResponse,
) {
    let waiters = {
        let mut pending = pending.lock().await;
        pending.remove(key)
    };

    if let Some(waiters) = waiters {
        for waiter in waiters {
            let _ = waiter.sender.send(response.clone());
        }
    }
}

async fn run_dht_node(
    mut swarm: Swarm<DhtBehaviour>,
    peer_id: PeerId,
    mut cmd_rx: mpsc::Receiver<DhtCommand>,
    event_tx: mpsc::Sender<DhtEvent>,
    connected_peers: Arc<Mutex<HashSet<PeerId>>>,
    metrics: Arc<Mutex<DhtMetrics>>,
    pending_echo: Arc<Mutex<HashMap<rr::OutboundRequestId, PendingEcho>>>,
    pending_searches: Arc<Mutex<HashMap<String, Vec<PendingSearch>>>>,
    proxy_mgr: ProxyMgr,
    peer_selection: Arc<Mutex<PeerSelectionService>>,
    received_chunks: Arc<Mutex<HashMap<String, HashMap<u32, FileChunk>>>>,
    file_transfer_service: Option<Arc<FileTransferService>>,
    pending_webrtc_offers: Arc<
        Mutex<
            HashMap<rr::OutboundRequestId, oneshot::Sender<Result<WebRTCAnswerResponse, String>>>,
        >,
    >,
    is_bootstrap: bool,
<<<<<<< HEAD
    enable_autorelay: bool,
    relay_candidates: HashSet<String>,
=======
    chunk_size: usize,
>>>>>>> d8551b2a
) {
    // Periodic bootstrap interval
    let mut shutdown_ack: Option<oneshot::Sender<()>> = None;
    let mut ping_failures: HashMap<PeerId, u8> = HashMap::new();
    let mut queries: HashMap<beetswap::QueryId, u32> = HashMap::new();
    let mut downloaded_chunks: HashMap<usize, Vec<u8>> = HashMap::new();
    let mut current_metadata: Option<FileMetadata> = None;

    'outer: loop {
        tokio::select! {
            cmd = cmd_rx.recv() => {
                match cmd {
                    Some(DhtCommand::Shutdown(ack)) => {
                        info!("Received shutdown signal for DHT node");
                        shutdown_ack = Some(ack);
                        break 'outer;
                    }
                    Some(DhtCommand::PublishFile(mut metadata)) => {
                        // If file_data is NOT empty (non-encrypted files or inline data),
                        // create blocks and generate a root CID
                        if !metadata.file_data.is_empty() {
                            // Store the Merkle root before processing
                            let original_merkle_root = metadata.merkle_root.clone();

                            let blocks = split_into_blocks(&metadata.file_data, chunk_size);
                            let mut block_cids = Vec::new();
                            for (idx, block) in blocks.iter().enumerate() {
                                let cid = match block.cid() {
                                    Ok(c) => c,
                                    Err(e) => {
                                        error!("failed to get cid for block: {}", e);
                                        let _ = event_tx.send(DhtEvent::Error(format!("failed to get cid for block: {}", e))).await;
                                        return;
                                    }
                                };
                                println!("block {} size={} cid={}", idx, block.data().len(), cid);

                                match swarm.behaviour_mut().bitswap.insert_block::<MAX_MULTIHASH_LENGHT>(cid.clone(), block.data().to_vec())                          {
                                    Ok(_) => {},
                                    Err(e) => {
                                        error!("failed to store block {}: {}", cid, e);
                                        let _ = event_tx.send(DhtEvent::Error(format!("failed to store block {}: {}", cid, e))).await;
                                        return;
                                    }
                                };
                                block_cids.push(cid);
                            }

                            // Create root block containing just the CIDs
                            let root_block_data = match serde_json::to_vec(&block_cids) {
                                Ok(data) => data,
                                Err(e) => {
                                    eprintln!("Failed to serialize CIDs: {}", e);
                                    return;
                                }
                            };

                            // Store root block in Bitswap
                            let root_cid = Cid::new_v1(RAW_CODEC, Code::Sha2_256.digest(&root_block_data));
                            match swarm.behaviour_mut().bitswap.insert_block::<MAX_MULTIHASH_LENGHT>(root_cid.clone(), root_block_data) {
                                Ok(_) => {},
                                Err(e) => {
                                    error!("failed to store root block: {}", e);
                                    let _ = event_tx.send(DhtEvent::Error(format!("failed to store root block: {}", e))).await;
                                    return;
                                }
                            }

                            // Clear file data and set file hash to root CID
                            metadata.file_data.clear();
                            metadata.file_hash = root_cid.to_string();
                            // Preserve the Merkle root if it was provided
                            if original_merkle_root.is_some() {
                                metadata.merkle_root = original_merkle_root;
                            }
                            // Don't store CIDs in metadata - they're in the root block now
                            metadata.cids = None;

                            println!("Publishing file with root CID: {} (merkle_root: {:?})",
                                metadata.file_hash, metadata.merkle_root);
                        } else {
                            // File data is empty - chunks and root block are already in Bitswap
                            // (from streaming upload or pre-processed encrypted file)
                            // Use the provided file_hash (which should already be a CID)
                            println!("Publishing file with pre-computed CID: {} (merkle_root: {:?})",
                                metadata.file_hash, metadata.merkle_root);
                        }

                        // Store minimal metadata in DHT
                        let dht_metadata = serde_json::json!({
                            "file_hash": metadata.file_hash,
                            "file_name": metadata.file_name,
                            "file_size": metadata.file_size,
                            "created_at": metadata.created_at,
                            "mime_type": metadata.mime_type,
                            "is_encrypted": metadata.is_encrypted,
                            "encryption_method": metadata.encryption_method,
                            "key_fingerprint": metadata.key_fingerprint,
                            "version": metadata.version,
                            "parent_hash": metadata.parent_hash
                        });

                        let dht_record_data = match serde_json::to_vec(&dht_metadata) {
                            Ok(data) => data,
                            Err(e) => {
                                eprintln!("Failed to serialize DHT metadata: {}", e);
                                return;
                            }
                        };

                        let key = kad::RecordKey::new(&metadata.file_hash.as_bytes());
                        let record = Record {
                                    key,
                                    value: dht_record_data,
                                    publisher: Some(peer_id),
                                    expires: None,
                                };

                        match swarm.behaviour_mut().kademlia.put_record(record, kad::Quorum::One){
                            Ok(query_id) => {
                                info!("started providing file: {}, query id: {:?}", metadata.file_hash, query_id);
                            }
                            Err(e) => {
                                error!("failed to start providing file {}: {}", metadata.file_hash, e);
                                let _ = event_tx.send(DhtEvent::Error(format!("failed to start providing: {}", e))).await;
                            }
                        }

                        // Register this peer as a provider for the file
                        let provider_key = kad::RecordKey::new(&metadata.file_hash.as_bytes());
                        match swarm.behaviour_mut().kademlia.start_providing(provider_key) {
                            Ok(query_id) => {
                                info!("registered as provider for file: {}, query id: {:?}", metadata.file_hash, query_id);
                            }
                            Err(e) => {
                                error!("failed to register as provider for file {}: {}", metadata.file_hash, e);
                                let _ = event_tx.send(DhtEvent::Error(format!("failed to register as provider: {}", e))).await;
                            }
                        }
                        let _ = event_tx.send(DhtEvent::PublishedFile(metadata)).await;
                    }
                    Some(DhtCommand::DownloadFile(file_metadata)) =>{
                        // currently only able to process one download at a time
                        current_metadata = Some(file_metadata.clone());

                        // Get root CID from file hash
                        let root_cid: Cid = match file_metadata.file_hash.parse() {
                            Ok(cid) => cid,
                            Err(e) => {
                                error!("Invalid root CID in file metadata: {}", e);
                                let _ = event_tx.send(DhtEvent::Error(format!("Invalid root CID: {}", e))).await;
                                return;
                            }
                        };

                        // Request the root block which contains the CIDs
                        let root_query_id = swarm.behaviour_mut().bitswap.get(&root_cid);
                        info!("Requesting root block for file: {}", file_metadata.file_hash);

                        // Store the root query ID to handle when we get the root block
                        // We'll need to modify the Bitswap handling to distinguish root blocks from data blocks
                        // For now, we'll handle this in the Bitswap event handler
                    }

                    Some(DhtCommand::StopPublish(file_hash)) => {
                        let key = kad::RecordKey::new(&file_hash);
                        // Remove the record
                        // swarm.behaviour_mut().kademlia.stop_providing(&key);
                        swarm.behaviour_mut().kademlia.remove_record(&key)
                    }
                    Some(DhtCommand::SearchFile(file_hash)) => {
                        let key = kad::RecordKey::new(&file_hash.as_bytes());
                        let _query_id = swarm.behaviour_mut().kademlia.get_record(key);
                        info!("Searching for file: {}", file_hash);
                    }
                    Some(DhtCommand::ConnectPeer(addr)) => {
                        info!("Attempting to connect to: {}", addr);
                        if let Ok(multiaddr) = addr.parse::<Multiaddr>() {
                            let maybe_peer_id = multiaddr.iter().find_map(|p| {
                                if let libp2p::multiaddr::Protocol::P2p(peer_id) = p {
                                    Some(peer_id.clone())
                                } else {
                                    None
                                }
                            });

                            if let Some(peer_id) = maybe_peer_id.clone() {
                                let mut mgr = proxy_mgr.lock().await;
                                mgr.set_target(peer_id);
                                let should_request = !mgr.has_relay_request(&peer_id);
                                if should_request {
                                    mgr.mark_relay_pending(peer_id);
                                }
                                drop(mgr);

                                if should_request {
                                    if let Some(relay_addr) = build_relay_listen_addr(&multiaddr) {
                                        match swarm.listen_on(relay_addr.clone()) {
                                            Ok(_) => {
                                                info!(
                                                    "Requested relay reservation via {}",
                                                    relay_addr
                                                );
                                                let _ = event_tx
                                                    .send(DhtEvent::ProxyStatus {
                                                        id: peer_id.to_string(),
                                                        address: relay_addr.to_string(),
                                                        status: "relay_pending".into(),
                                                        latency_ms: None,
                                                        error: None,
                                                    })
                                                    .await;
                                            }
                                            Err(err) => {
                                                warn!(
                                                    "Failed to request relay reservation via {}: {}",
                                                    relay_addr, err
                                                );
                                                let mut mgr = proxy_mgr.lock().await;
                                                mgr.relay_pending.remove(&peer_id);
                                                let _ = event_tx
                                                    .send(DhtEvent::ProxyStatus {
                                                        id: peer_id.to_string(),
                                                        address: relay_addr.to_string(),
                                                        status: "relay_error".into(),
                                                        latency_ms: None,
                                                        error: Some(err.to_string()),
                                                    })
                                                    .await;
                                            }
                                        }
                                    } else {
                                        warn!(
                                            "Cannot derive relay listen address from {}",
                                            multiaddr
                                        );
                                    }
                                }
                            }

                            match swarm.dial(multiaddr.clone()) {
                                Ok(_) => {
                                    info!("Requested connection to: {}", addr);
                                    info!("  Multiaddr: {}", multiaddr);
                                    info!("  Waiting for ConnectionEstablished event...");
                                }
                                Err(e) => {
                                    error!("Failed to dial {}: {}", addr, e);
                                    let _ = event_tx
                                        .send(DhtEvent::Error(format!("Failed to connect: {}", e)))
                                        .await;
                                }
                            }
                        } else {
                            error!("Invalid multiaddr format: {}", addr);
                            let _ = event_tx
                                .send(DhtEvent::Error(format!("Invalid address: {}", addr)))
                                .await;
                        }
                    }
                    Some(DhtCommand::DisconnectPeer(peer_id)) => {
                        let _ = swarm.disconnect_peer_id(peer_id.clone());
                        proxy_mgr.lock().await.remove_all(&peer_id);
                    }


                    Some(DhtCommand::GetPeerCount(tx)) => {
                        let count = connected_peers.lock().await.len();
                        let _ = tx.send(count);
                    }
                    Some(DhtCommand::Echo { peer, payload, tx }) => {
                        let id = swarm.behaviour_mut().proxy_rr.send_request(&peer, EchoRequest(payload));
                        pending_echo.lock().await.insert(id, PendingEcho { peer, tx });
                    }
                    Some(DhtCommand::GetProviders { file_hash, sender }) => {
                        // Query provider records for this file hash
                        let key = kad::RecordKey::new(&file_hash.as_bytes());
                        let query_id = swarm.behaviour_mut().kademlia.get_providers(key);
                        info!("Querying providers for file: {} (query_id: {:?})", file_hash, query_id);

                        // For now, return connected peers as providers
                        // In a full implementation, we'd wait for the provider query results
                        let connected_peers = connected_peers.lock().await;
                        let providers: Vec<String> = connected_peers.iter().take(3).map(|p| p.to_string()).collect();

                        // Send the response
                        let _ = sender.send(Ok(providers));
                    }
                    Some(DhtCommand::SendWebRTCOffer { peer, offer_request, sender }) => {
                        let id = swarm.behaviour_mut().webrtc_signaling_rr.send_request(&peer, offer_request);
                        pending_webrtc_offers.lock().await.insert(id, sender);
                    }
                    Some(DhtCommand::SendMessageToPeer { target_peer_id, message }) => {
                        // For now, we'll use the proxy protocol to send messages
                        // In a real implementation, this could use a dedicated messaging protocol
                        match serde_json::to_vec(&message) {
                            Ok(message_data) => {
                                // Send the message directly using the proxy protocol
                                let request_id = swarm.behaviour_mut().proxy_rr.send_request(&target_peer_id, EchoRequest(message_data));
                                info!("Sent message to peer {} with request ID {:?}", target_peer_id, request_id);
                            }
                            Err(e) => {
                                error!("Failed to serialize message: {}", e);
                            }
                        }
                    }
                    Some(DhtCommand::StoreBlock { cid, data }) => {
                        match swarm.behaviour_mut().bitswap.insert_block::<MAX_MULTIHASH_LENGHT>(cid, data) {
                            Ok(_) => {
                                debug!("Successfully stored block in Bitswap");
                            }
                            Err(e) => {
                                error!("Failed to store block in Bitswap: {}", e);
                            }
                        }
                    }
                    None => {
                        info!("DHT command channel closed; shutting down node task");
                        break 'outer;
                    }
                }
            }

            event = swarm.next() => if let Some(event) = event {
                match event {
                    SwarmEvent::Behaviour(DhtBehaviourEvent::Kademlia(kad_event)) => {
                        handle_kademlia_event(
                            kad_event,
                            &event_tx,
                            &pending_searches,
                        )
                        .await;
                    }
                    SwarmEvent::Behaviour(DhtBehaviourEvent::Identify(identify_event)) => {
                        handle_identify_event(identify_event, &mut swarm, &event_tx, metrics.clone(), enable_autorelay, &relay_candidates).await;
                    }
                    SwarmEvent::Behaviour(DhtBehaviourEvent::Mdns(mdns_event)) => {
                        if !is_bootstrap{
                            handle_mdns_event(mdns_event, &mut swarm, &event_tx).await;
                        }
                    }
                    SwarmEvent::Behaviour(DhtBehaviourEvent::RelayClient(relay_event)) => {
                        match relay_event {
                            RelayClientEvent::ReservationReqAccepted { relay_peer_id, .. } => {
                                info!("✅ Relay reservation accepted from {}", relay_peer_id);
                                let mut mgr = proxy_mgr.lock().await;
                                let newly_ready = mgr.mark_relay_ready(relay_peer_id);
                                drop(mgr);

                                // Update AutoRelay metrics
                                {
                                    let mut m = metrics.lock().await;
                                    m.active_relay_peer_id = Some(relay_peer_id.to_string());
                                    m.relay_reservation_status = Some("accepted".to_string());
                                    m.last_reservation_success = Some(SystemTime::now());
                                    m.reservation_renewals += 1;
                                }

                                if newly_ready {
                                    let _ = event_tx
                                        .send(DhtEvent::ProxyStatus {
                                            id: relay_peer_id.to_string(),
                                            address: String::new(),
                                            status: "relay_ready".into(),
                                            latency_ms: None,
                                            error: None,
                                        })
                                        .await;
                                    let _ = event_tx
                                        .send(DhtEvent::Info(format!(
                                            "Connected to relay: {}",
                                            relay_peer_id
                                        )))
                                        .await;
                                }
                            }
                            RelayClientEvent::OutboundCircuitEstablished { relay_peer_id, .. } => {
                                info!("🔗 Outbound relay circuit established via {}", relay_peer_id);
                                proxy_mgr.lock().await.set_online(relay_peer_id);
                                let _ = event_tx
                                    .send(DhtEvent::ProxyStatus {
                                        id: relay_peer_id.to_string(),
                                        address: String::new(),
                                        status: "relay_circuit".into(),
                                        latency_ms: None,
                                        error: None,
                                    })
                                    .await;
                            }
                            RelayClientEvent::InboundCircuitEstablished { src_peer_id, .. } => {
                                let _ = event_tx
                                    .send(DhtEvent::ProxyStatus {
                                        id: src_peer_id.to_string(),
                                        address: String::new(),
                                        status: "relay_inbound".into(),
                                        latency_ms: None,
                                        error: None,
                                    })
                                    .await;
                            }
                        }
                    }
                    SwarmEvent::Behaviour(DhtBehaviourEvent::Bitswap(bitswap)) => match bitswap {
                        beetswap::Event::GetQueryResponse { query_id, data } => {
                            // Handle successful Bitswap response
                            if let Some(metadata) = &current_metadata {
                                // Check if this is the root block (contains CIDs array)
                                if let Ok(cids) = serde_json::from_slice::<Vec<Cid>>(&data) {
                                    info!("Received root block with {} CIDs", cids.len());
                                    // This is the root block containing CIDs - request all data blocks
                                    for (i, cid) in cids.iter().enumerate() {
                                        let block_query_id = swarm.behaviour_mut().bitswap.get(cid);
                                        queries.insert(block_query_id, i as u32);
                                    }
                                } else {
                                    // This is a regular data block
                                    match queries.get(&query_id) {
                                        Some(index) => {
                                            downloaded_chunks.insert(*index as usize, data.clone());
                                            queries.remove(&query_id);
                                            if queries.is_empty() {
                                                info!("all requested cids have been downloaded.");
                                                // reassemble file from downloaded chunks
                                                let mut file = Vec::new();
                                                for i in 0..=downloaded_chunks.len()-1 {
                                                    file.extend_from_slice(&downloaded_chunks.remove(&i).unwrap());
                                                }
                                                if let Some(metadata) = current_metadata.as_mut() {
                                                        metadata.file_data = file; // OK, file_data is Vec<u8>
                                                    }
                                                if let Some(metadata) = current_metadata.take() {
                                                    let _ = event_tx.send(DhtEvent::DownloadedFile(metadata)).await;
                                                }
                                                downloaded_chunks.clear();
                                                current_metadata = None;
                                            }
                                        }
                                        None => {
                                            // This might be an unexpected block - ignore for now
                                        }
                                    }
                                }
                            }

                            info!("Bitswap query {:?} succeeded - received {} bytes", query_id, data.len());

                            // Process the received data - this is a file chunk that was requested
                            // Parse the chunk data and assemble the complete file
                            if let Some(ref ft_service) = file_transfer_service {
                                process_bitswap_chunk(&query_id, &data, &event_tx, &received_chunks, ft_service).await;
                            } else {
                                warn!("File transfer service not available, cannot process Bitswap chunk");
                            }
                        }
                        beetswap::Event::GetQueryError { query_id, error } => {
                            // Handle Bitswap query error
                            warn!("Bitswap query {:?} failed: {:?}", query_id, error);
                            let _ = event_tx.send(DhtEvent::BitswapError {
                                query_id: format!("{:?}", query_id),
                                error: format!("{:?}", error),
                            }).await;
                        }
                    }
                    SwarmEvent::Behaviour(DhtBehaviourEvent::Ping(ev)) => {
                        match ev {
                            libp2p::ping::Event { peer, result: Ok(rtt), .. } => {
                                let is_connected = connected_peers.lock().await.contains(&peer);
                                let rtt_ms = rtt.as_millis() as u64;

                                // Update peer selection metrics with latency
                                {
                                    let mut selection = peer_selection.lock().await;
                                    selection.update_peer_latency(&peer.to_string(), rtt_ms);
                                }

                                let show = proxy_mgr.lock().await.is_proxy(&peer);

                                if show {
                                    let _ = event_tx
                                        .send(DhtEvent::PeerRtt {
                                            peer: peer.to_string(),
                                            rtt_ms,
                                        })
                                        .await;

                                        ping_failures.remove(&peer);
                                } else {
                                    // Ignore
                                }
                            }
                            libp2p::ping::Event { peer, result: Err(libp2p::ping::Failure::Timeout), .. } => {
                                let _ = event_tx
                                    .send(DhtEvent::Error(format!("Ping timeout {}", peer)))
                                    .await;
                                let count = ping_failures.entry(peer).or_insert(0);
                                *count += 1;
                                if *count >= 3 {
                                    swarm.behaviour_mut().kademlia.remove_peer(&peer);
                                    ping_failures.remove(&peer);
                                    let _ = event_tx.send(DhtEvent::Error(format!(
                                        "Peer {} removed after 3 failed pings", peer
                                    ))).await;
                                }
                            }
                            libp2p::ping::Event { peer, result: Err(e), .. } => {
                                warn!("ping error with {}: {}", peer, e);
                                let count = ping_failures.entry(peer).or_insert(0);
                                *count += 1;
                                if *count >= 3 {
                                    swarm.behaviour_mut().kademlia.remove_peer(&peer);
                                    ping_failures.remove(&peer);
                                    let _ = event_tx.send(DhtEvent::Error(format!(
                                        "Peer {} removed after 3 failed pings", peer
                                    ))).await;
                                }
                            }
                        }
                    }
                    SwarmEvent::Behaviour(DhtBehaviourEvent::AutonatClient(ev)) => {
                        handle_autonat_client_event(ev, &metrics, &event_tx).await;
                    }
                    SwarmEvent::Behaviour(DhtBehaviourEvent::AutonatServer(ev)) => {
                        debug!(?ev, "AutoNAT server event");
                    }
                    SwarmEvent::ExternalAddrConfirmed { address, .. } => {
                        handle_external_addr_confirmed(&address, &metrics, &event_tx, &proxy_mgr)
                            .await;
                    }
                    SwarmEvent::ExternalAddrExpired { address, .. } => {
                        handle_external_addr_expired(&address, &metrics, &event_tx, &proxy_mgr)
                            .await;
                    }
                    SwarmEvent::ConnectionEstablished { peer_id, endpoint, .. } => {
                        info!("✅ CONNECTION ESTABLISHED with peer: {}", peer_id);
                        info!("   Endpoint: {:?}", endpoint);

                        // Initialize peer metrics for smart selection
                        {
                            let mut selection = peer_selection.lock().await;
                            let peer_metrics = PeerMetrics::new(
                                peer_id.to_string(),
                                endpoint.get_remote_address().to_string(),
                            );
                            selection.update_peer_metrics(peer_metrics);
                        }

                        // Add peer to Kademlia routing table
                        swarm.behaviour_mut().kademlia.add_address(&peer_id, endpoint.get_remote_address().clone());

                        let peers_count = {
                            let mut peers = connected_peers.lock().await;
                            peers.insert(peer_id);
                            peers.len()
                        };
                        if let Ok(mut m) = metrics.try_lock() {
                            m.last_success = Some(SystemTime::now());
                        }
                        info!("   Total connected peers: {}", peers_count);
                    }
                    SwarmEvent::ConnectionClosed { peer_id, cause, .. } => {
                        warn!("❌ DISCONNECTED from peer: {}", peer_id);
                        warn!("   Cause: {:?}", cause);

                        let peers_count = {
                            let mut peers = connected_peers.lock().await;
                            peers.remove(&peer_id);
                            peers.len()
                        };
                        proxy_mgr.lock().await.remove_all(&peer_id);
                        info!("   Remaining connected peers: {}", peers_count);
                    }
                    SwarmEvent::NewListenAddr { address, .. } => {
                        info!("📡 Now listening on: {}", address);
                        if let Ok(mut m) = metrics.try_lock() {
                            m.record_listen_addr(&address);
                        }
                    }
                    SwarmEvent::OutgoingConnectionError { peer_id, error, .. } => {
                        if let Ok(mut m) = metrics.try_lock() {
                            m.last_error = Some(error.to_string());
                            m.last_error_at = Some(SystemTime::now());
                            m.bootstrap_failures = m.bootstrap_failures.saturating_add(1);
                        }
                        if let Some(peer_id) = peer_id {
                            error!("❌ Outgoing connection error to {}: {}", peer_id, error);
                            // Check if this is a bootstrap connection error
                            if error.to_string().contains("rsa") {
                                error!("   ℹ Hint: This node uses RSA keys. Enable 'rsa' feature if needed.");
                            } else if error.to_string().contains("Timeout") {
                                warn!("   ℹ Hint: Bootstrap nodes may be unreachable or overloaded.");
                            } else if error.to_string().contains("Connection refused") {
                                warn!("   ℹ Hint: Bootstrap nodes are not accepting connections.");
                            } else if error.to_string().contains("Transport") {
                                warn!("   ℹ Hint: Transport protocol negotiation failed.");
                            }
                            swarm.behaviour_mut().kademlia.remove_peer(&peer_id);
                        } else {
                            error!("❌ Outgoing connection error to unknown peer: {}", error);
                        }
                        let _ = event_tx.send(DhtEvent::Error(format!("Connection failed: {}", error))).await;
                    }
                    SwarmEvent::Behaviour(DhtBehaviourEvent::ProxyRr(ev)) => {
                        use libp2p::request_response::{Event as RREvent, Message};
                        match ev {
                            RREvent::Message { peer, message } => match message {
                                // Echo server
                                Message::Request { request, channel, .. } => {
                                    proxy_mgr.lock().await.set_capable(peer);
                                    proxy_mgr.lock().await.set_online(peer);
                                    let _ = event_tx.send(DhtEvent::ProxyStatus {
                                        id: peer.to_string(),
                                        address: String::new(),
                                        status: "online".into(),
                                        latency_ms: None,
                                        error: None,
                                    }).await;
                                    let EchoRequest(data) = request;

                                    // 2) Showing received data to UI
                                    let preview = std::str::from_utf8(&data).ok().map(|s| s.to_string());
                                    let _ = event_tx.send(DhtEvent::EchoReceived {
                                        from: peer.to_string(),
                                        utf8: preview,
                                        bytes: data.len(),
                                    }).await;

                                    // 3) Echo response
                                    swarm.behaviour_mut().proxy_rr
                                        .send_response(channel, EchoResponse(data))
                                        .unwrap_or_else(|e| error!("send_response failed: {e:?}"));
                                }
                                // Client response
                                Message::Response { request_id, response } => {
                                    proxy_mgr.lock().await.set_capable(peer);
                                    proxy_mgr.lock().await.set_online(peer);
                                    let _ = event_tx.send(DhtEvent::ProxyStatus {
                                        id: peer.to_string(),
                                        address: String::new(),
                                        status: "online".into(),
                                        latency_ms: None,
                                        error: None,
                                    }).await;

                                    if let Some(PendingEcho { tx, .. }) = pending_echo.lock().await.remove(&request_id) {
                                        let EchoResponse(data) = response;
                                        let _ = tx.send(Ok(data));
                                    }
                                }
                            },

                            RREvent::OutboundFailure { request_id, error, .. } => {
                                if let Some(PendingEcho { peer, tx }) = pending_echo.lock().await.remove(&request_id) {
                                    let _ = tx.send(Err(format!("outbound failure: {error:?}")));

                                    {
                                        let mut pm = proxy_mgr.lock().await;
                                        pm.set_offline(&peer);
                                    }
                                    let _ = event_tx.send(DhtEvent::ProxyStatus {
                                        id: peer.to_string(),
                                        address: String::new(),
                                        status: "offline".into(),
                                        latency_ms: None,
                                        error: Some(error.to_string()),
                                    }).await;
                                } else {
                                    warn!("OutboundFailure for unknown request_id {:?}: {:?}", request_id, error);
                                }
                            }

                            RREvent::InboundFailure { peer, error, .. } => {
                                {
                                    let mut pm = proxy_mgr.lock().await;
                                    pm.set_offline(&peer);
                                }
                                let _ = event_tx.send(DhtEvent::ProxyStatus {
                                    id: peer.to_string(),
                                    address: String::new(),
                                    status: "offline".into(),
                                    latency_ms: None,
                                    error: Some(error.to_string()),
                                }).await;
                            }

                            RREvent::ResponseSent { .. } => {}
                        }
                    }
                    SwarmEvent::Behaviour(DhtBehaviourEvent::WebrtcSignalingRr(ev)) => {
                        use libp2p::request_response::{Event as RREvent, Message};
                        match ev {
                            RREvent::Message { peer, message } => match message {
                                // WebRTC offer request
                                Message::Request { request, channel, .. } => {
                                    let WebRTCOfferRequest { offer_sdp, file_hash, requester_peer_id } = request;
                                    info!("Received WebRTC offer from {} for file {}", peer, file_hash);

                                    // Get WebRTC service to handle the offer
                                    if let Some(webrtc_service) = get_webrtc_service().await {
                                        // Create WebRTC answer using the WebRTC service
                                        match webrtc_service.establish_connection_with_offer(peer.to_string(), offer_sdp).await {
                                            Ok(answer_sdp) => {
                                                info!("Created WebRTC answer for peer {}", peer);
                                                swarm.behaviour_mut().webrtc_signaling_rr
                                                    .send_response(channel, WebRTCAnswerResponse { answer_sdp })
                                                    .unwrap_or_else(|e| error!("send_response failed: {e:?}"));
                                            }
                                            Err(e) => {
                                                error!("Failed to create WebRTC answer for peer {}: {}", peer, e);
                                                let error_answer = "error:failed-to-create-answer".to_string();
                                                swarm.behaviour_mut().webrtc_signaling_rr
                                                    .send_response(channel, WebRTCAnswerResponse { answer_sdp: error_answer })
                                                    .unwrap_or_else(|e| error!("send_response failed: {e:?}"));
                                            }
                                        }
                                    } else {
                                        error!("WebRTC service not available for handling offer from peer {}", peer);
                                        let error_answer = "error:webrtc-service-unavailable".to_string();
                                        swarm.behaviour_mut().webrtc_signaling_rr
                                            .send_response(channel, WebRTCAnswerResponse { answer_sdp: error_answer })
                                            .unwrap_or_else(|e| error!("send_response failed: {e:?}"));
                                    }
                                }
                                // WebRTC answer response
                                Message::Response { request_id, response } => {
                                    let WebRTCAnswerResponse { ref answer_sdp } = response;
                                    info!("Received WebRTC answer: {}", answer_sdp);

                                    if let Some(tx) = pending_webrtc_offers.lock().await.remove(&request_id) {
                                        let _ = tx.send(Ok(response));
                                    }
                                }
                            },
                            RREvent::OutboundFailure { request_id, error, .. } => {
                                warn!("WebRTC signaling outbound failure: {error:?}");
                                if let Some(tx) = pending_webrtc_offers.lock().await.remove(&request_id) {
                                    let _ = tx.send(Err(format!("outbound failure: {error:?}")));
                                }
                            }
                            RREvent::InboundFailure { error, .. } => {
                                warn!("WebRTC signaling inbound failure: {error:?}");
                            }
                            RREvent::ResponseSent { .. } => {}
                        }
                    }
                    SwarmEvent::IncomingConnectionError { error, .. } => {
                        if let Ok(mut m) = metrics.try_lock() {
                            m.last_error = Some(error.to_string());
                            m.last_error_at = Some(SystemTime::now());
                            m.bootstrap_failures = m.bootstrap_failures.saturating_add(1);
                        }
                        error!("❌ Incoming connection error: {}", error);
                    }
                    _ => {}
                }
            } else {
                info!("DHT swarm stream ended; shutting down node task");
                break 'outer;
            }
        }
    }

    connected_peers.lock().await.clear();
    info!("DHT node task exiting");
    if let Some(ack) = shutdown_ack {
        let _ = ack.send(());
    }
}

async fn handle_kademlia_event(
    event: KademliaEvent,
    event_tx: &mpsc::Sender<DhtEvent>,
    pending_searches: &Arc<Mutex<HashMap<String, Vec<PendingSearch>>>>,
) {
    match event {
        KademliaEvent::RoutingUpdated { peer, .. } => {
            debug!("Routing table updated with peer: {}", peer);
        }
        KademliaEvent::UnroutablePeer { peer } => {
            warn!("Peer {} is unroutable", peer);
        }
        KademliaEvent::RoutablePeer { peer, .. } => {
            debug!("Peer {} became routable", peer);
        }
        KademliaEvent::OutboundQueryProgressed { result, .. } => {
            match result {
                QueryResult::GetRecord(Ok(ok)) => match ok {
                    GetRecordOk::FoundRecord(peer_record) => {
                        // Try to parse DHT record as essential metadata JSON
                        if let Ok(metadata_json) =
                            serde_json::from_slice::<serde_json::Value>(&peer_record.record.value)
                        {
                            // Construct FileMetadata from the JSON
                            if let (
                                Some(file_hash),
                                Some(file_name),
                                Some(file_size),
                                Some(created_at),
                            ) = (
                                metadata_json.get("file_hash").and_then(|v| v.as_str()),
                                metadata_json.get("file_name").and_then(|v| v.as_str()),
                                metadata_json.get("file_size").and_then(|v| v.as_u64()),
                                metadata_json.get("created_at").and_then(|v| v.as_u64()),
                            ) {
                                let metadata = FileMetadata {
                                    file_hash: file_hash.to_string(),
                                    file_name: file_name.to_string(),
                                    file_size,
                                    file_data: Vec::new(), // Will be populated during download
                                    seeders: vec![peer_record
                                        .peer
                                        .map(|p| p.to_string())
                                        .unwrap_or_default()],
                                    created_at,
<<<<<<< HEAD
                                    mime_type: metadata_json
                                        .get("mime_type")
                                        .and_then(|v| v.as_str())
                                        .map(|s| s.to_string()),
                                    is_encrypted: metadata_json
                                        .get("is_encrypted")
                                        .and_then(|v| v.as_bool())
                                        .unwrap_or(false),
                                    encryption_method: metadata_json
                                        .get("encryption_method")
                                        .and_then(|v| v.as_str())
                                        .map(|s| s.to_string()),
                                    key_fingerprint: metadata_json
                                        .get("key_fingerprint")
                                        .and_then(|v| v.as_str())
                                        .map(|s| s.to_string()),
                                    version: metadata_json
                                        .get("version")
                                        .and_then(|v| v.as_u64())
                                        .map(|v| v as u32),
                                    parent_hash: metadata_json
                                        .get("parent_hash")
                                        .and_then(|v| v.as_str())
                                        .map(|s| s.to_string()),
=======
                                    mime_type: metadata_json.get("mime_type").and_then(|v| v.as_str()).map(|s| s.to_string()),
                                    is_encrypted: metadata_json.get("is_encrypted").and_then(|v| v.as_bool()).unwrap_or(false),
                                    encryption_method: metadata_json.get("encryption_method").and_then(|v| v.as_str()).map(|s| s.to_string()),
                                    key_fingerprint: metadata_json.get("key_fingerprint").and_then(|v| v.as_str()).map(|s| s.to_string()),
                                    merkle_root: metadata_json.get("merkle_root").and_then(|v| v.as_str()).map(|s| s.to_string()),
                                    version: metadata_json.get("version").and_then(|v| v.as_u64()).map(|v| v as u32),
                                    parent_hash: metadata_json.get("parent_hash").and_then(|v| v.as_str()).map(|s| s.to_string()),
>>>>>>> d8551b2a
                                    cids: None, // CIDs are in the root block
                                    is_root: metadata_json
                                        .get("is_root")
                                        .and_then(|v| v.as_bool())
                                        .unwrap_or(true),
                                };

                                let notify_metadata = metadata.clone();
                                let file_hash = notify_metadata.file_hash.clone();
                                let _ = event_tx.send(DhtEvent::FileDiscovered(metadata)).await;

                                // only for synchronous_search_metadata
                                notify_pending_searches(
                                    pending_searches,
                                    &file_hash,
                                    SearchResponse::Found(notify_metadata),
                                )
                                .await;
                            } else {
                                debug!("DHT record missing required fields");
                            }
                        } else {
                            debug!("Received non-JSON DHT record");
                        }
                    }
                    GetRecordOk::FinishedWithNoAdditionalRecord { .. } => {
                        // No additional records; do nothing here
                    }
                },
                QueryResult::GetRecord(Err(err)) => {
                    warn!("GetRecord error: {:?}", err);
                    // If the error includes the key, emit FileNotFound
                    if let kad::GetRecordError::NotFound { key, .. } = err {
                        let file_hash = String::from_utf8_lossy(key.as_ref()).to_string();
                        let _ = event_tx
                            .send(DhtEvent::FileNotFound(file_hash.clone()))
                            .await;
                        notify_pending_searches(
                            pending_searches,
                            &file_hash,
                            SearchResponse::NotFound,
                        )
                        .await;
                    }
                }
                QueryResult::PutRecord(Ok(PutRecordOk { key })) => {
                    debug!("PutRecord succeeded for key: {:?}", key);
                }
                QueryResult::PutRecord(Err(err)) => {
                    warn!("PutRecord error: {:?}", err);
                    let _ = event_tx
                        .send(DhtEvent::Error(format!("PutRecord failed: {:?}", err)))
                        .await;
                }
                _ => {}
            }
        }
        _ => {}
    }
}

fn record_identify_push_metrics(metrics: &Arc<Mutex<DhtMetrics>>, info: &identify::Info) {
    if let Ok(mut metrics_guard) = metrics.try_lock() {
        for addr in &info.listen_addrs {
            metrics_guard.record_listen_addr(addr);
        }
    }
}
async fn handle_identify_event(
    event: IdentifyEvent,
    swarm: &mut Swarm<DhtBehaviour>,
    event_tx: &mpsc::Sender<DhtEvent>,
    metrics: Arc<Mutex<DhtMetrics>>,
    enable_autorelay: bool,
    relay_candidates: &HashSet<String>,
) {
    match event {
        IdentifyEvent::Received { peer_id, info, .. } => {
            info!(
                "🔍 Identified peer {}: {:?} (listen_addrs: {})",
                peer_id,
                info.protocol_version,
                info.listen_addrs.len()
            );

            // Log AutoRelay debug info
            if enable_autorelay {
                let is_candidate = is_relay_candidate(&peer_id, relay_candidates);
                info!(
                    "  AutoRelay check: is_relay_candidate={}, total_candidates={}",
                    is_candidate,
                    relay_candidates.len()
                );
                if !relay_candidates.is_empty() {
                    info!(
                        "  Relay candidates: {:?}",
                        relay_candidates.iter().take(3).collect::<Vec<_>>()
                    );
                }
            }

            if info.protocol_version != EXPECTED_PROTOCOL_VERSION {
                warn!(
                    "Peer {} has a mismatched protocol version: '{}'. Expected: '{}'. Removing peer.",
                    peer_id,
                    info.protocol_version,
                    EXPECTED_PROTOCOL_VERSION
                );
                swarm.behaviour_mut().kademlia.remove_peer(&peer_id);
            } else {
                if let Ok(mut metrics_guard) = metrics.try_lock() {
                    metrics_guard.record_observed_addr(&info.observed_addr);
                }
                for addr in info.listen_addrs {
                    info!("  📍 Peer {} listen addr: {}", peer_id, addr);
                    if not_loopback(&addr) {
                        swarm
                            .behaviour_mut()
                            .kademlia
                            .add_address(&peer_id, addr.clone());

                        // AutoRelay: Check if this peer is a relay candidate
                        if enable_autorelay && is_relay_candidate(&peer_id, relay_candidates) {
                            info!("  🎯 Relay candidate matched! Attempting relay setup...");

                            // Listen on relay address for incoming connections
                            if let Some(relay_addr) = build_relay_listen_addr(&addr) {
                                info!(
                                    "📡 Attempting to listen via relay {} at {}",
                                    peer_id, relay_addr
                                );
                                if let Err(e) = swarm.listen_on(relay_addr.clone()) {
                                    warn!(
                                        "Failed to listen on relay address {}: {}",
                                        relay_addr, e
                                    );
                                } else {
                                    info!("✅ Listening via relay peer {}", peer_id);
                                }
                            }
                        }
                    }
                }
            }
        }
        IdentifyEvent::Pushed { peer_id, info, .. } => {
            info!(
                "Pushed identify update to {} (listen addrs: {})",
                peer_id,
                info.listen_addrs.len()
            );
            record_identify_push_metrics(&metrics, &info);
        }
        IdentifyEvent::Sent { peer_id, .. } => {
            debug!("Sent identify info to {}", peer_id);
        }
        IdentifyEvent::Error { peer_id, error, .. } => {
            warn!("Identify protocol error with {}: {}", peer_id, error);
            let _ = event_tx
                .send(DhtEvent::Error(format!(
                    "Identify error with {}: {}",
                    peer_id, error
                )))
                .await;
        }
    }
}

async fn handle_mdns_event(
    event: MdnsEvent,
    swarm: &mut Swarm<DhtBehaviour>,
    event_tx: &mpsc::Sender<DhtEvent>,
) {
    match event {
        MdnsEvent::Discovered(list) => {
            for (peer_id, multiaddr) in list {
                debug!("mDNS discovered peer {} at {}", peer_id, multiaddr);
                if not_loopback(&multiaddr) {
                    swarm
                        .behaviour_mut()
                        .kademlia
                        .add_address(&peer_id, multiaddr);
                }
                let _ = event_tx
                    .send(DhtEvent::PeerDiscovered(peer_id.to_string()))
                    .await;
            }
        }
        MdnsEvent::Expired(list) => {
            for (peer_id, multiaddr) in list {
                debug!("mDNS expired peer {} at {}", peer_id, multiaddr);
                swarm
                    .behaviour_mut()
                    .kademlia
                    .remove_address(&peer_id, &multiaddr);
            }
        }
    }
}

async fn handle_ping_event(event: PingEvent) {
    match event {
        ping::Event { result, .. } => {
            debug!("Ping result: {:?}", result);
        }
    }
}

async fn handle_autonat_client_event(
    event: v2::client::Event,
    metrics: &Arc<Mutex<DhtMetrics>>,
    event_tx: &mpsc::Sender<DhtEvent>,
) {
    let v2::client::Event {
        tested_addr,
        server,
        bytes_sent,
        result,
    } = event;

    let mut metrics_guard = metrics.lock().await;
    if !metrics_guard.autonat_enabled {
        return;
    }

    let addr_str = tested_addr.to_string();
    let server_str = server.to_string();
    let (state, summary) = match result {
        Ok(()) => {
            metrics_guard.record_observed_addr(&tested_addr);
            info!(
                server = %server_str,
                address = %addr_str,
                bytes = bytes_sent,
                "AutoNAT probe succeeded"
            );
            (
                NatReachabilityState::Public,
                Some(format!(
                    "Confirmed reachability via {addr_str} (server {server_str})"
                )),
            )
        }
        Err(err) => {
            let err_msg = err.to_string();
            warn!(
                server = %server_str,
                address = %addr_str,
                error = %err_msg,
                bytes = bytes_sent,
                "AutoNAT probe failed"
            );
            (
                NatReachabilityState::Private,
                Some(format!(
                    "Probe via {addr_str} (server {server_str}) failed: {err_msg}"
                )),
            )
        }
    };

    metrics_guard.update_reachability(state, summary.clone());
    let nat_state = metrics_guard.reachability_state;
    let confidence = metrics_guard.reachability_confidence;
    let last_error = metrics_guard.last_reachability_error.clone();
    drop(metrics_guard);

    let _ = event_tx
        .send(DhtEvent::NatStatus {
            state: nat_state,
            confidence,
            last_error,
            summary,
        })
        .await;
}

async fn handle_external_addr_confirmed(
    addr: &Multiaddr,
    metrics: &Arc<Mutex<DhtMetrics>>,
    event_tx: &mpsc::Sender<DhtEvent>,
    proxy_mgr: &ProxyMgr,
) {
    let mut metrics_guard = metrics.lock().await;
    let nat_enabled = metrics_guard.autonat_enabled;
    metrics_guard.record_observed_addr(addr);
    if metrics_guard.reachability_state == NatReachabilityState::Public {
        drop(metrics_guard);
        return;
    }
    let summary = Some(format!("External address confirmed: {}", addr));
    metrics_guard.update_reachability(NatReachabilityState::Public, summary.clone());
    let state = metrics_guard.reachability_state;
    let confidence = metrics_guard.reachability_confidence;
    let last_error = metrics_guard.last_reachability_error.clone();
    drop(metrics_guard);

    if nat_enabled {
        let _ = event_tx
            .send(DhtEvent::NatStatus {
                state,
                confidence,
                last_error,
                summary: summary.clone(),
            })
            .await;
    }

    if let Some(relay_peer_id) = extract_relay_peer(addr) {
        let mut mgr = proxy_mgr.lock().await;
        let newly_ready = mgr.mark_relay_ready(relay_peer_id.clone());
        drop(mgr);
        let status = if newly_ready {
            "relay_ready"
        } else {
            "relay_address"
        };
        let _ = event_tx
            .send(DhtEvent::ProxyStatus {
                id: relay_peer_id.to_string(),
                address: addr.to_string(),
                status: status.into(),
                latency_ms: None,
                error: None,
            })
            .await;
    }
}

async fn handle_external_addr_expired(
    addr: &Multiaddr,
    metrics: &Arc<Mutex<DhtMetrics>>,
    event_tx: &mpsc::Sender<DhtEvent>,
    proxy_mgr: &ProxyMgr,
) {
    let summary_text = format!("External address expired: {}", addr);
    let mut metrics_guard = metrics.lock().await;
    let nat_enabled = metrics_guard.autonat_enabled;
    metrics_guard.remove_observed_addr(addr);

    if metrics_guard.observed_addrs.is_empty()
        && metrics_guard.reachability_state != NatReachabilityState::Unknown
    {
        let summary = Some(summary_text);
        metrics_guard.update_reachability(NatReachabilityState::Unknown, summary.clone());
        let state = metrics_guard.reachability_state;
        let confidence = metrics_guard.reachability_confidence;
        let last_error = metrics_guard.last_reachability_error.clone();
        drop(metrics_guard);

        if nat_enabled {
            let _ = event_tx
                .send(DhtEvent::NatStatus {
                    state,
                    confidence,
                    last_error,
                    summary: summary.clone(),
                })
                .await;
        }
    }

    if let Some(relay_peer_id) = extract_relay_peer(addr) {
        let mut mgr = proxy_mgr.lock().await;
        mgr.relay_ready.remove(&relay_peer_id);
        mgr.relay_pending.remove(&relay_peer_id);
        drop(mgr);
        let _ = event_tx
            .send(DhtEvent::ProxyStatus {
                id: relay_peer_id.to_string(),
                address: addr.to_string(),
                status: "relay_expired".into(),
                latency_ms: None,
                error: None,
            })
            .await;
    }
}

impl Socks5Transport {
    pub fn new(proxy: SocketAddr) -> Self {
        Self { proxy }
    }
}

/// Build a libp2p transport, optionally tunneling through a SOCKS5 proxy.
pub fn build_transport_with_relay(
    keypair: &identity::Keypair,
    relay_transport: relay::client::Transport,
    proxy_address: Option<String>,
) -> Result<Boxed<(PeerId, StreamMuxerBox)>, Box<dyn Error>> {
    let noise_keys = noise::Config::new(keypair)?;
    let yamux_config = libp2p::yamux::Config::default();

    let transport = match (proxy_address, relay_transport) {
        (Some(proxy), relay_transport) => {
            info!(
                "SOCKS5 enabled. Routing all P2P dialing traffic via {}",
                proxy
            );
            let proxy_addr = proxy.parse::<SocketAddr>().map_err(|e| {
                io::Error::new(
                    io::ErrorKind::InvalidInput,
                    format!("Invalid proxy address: {}", e),
                )
            })?;
            let socks5_transport = Socks5Transport::new(proxy_addr);

            OrTransport::new(relay_transport, socks5_transport)
                .map(|either, _| match either {
                    futures::future::Either::Left(conn) => RelayTransportOutput::Relay(conn),
                    futures::future::Either::Right(stream) => RelayTransportOutput::Direct(stream),
                })
                .upgrade(Version::V1)
                .authenticate(noise_keys)
                .multiplex(yamux_config)
                .timeout(Duration::from_secs(30))
                .boxed()
        }
        (None, relay_transport) => {
            info!("Direct P2P connection mode.");
            let direct_tcp = tcp::tokio::Transport::new(tcp::Config::default())
                .map(|s, _| Box::new(s.0.compat()) as Box<dyn AsyncIo>);

            OrTransport::new(relay_transport, direct_tcp)
                .map(|either, _| match either {
                    futures::future::Either::Left(conn) => RelayTransportOutput::Relay(conn),
                    futures::future::Either::Right(stream) => RelayTransportOutput::Direct(stream),
                })
                .upgrade(Version::V1)
                .authenticate(noise_keys)
                .multiplex(yamux_config)
                .timeout(Duration::from_secs(30))
                .boxed()
        }
    };

    Ok(transport)
}

impl DhtService {
    pub async fn send_webrtc_offer(
        &self,
        peer: String,
        offer_request: WebRTCOfferRequest,
    ) -> Result<oneshot::Receiver<Result<WebRTCAnswerResponse, String>>, String> {
        let peer_id: PeerId = peer.parse().map_err(|e| format!("invalid peer id: {e}"))?;
        let (tx, rx) = oneshot::channel();

        self.cmd_tx
            .send(DhtCommand::SendWebRTCOffer {
                peer: peer_id,
                offer_request,
                sender: tx,
            })
            .await
            .map_err(|e| format!("send webrtc offer cmd: {e}"))?;

        Ok(rx)
    }
}

// Public API for the DHT
pub struct DhtService {
    cmd_tx: mpsc::Sender<DhtCommand>,
    event_rx: Arc<Mutex<mpsc::Receiver<DhtEvent>>>,
    peer_id: String,
    connected_peers: Arc<Mutex<HashSet<PeerId>>>,
    metrics: Arc<Mutex<DhtMetrics>>,
    pending_echo: Arc<Mutex<HashMap<rr::OutboundRequestId, PendingEcho>>>,
    pending_searches: Arc<Mutex<HashMap<String, Vec<PendingSearch>>>>,
    search_counter: Arc<AtomicU64>,
    proxy_mgr: ProxyMgr,
    peer_selection: Arc<Mutex<PeerSelectionService>>,
    file_metadata_cache: Arc<Mutex<HashMap<String, FileMetadata>>>,
    received_chunks: Arc<Mutex<HashMap<String, HashMap<u32, FileChunk>>>>,
    file_transfer_service: Option<Arc<FileTransferService>>,
    pending_webrtc_offers: Arc<
        Mutex<
            HashMap<rr::OutboundRequestId, oneshot::Sender<Result<WebRTCAnswerResponse, String>>>,
        >,
    >,
    chunk_size: usize, // Configurable chunk size in bytes
}

impl DhtService {
    pub async fn new(
        port: u16,
        bootstrap_nodes: Vec<String>,
        secret: Option<String>,
        is_bootstrap: bool,
        enable_autonat: bool,
        autonat_probe_interval: Option<Duration>,
        autonat_servers: Vec<String>,
        proxy_address: Option<String>,
        file_transfer_service: Option<Arc<FileTransferService>>,
<<<<<<< HEAD
        enable_autorelay: bool,
        preferred_relays: Vec<String>,
=======
        chunk_size_kb: Option<usize>, // Chunk size in KB (default 256)
        cache_size_mb: Option<usize>, // Cache size in MB (default 1024)
>>>>>>> d8551b2a
    ) -> Result<Self, Box<dyn Error>> {
        // Convert chunk size from KB to bytes
        let chunk_size = chunk_size_kb.unwrap_or(256) * 1024; // Default 256 KB
        let _cache_size = cache_size_mb.unwrap_or(1024); // Default 1024 MB
        
        info!("DHT Configuration: chunk_size={} KB, cache_size={} MB", 
              chunk_size / 1024, _cache_size);
        // Generate a new keypair for this node
        // Generate a keypair either from the secret or randomly
        let local_key = match secret {
            Some(secret_str) => {
                let secret_bytes = secret_str.as_bytes();
                let mut seed = [0u8; 32];
                for (i, &b) in secret_bytes.iter().take(32).enumerate() {
                    seed[i] = b;
                }
                identity::Keypair::ed25519_from_bytes(seed)?
            }
            None => identity::Keypair::generate_ed25519(),
        };
        let local_peer_id = PeerId::from(local_key.public());
        let peer_id_str = local_peer_id.to_string();

        info!("Local peer id: {}", local_peer_id);

        // Create a Kademlia behaviour with tuned configuration
        let store = MemoryStore::new(local_peer_id);
        let mut kad_cfg = KademliaConfig::new(StreamProtocol::new("/chiral/kad/1.0.0"));
        let bootstrap_interval = Duration::from_secs(1);
        if is_bootstrap {
            // These settings result in node to not provide files, only acts as a router
            kad_cfg.set_record_ttl(Some(Duration::from_secs(0)));
            kad_cfg.set_provider_record_ttl(Some(Duration::from_secs(0)));

            // ensures bootstrap node only keeps active peers in its routing table
            kad_cfg.set_periodic_bootstrap_interval(None);
        } else {
            // Only enable periodic bootstrap if we have bootstrap nodes
            // This prevents "No known peers" warnings when running standalone
            if !bootstrap_nodes.is_empty() {
                kad_cfg.set_periodic_bootstrap_interval(Some(bootstrap_interval));
            } else {
                kad_cfg.set_periodic_bootstrap_interval(None);
                info!("Periodic bootstrap disabled - no bootstrap nodes configured");
            }
        }

        // Align with docs: shorter queries, higher replication
        kad_cfg.set_query_timeout(Duration::from_secs(30));

        // Replication factor of 3 (as per spec table)
        if let Some(nz) = std::num::NonZeroUsize::new(3) {
            kad_cfg.set_replication_factor(nz);
        }
        let mut kademlia = Kademlia::with_config(local_peer_id, store, kad_cfg);

        // Set Kademlia to server mode to accept incoming connections
        kademlia.set_mode(Some(Mode::Server));

        // Create identify behaviour with proactive push updates
        let identify_config =
            identify::Config::new(EXPECTED_PROTOCOL_VERSION.to_string(), local_key.public())
                .with_agent_version(format!("chiral-network/{}", env!("CARGO_PKG_VERSION")))
                .with_push_listen_addr_updates(true);
        let identify = identify::Behaviour::new(identify_config);

        // mDNS for local peer discovery
        let mdns = Mdns::new(Default::default(), local_peer_id)?;

        // Request-Response behaviours
        let rr_cfg = rr::Config::default();
        let proxy_protocols =
            std::iter::once(("/chiral/proxy/1.0.0".to_string(), rr::ProtocolSupport::Full));
        let proxy_rr = rr::Behaviour::new(proxy_protocols, rr_cfg.clone());

        let webrtc_protocols = std::iter::once((
            "/chiral/webrtc-signaling/1.0.0".to_string(),
            rr::ProtocolSupport::Full,
        ));
        let webrtc_signaling_rr = rr::Behaviour::new(webrtc_protocols, rr_cfg);

        let probe_interval = autonat_probe_interval.unwrap_or(Duration::from_secs(30));
        let autonat_client_behaviour = if enable_autonat {
            info!(
                "AutoNAT enabled (probe interval: {}s)",
                probe_interval.as_secs()
            );
            Some(v2::client::Behaviour::new(
                OsRng,
                v2::client::Config::default().with_probe_interval(probe_interval),
            ))
        } else {
            info!("AutoNAT disabled");
            None
        };
        let autonat_server_behaviour = if enable_autonat {
            Some(v2::server::Behaviour::new(OsRng))
        } else {
            None
        };

        let blockstore = Arc::new(InMemoryBlockstore::new());
        let bitswap = beetswap::Behaviour::new(blockstore);
        let (relay_transport, relay_client_behaviour) = relay::client::new(local_peer_id);
        let autonat_client_toggle = toggle::Toggle::from(autonat_client_behaviour);
        let autonat_server_toggle = toggle::Toggle::from(autonat_server_behaviour);
        let mut behaviour = Some(DhtBehaviour {
            kademlia,
            identify,
            mdns,
            bitswap,
            ping: Ping::new(ping::Config::new()),
            proxy_rr,
            webrtc_signaling_rr,
            autonat_client: autonat_client_toggle,
            autonat_server: autonat_server_toggle,
            relay_client: relay_client_behaviour,
        });

        let bootstrap_set: HashSet<String> = bootstrap_nodes.iter().cloned().collect();
        let mut autonat_targets: HashSet<String> = if enable_autonat && !autonat_servers.is_empty()
        {
            autonat_servers.into_iter().collect()
        } else {
            HashSet::new()
        };
        if enable_autonat {
            autonat_targets.extend(bootstrap_set.iter().cloned());
        }

        // Configure AutoRelay relay candidate discovery
        let relay_candidates: HashSet<String> = if enable_autorelay {
            if !preferred_relays.is_empty() {
                info!(
                    "🔗 AutoRelay enabled with {} preferred relays",
                    preferred_relays.len()
                );
                for (i, relay) in preferred_relays.iter().enumerate().take(5) {
                    info!("   Relay {}: {}", i + 1, relay);
                }
                preferred_relays.into_iter().collect()
            } else {
                info!(
                    "🔗 AutoRelay enabled, using {} bootstrap nodes as relay candidates",
                    bootstrap_set.len()
                );
                for (i, node) in bootstrap_set.iter().enumerate().take(5) {
                    info!("   Candidate {}: {}", i + 1, node);
                }
                bootstrap_set.iter().cloned().collect()
            }
        } else {
            info!("AutoRelay disabled");
            HashSet::new()
        };

        // Use the new relay-aware transport builder
        let transport = build_transport_with_relay(&local_key, relay_transport, proxy_address)?;

        // Create the swarm
        let mut swarm = SwarmBuilder::with_existing_identity(local_key)
            .with_tokio()
            .with_other_transport(|_| Ok(transport))
            .expect("Failed to create libp2p transport")
            .with_behaviour(move |_| behaviour.take().expect("behaviour already taken"))?
            .with_swarm_config(
                |c| c.with_idle_connection_timeout(Duration::from_secs(300)), // 5 minutes
            )
            .build();

        // Listen on the specified port
        let listen_addr: Multiaddr = format!("/ip4/0.0.0.0/tcp/{}", port).parse()?;
        swarm.listen_on(listen_addr)?;
        info!("DHT listening on port: {}", port);

        // Connect to bootstrap nodes
        info!("Bootstrap nodes to connect: {:?}", bootstrap_nodes);
        let mut successful_connections = 0;
        let total_bootstrap_nodes = bootstrap_nodes.len();
        for bootstrap_addr in &bootstrap_nodes {
            info!("Attempting to connect to bootstrap: {}", bootstrap_addr);
            if let Ok(addr) = bootstrap_addr.parse::<Multiaddr>() {
                match swarm.dial(addr.clone()) {
                    Ok(_) => {
                        info!("✓ Initiated connection to bootstrap: {}", bootstrap_addr);
                        successful_connections += 1;
                        // Add bootstrap nodes to Kademlia routing table if it has a peer ID
                        if let Some(peer_id) = addr.iter().find_map(|p| {
                            if let libp2p::multiaddr::Protocol::P2p(peer) = p {
                                Some(peer)
                            } else {
                                None
                            }
                        }) {
                            swarm
                                .behaviour_mut()
                                .kademlia
                                .add_address(&peer_id, addr.clone());
                        }
                    }
                    Err(e) => warn!("✗ Failed to dial bootstrap {}: {}", bootstrap_addr, e),
                }
            } else {
                warn!("✗ Invalid bootstrap address format: {}", bootstrap_addr);
            }
        }

        if enable_autonat {
            for server_addr in &autonat_targets {
                if bootstrap_set.contains(server_addr) {
                    continue;
                }
                match server_addr.parse::<Multiaddr>() {
                    Ok(addr) => match swarm.dial(addr.clone()) {
                        Ok(_) => {
                            info!("Dialing AutoNAT server: {}", server_addr);
                        }
                        Err(e) => {
                            debug!("Failed to dial AutoNAT server {}: {}", server_addr, e);
                        }
                    },
                    Err(e) => warn!("Invalid AutoNAT server address {}: {}", server_addr, e),
                }
            }
        }

        // Trigger initial bootstrap if we have any bootstrap nodes (even if connection failed)
        if !bootstrap_nodes.is_empty() {
            let _ = swarm.behaviour_mut().kademlia.bootstrap();
            info!(
                "Triggered initial Kademlia bootstrap (attempted {}/{} connections)",
                successful_connections, total_bootstrap_nodes
            );
            if successful_connections == 0 {
                warn!(
                    "⚠ No bootstrap connections succeeded - node will operate in standalone mode"
                );
                warn!("  Other nodes can still connect to this node directly");
            }
        } else {
            info!("No bootstrap nodes provided - starting in standalone mode");
        }

        let (cmd_tx, cmd_rx) = mpsc::channel(100);
        let (event_tx, event_rx) = mpsc::channel(100);
        let connected_peers = Arc::new(Mutex::new(HashSet::new()));
        let metrics = Arc::new(Mutex::new(DhtMetrics::default()));
        let pending_echo = Arc::new(Mutex::new(HashMap::new()));
        let pending_searches = Arc::new(Mutex::new(HashMap::new()));
        let search_counter = Arc::new(AtomicU64::new(1));
        let proxy_mgr: ProxyMgr = Arc::new(Mutex::new(ProxyManager::default()));
        let peer_selection = Arc::new(Mutex::new(PeerSelectionService::new()));
        let pending_webrtc_offers = Arc::new(Mutex::new(HashMap::new()));

        {
            let mut guard = metrics.lock().await;
            guard.autonat_enabled = enable_autonat;
            guard.autorelay_enabled = enable_autorelay;
        }

        // Spawn the Dht node task
        let received_chunks_clone = Arc::new(Mutex::new(HashMap::new()));
        tokio::spawn(run_dht_node(
            swarm,
            local_peer_id,
            cmd_rx,
            event_tx,
            connected_peers.clone(),
            metrics.clone(),
            pending_echo.clone(),
            pending_searches.clone(),
            proxy_mgr.clone(),
            peer_selection.clone(),
            received_chunks_clone.clone(),
            file_transfer_service.clone(),
            pending_webrtc_offers.clone(),
            is_bootstrap,
<<<<<<< HEAD
            enable_autorelay,
            relay_candidates,
=======
            chunk_size,
>>>>>>> d8551b2a
        ));

        Ok(DhtService {
            cmd_tx,
            event_rx: Arc::new(Mutex::new(event_rx)),
            peer_id: peer_id_str,
            connected_peers,
            metrics,
            pending_echo,
            pending_searches,
            search_counter,
            proxy_mgr,
            peer_selection,
            file_metadata_cache: Arc::new(Mutex::new(HashMap::new())),
            received_chunks: received_chunks_clone,
            file_transfer_service,
            pending_webrtc_offers,
            chunk_size,
        })
    }

    pub async fn run(&self) {
        // The node is already running in a spawned task
        info!("DHT node is running");
    }

    pub fn chunk_size(&self) -> usize {
        self.chunk_size
    }

    pub async fn publish_file(&self, metadata: FileMetadata) -> Result<(), String> {
        self.file_metadata_cache
            .lock()
            .await
            .insert(metadata.file_hash.clone(), metadata.clone());
        self.cmd_tx
            .send(DhtCommand::PublishFile(metadata))
            .await
            .map_err(|e| e.to_string())
    }
    pub async fn stop_publishing_file(&self, file_hash: String) -> Result<(), String> {
        self.cmd_tx
            .send(DhtCommand::StopPublish(file_hash))
            .await
            .map_err(|e| e.to_string())
    }
    pub async fn cache_remote_file(&self, metadata: &FileMetadata) {
        self.file_metadata_cache
            .lock()
            .await
            .insert(metadata.file_hash.clone(), metadata.clone());
    }
    /// List all known FileMetadata (from cache, i.e., locally published or discovered)
    pub async fn get_all_file_metadata(&self) -> Result<Vec<FileMetadata>, String> {
        let cache = self.file_metadata_cache.lock().await;
        Ok(cache.values().cloned().collect())
    }

    /// Get all versions for a file name, sorted by version (desc)
    pub async fn get_versions_by_file_name(
        &self,
        file_name: String,
    ) -> Result<Vec<FileMetadata>, String> {
        let all = self.get_all_file_metadata().await?;
        let mut versions: Vec<FileMetadata> = all
            .into_iter()
            .filter(|m| m.file_name == file_name && m.is_root)
            .collect();
        versions.sort_by(|a, b| b.version.unwrap_or(1).cmp(&a.version.unwrap_or(1)));

        // For each version, try to find seeders (peers that have this file)
        for version in &mut versions {
            version.seeders = self.get_seeders_for_file(&version.file_hash).await;
        }

        Ok(versions)
    }

    /// Get the latest version for a file name
    pub async fn get_latest_version_by_file_name(
        &self,
        file_name: String,
    ) -> Result<Option<FileMetadata>, String> {
        let versions = self.get_versions_by_file_name(file_name).await?;
        Ok(versions.into_iter().max_by_key(|m| m.version.unwrap_or(1)))
    }

    /// Prepare a new FileMetadata for upload (auto-increment version, set parent_hash)
    pub async fn prepare_versioned_metadata(
        &self,
        file_hash: String,
        file_name: String,
        file_size: u64,
        file_data: Vec<u8>,
        created_at: u64,
        mime_type: Option<String>,
        is_encrypted: bool,
        encryption_method: Option<String>,
        key_fingerprint: Option<String>,
    ) -> Result<FileMetadata, String> {
        let latest = self
            .get_latest_version_by_file_name(file_name.clone())
            .await?;
        let (version, parent_hash, is_root) = match latest {
            Some(ref prev) => (
                prev.version.map(|v| v + 1).unwrap_or(2),
                Some(prev.file_hash.clone()),
                false, // not root if there was a previous version
            ),
            None => (1, None, true), // root if first version
        };
        Ok(FileMetadata {
            file_hash,
            file_name,
            file_size,
            file_data,
            seeders: vec![],
            created_at,
            mime_type,
            is_encrypted,
            encryption_method,
            key_fingerprint,
            merkle_root: None,
            version: Some(version),
            parent_hash,
            cids: None,
            is_root: true,
        })
    }

    pub async fn download_file(&self, file_metadata: FileMetadata) -> Result<(), String> {
        self.cmd_tx
            .send(DhtCommand::DownloadFile(file_metadata))
            .await
            .map_err(|e| e.to_string())
    }

    pub async fn search_file(&self, file_hash: String) -> Result<(), String> {
        self.cmd_tx
            .send(DhtCommand::SearchFile(file_hash))
            .await
            .map_err(|e| e.to_string())
    }

    pub async fn get_file(&self, file_hash: String) -> Result<(), String> {
        self.search_file(file_hash).await
    }

    pub async fn search_metadata(&self, file_hash: String, timeout_ms: u64) -> Result<(), String> {
        self.cmd_tx
            .send(DhtCommand::SearchFile(file_hash.clone()))
            .await
            .map_err(|e| e.to_string())
    }
    pub async fn synchronous_search_metadata(
        &self,
        file_hash: String,
        timeout_ms: u64,
    ) -> Result<Option<FileMetadata>, String> {
        if timeout_ms == 0 {
            self.cmd_tx
                .send(DhtCommand::SearchFile(file_hash))
                .await
                .map_err(|e| e.to_string())?;
            return Ok(None);
        }

        let timeout_duration = Duration::from_millis(timeout_ms);
        let waiter_id = self.search_counter.fetch_add(1, Ordering::Relaxed);
        let (tx, rx) = oneshot::channel();

        {
            let mut pending = self.pending_searches.lock().await;
            pending
                .entry(file_hash.clone())
                .or_default()
                .push(PendingSearch {
                    id: waiter_id,
                    sender: tx,
                });
        }

        if let Err(err) = self
            .cmd_tx
            .send(DhtCommand::SearchFile(file_hash.clone()))
            .await
        {
            let mut pending = self.pending_searches.lock().await;
            if let Some(waiters) = pending.get_mut(&file_hash) {
                waiters.retain(|w| w.id != waiter_id);
                if waiters.is_empty() {
                    pending.remove(&file_hash);
                }
            }
            return Err(err.to_string());
        }

        match tokio::time::timeout(timeout_duration, rx).await {
            Ok(Ok(SearchResponse::Found(metadata))) => Ok(Some(metadata)),
            Ok(Ok(SearchResponse::NotFound)) => Ok(None),
            Ok(Err(_)) => Err("Search channel closed".into()),
            Err(_) => {
                let mut pending = self.pending_searches.lock().await;
                if let Some(waiters) = pending.get_mut(&file_hash) {
                    waiters.retain(|w| w.id != waiter_id);
                    if waiters.is_empty() {
                        pending.remove(&file_hash);
                    }
                }
                Err("Search timed out".into())
            }
        }
    }

    pub async fn connect_peer(&self, addr: String) -> Result<(), String> {
        self.cmd_tx
            .send(DhtCommand::ConnectPeer(addr))
            .await
            .map_err(|e| e.to_string())
    }

    pub async fn disconnect_peer(&self, peer_id: PeerId) -> Result<(), String> {
        self.cmd_tx
            .send(DhtCommand::DisconnectPeer(peer_id))
            .await
            .map_err(|e| e.to_string())
    }

    pub async fn get_peer_id(&self) -> String {
        self.peer_id.clone()
    }

    pub async fn get_peer_count(&self) -> usize {
        let (tx, rx) = oneshot::channel();
        if self.cmd_tx.send(DhtCommand::GetPeerCount(tx)).await.is_ok() {
            rx.await.unwrap_or(0)
        } else {
            0
        }
    }

    pub async fn get_connected_peers(&self) -> Vec<String> {
        let connected_peers = self.connected_peers.lock().await;
        connected_peers
            .iter()
            .map(|peer_id| peer_id.to_string())
            .collect()
    }

    pub async fn echo(&self, peer_id: String, payload: Vec<u8>) -> Result<Vec<u8>, String> {
        let target_peer_id: PeerId = peer_id
            .parse()
            .map_err(|e| format!("Invalid peer ID: {}", e))?;

        let (tx, rx) = oneshot::channel();
        self.cmd_tx
            .send(DhtCommand::Echo {
                peer: target_peer_id,
                payload,
                tx,
            })
            .await
            .map_err(|e| format!("Failed to send echo command: {}", e))?;

        rx.await
            .map_err(|e| format!("Echo response error: {}", e))?
    }

    pub async fn send_message_to_peer(
        &self,
        peer_id: &str,
        message: serde_json::Value,
    ) -> Result<(), String> {
        let target_peer_id: PeerId = peer_id
            .parse()
            .map_err(|e| format!("Invalid peer ID: {}", e))?;

        // Send message through DHT command system
        self.cmd_tx
            .send(DhtCommand::SendMessageToPeer {
                target_peer_id,
                message,
            })
            .await
            .map_err(|e| format!("Failed to send DHT command: {}", e))?;

        Ok(())
    }

    pub async fn metrics_snapshot(&self) -> DhtMetricsSnapshot {
        let metrics = self.metrics.lock().await.clone();
        let peer_count = self.connected_peers.lock().await.len();
        DhtMetricsSnapshot::from(metrics, peer_count)
    }

    pub async fn store_block(&self, cid: Cid, data: Vec<u8>) -> Result<(), String> {
        self.cmd_tx
            .send(DhtCommand::StoreBlock { cid, data })
            .await
            .map_err(|e| e.to_string())
    }

    // Drain up to `max` pending events without blocking
    pub async fn drain_events(&self, max: usize) -> Vec<DhtEvent> {
        use tokio::sync::mpsc::error::TryRecvError;
        let mut rx = self.event_rx.lock().await;
        let mut events = Vec::new();
        while events.len() < max {
            match rx.try_recv() {
                Ok(ev) => events.push(ev),
                Err(TryRecvError::Empty) => break,
                Err(TryRecvError::Disconnected) => break,
            }
        }
        events
    }

    /// Get recommended peers for file download using smart selection
    pub async fn get_recommended_peers_for_download(
        &self,
        file_hash: &str,
        file_size: u64,
        require_encryption: bool,
    ) -> Vec<String> {
        // First get peers that have the file
        let available_peers = self.get_seeders_for_file(file_hash).await;

        if available_peers.is_empty() {
            return Vec::new();
        }

        // Use smart peer selection
        let mut peer_selection = self.peer_selection.lock().await;
        peer_selection.recommend_peers_for_file(&available_peers, file_size, require_encryption)
    }

    /// Record successful transfer for peer metrics
    pub async fn record_transfer_success(&self, peer_id: &str, bytes: u64, duration_ms: u64) {
        let mut peer_selection = self.peer_selection.lock().await;
        peer_selection.record_transfer_success(peer_id, bytes, duration_ms);
    }

    /// Record failed transfer for peer metrics
    pub async fn record_transfer_failure(&self, peer_id: &str, error: &str) {
        let mut peer_selection = self.peer_selection.lock().await;
        peer_selection.record_transfer_failure(peer_id, error);
    }

    /// Update peer encryption support
    pub async fn set_peer_encryption_support(&self, peer_id: &str, supported: bool) {
        let mut peer_selection = self.peer_selection.lock().await;
        peer_selection.set_peer_encryption_support(peer_id, supported);
    }

    /// Report malicious behavior from a peer
    pub async fn report_malicious_peer(&self, peer_id: &str, severity: &str) {
        let mut peer_selection = self.peer_selection.lock().await;
        peer_selection.report_malicious_peer(peer_id, severity);
    }

    /// Get all peer metrics for monitoring
    pub async fn get_peer_metrics(&self) -> Vec<PeerMetrics> {
        let peer_selection = self.peer_selection.lock().await;
        peer_selection.get_all_metrics()
    }

    /// Select best peers using a specific strategy
    pub async fn select_peers_with_strategy(
        &self,
        available_peers: &[String],
        count: usize,
        strategy: SelectionStrategy,
        require_encryption: bool,
    ) -> Vec<String> {
        let mut peer_selection = self.peer_selection.lock().await;
        peer_selection.select_peers(available_peers, count, strategy, require_encryption)
    }

    /// Clean up inactive peer metrics
    pub async fn cleanup_inactive_peers(&self, max_age_seconds: u64) {
        let mut peer_selection = self.peer_selection.lock().await;
        peer_selection.cleanup_inactive_peers(max_age_seconds);
    }

    /// Discover and verify available peers for a specific file
    pub async fn discover_peers_for_file(
        &self,
        metadata: &FileMetadata,
    ) -> Result<Vec<String>, String> {
        info!(
            "Starting peer discovery for file: {} with {} seeders",
            metadata.file_hash,
            metadata.seeders.len()
        );

        let mut available_peers = Vec::new();
        let connected_peers = self.connected_peers.lock().await;

        // Check which seeders from metadata are currently connected
        for seeder_id in &metadata.seeders {
            if let Ok(peer_id) = seeder_id.parse::<libp2p::PeerId>() {
                if connected_peers.contains(&peer_id) {
                    info!("Seeder {} is currently connected", seeder_id);
                    available_peers.push(seeder_id.clone());
                } else {
                    info!("Seeder {} is not currently connected", seeder_id);
                    // TODO: Try to connect to this peer
                }
            } else {
                warn!("Invalid peer ID in seeders list: {}", seeder_id);
            }
        }

        // If no seeders are connected, the file is not available for download
        if available_peers.is_empty() {
            info!("No seeders are currently connected - file not available for download");
            // TODO: In the future, we could try to connect to offline seeders
        }

        info!(
            "Peer discovery completed: found {} available peers",
            available_peers.len()
        );
        Ok(available_peers)
    }

    /// Get seeders for a specific file (searches DHT for providers)
    pub async fn get_seeders_for_file(&self, file_hash: &str) -> Vec<String> {
        // Send command to DHT task to query provider records for this file
        let (tx, rx) = oneshot::channel();

        if let Err(e) = self
            .cmd_tx
            .send(DhtCommand::GetProviders {
                file_hash: file_hash.to_string(),
                sender: tx,
            })
            .await
        {
            warn!("Failed to send GetProviders command: {}", e);
            return Vec::new();
        }

        // Wait for response with timeout
        match tokio::time::timeout(Duration::from_secs(5), rx).await {
            Ok(Ok(Ok(providers))) => {
                info!(
                    "Found {} providers for file: {}",
                    providers.len(),
                    file_hash
                );
                providers
            }
            Ok(Ok(Err(e))) => {
                warn!("GetProviders command failed: {}", e);
                // Fallback to connected peers
                let connected = self.connected_peers.lock().await;
                connected.iter().take(3).map(|p| p.to_string()).collect()
            }
            Ok(Err(e)) => {
                warn!("Receiver error: {}", e);
                // Fallback to connected peers
                let connected = self.connected_peers.lock().await;
                connected.iter().take(3).map(|p| p.to_string()).collect()
            }
            Err(_) => {
                warn!("GetProviders command timed out for file: {}", file_hash);
                // Fallback to connected peers
                let connected = self.connected_peers.lock().await;
                connected.iter().take(3).map(|p| p.to_string()).collect()
            }
        }
    }

    /// Shutdown the DHT service
    pub async fn shutdown(&self) -> Result<(), String> {
        let (tx, rx) = oneshot::channel();
        self.cmd_tx
            .send(DhtCommand::Shutdown(tx))
            .await
            .map_err(|e| format!("Failed to send shutdown command: {}", e))?;
        rx.await
            .map_err(|e| format!("Failed to receive shutdown acknowledgment: {}", e))
    }
}

/// Process received Bitswap chunk data and assemble complete files
async fn process_bitswap_chunk(
    query_id: &beetswap::QueryId,
    data: &[u8],
    event_tx: &mpsc::Sender<DhtEvent>,
    received_chunks: &Arc<Mutex<HashMap<String, HashMap<u32, FileChunk>>>>,
    file_transfer_service: &Arc<FileTransferService>,
) {
    // Try to parse the data as a FileChunk
    match serde_json::from_slice::<FileChunk>(data) {
        Ok(chunk) => {
            info!(
                "Received chunk {}/{} for file {} ({} bytes)",
                chunk.chunk_index + 1,
                chunk.total_chunks,
                chunk.file_hash,
                chunk.data.len()
            );

            // Store the chunk
            {
                let mut chunks_map = received_chunks.lock().await;
                let file_chunks = chunks_map
                    .entry(chunk.file_hash.clone())
                    .or_insert_with(HashMap::new);
                file_chunks.insert(chunk.chunk_index, chunk.clone());
            }

            // Check if we have all chunks for this file
            let has_all_chunks = {
                let chunks_map = received_chunks.lock().await;
                if let Some(file_chunks) = chunks_map.get(&chunk.file_hash) {
                    file_chunks.len() == chunk.total_chunks as usize
                } else {
                    false
                }
            };

            if has_all_chunks {
                // Assemble the file from all chunks
                assemble_file_from_chunks(
                    &chunk.file_hash,
                    received_chunks,
                    file_transfer_service,
                    event_tx,
                )
                .await;
            }

            let _ = event_tx
                .send(DhtEvent::BitswapDataReceived {
                    query_id: format!("{:?}", query_id),
                    data: data.to_vec(),
                })
                .await;
        }
        Err(e) => {
            warn!("Failed to parse Bitswap data as FileChunk: {}", e);
            // Emit raw data event for debugging
            let _ = event_tx
                .send(DhtEvent::BitswapDataReceived {
                    query_id: format!("{:?}", query_id),
                    data: data.to_vec(),
                })
                .await;
        }
    }
}

/// Assemble a complete file from received chunks
async fn assemble_file_from_chunks(
    file_hash: &str,
    received_chunks: &Arc<Mutex<HashMap<String, HashMap<u32, FileChunk>>>>,
    file_transfer_service: &Arc<FileTransferService>,
    event_tx: &mpsc::Sender<DhtEvent>,
) {
    // Get all chunks for this file
    let chunks = {
        let mut chunks_map = received_chunks.lock().await;
        chunks_map.remove(file_hash)
    };

    if let Some(mut file_chunks) = chunks {
        // Sort chunks by index
        let mut sorted_chunks: Vec<FileChunk> =
            file_chunks.drain().map(|(_, chunk)| chunk).collect();
        sorted_chunks.sort_by_key(|c| c.chunk_index);

        // Get the count before consuming the vector
        let chunk_count = sorted_chunks.len();

        // Concatenate chunk data
        let mut file_data = Vec::new();
        for chunk in sorted_chunks {
            file_data.extend_from_slice(&chunk.data);
        }

        // Store the assembled file
        let file_name = format!("downloaded_{}", file_hash);
        file_transfer_service.store_file_data(file_hash.to_string(), file_name, file_data);

        info!(
            "Successfully assembled file {} from {} chunks",
            file_hash, chunk_count
        );

        let _ = event_tx
            .send(DhtEvent::FileDownloaded {
                file_hash: file_hash.to_string(),
            })
            .await;
    }
}

fn not_loopback(ip: &Multiaddr) -> bool {
    multiaddr_to_ip(ip)
        .map(|ip| !ip.is_loopback())
        .unwrap_or(false)
}

fn multiaddr_to_ip(addr: &Multiaddr) -> Option<IpAddr> {
    for comp in addr.iter() {
        match comp {
            Protocol::Ip4(ipv4) => return Some(IpAddr::V4(ipv4)),
            Protocol::Ip6(ipv6) => return Some(IpAddr::V6(ipv6)),
            _ => {}
        }
    }
    None
}

pub struct StringBlock(pub String);
pub struct ByteBlock(pub Vec<u8>);

impl Block<64> for ByteBlock {
    fn cid(&self) -> Result<Cid, CidError> {
        let hash = Code::Sha2_256.digest(&self.0);
        Ok(Cid::new_v1(RAW_CODEC, hash))
    }

    fn data(&self) -> &[u8] {
        &self.0
    }
}

pub fn split_into_blocks(bytes: &[u8], chunk_size: usize) -> Vec<ByteBlock> {
    let mut blocks = Vec::new();
    let mut i = 0usize;
    while i < bytes.len() {
        let end = (i + chunk_size).min(bytes.len());
        let slice = &bytes[i..end];
        // Store raw bytes - no conversion needed
        blocks.push(ByteBlock(slice.to_vec()));
        i = end;
    }
    blocks
}

#[cfg(test)]
mod tests {
    use super::*;

    #[tokio::test(flavor = "multi_thread", worker_threads = 2)]
    async fn shutdown_command_stops_dht_service() {
        let service = match DhtService::new(
            0,
            Vec::new(),
            None,
            false,
            false,
            None,
            Vec::new(),
            None,
            None,
            false,      // enable_autorelay
            Vec::new(), // preferred_relays
        )
        .await
        {
            Ok(service) => service,
            Err(err) => {
                let message = err.to_string();
                let lowered = message.to_ascii_lowercase();
                if lowered.contains("permission denied") || lowered.contains("not permitted") {
                    // skipping shutdown_command_stops_dht_service (likely sandboxed)
                    return;
                }
                panic!("start service: {message}");
            }
        };
        service.run().await;

        service.shutdown().await.expect("shutdown");

        // Subsequent calls should gracefully no-op
        assert_eq!(service.get_peer_count().await, 0);

        let snapshot = service.metrics_snapshot().await;
        assert_eq!(snapshot.peer_count, 0);
        assert_eq!(snapshot.reachability, NatReachabilityState::Unknown);
    }

    #[test]
    fn metrics_snapshot_carries_listen_addrs() {
        let mut metrics = DhtMetrics::default();
        metrics.record_listen_addr(&"/ip4/127.0.0.1/tcp/4001".parse::<Multiaddr>().unwrap());
        metrics.record_listen_addr(&"/ip4/0.0.0.0/tcp/4001".parse::<Multiaddr>().unwrap());
        // Duplicate should be ignored
        metrics.record_listen_addr(&"/ip4/127.0.0.1/tcp/4001".parse::<Multiaddr>().unwrap());

        let snapshot = DhtMetricsSnapshot::from(metrics, 5);
        assert_eq!(snapshot.peer_count, 5);
        assert_eq!(snapshot.listen_addrs.len(), 2);
        assert!(snapshot
            .listen_addrs
            .contains(&"/ip4/127.0.0.1/tcp/4001".to_string()));
        assert!(snapshot
            .listen_addrs
            .contains(&"/ip4/0.0.0.0/tcp/4001".to_string()));
        assert!(snapshot.observed_addrs.is_empty());
        assert!(snapshot.reachability_history.is_empty());
    }

    #[tokio::test]
    async fn identify_push_records_listen_addrs() {
        let metrics = Arc::new(Mutex::new(DhtMetrics::default()));
        let listen_addr: Multiaddr = "/ip4/10.0.0.1/tcp/4001".parse().unwrap();
        let secondary_addr: Multiaddr = "/ip4/192.168.0.1/tcp/4001".parse().unwrap();
        let info = identify::Info {
            public_key: identity::Keypair::generate_ed25519().public(),
            protocol_version: EXPECTED_PROTOCOL_VERSION.to_string(),
            agent_version: "test-agent/1.0.0".to_string(),
            listen_addrs: vec![listen_addr.clone(), secondary_addr.clone()],
            protocols: vec![StreamProtocol::new("/chiral/test/1.0.0")],
            observed_addr: "/ip4/127.0.0.1/tcp/4001".parse().unwrap(),
        };

        record_identify_push_metrics(&metrics, &info);

        {
            let guard = metrics.lock().await;
            assert_eq!(guard.listen_addrs.len(), 2);
            assert!(guard.listen_addrs.contains(&listen_addr.to_string()));
            assert!(guard.listen_addrs.contains(&secondary_addr.to_string()));
        }

        record_identify_push_metrics(&metrics, &info);

        let guard = metrics.lock().await;
        assert_eq!(guard.listen_addrs.len(), 2);
    }
}<|MERGE_RESOLUTION|>--- conflicted
+++ resolved
@@ -914,12 +914,9 @@
         >,
     >,
     is_bootstrap: bool,
-<<<<<<< HEAD
     enable_autorelay: bool,
     relay_candidates: HashSet<String>,
-=======
     chunk_size: usize,
->>>>>>> d8551b2a
 ) {
     // Periodic bootstrap interval
     let mut shutdown_ack: Option<oneshot::Sender<()>> = None;
@@ -1733,7 +1730,6 @@
                                         .map(|p| p.to_string())
                                         .unwrap_or_default()],
                                     created_at,
-<<<<<<< HEAD
                                     mime_type: metadata_json
                                         .get("mime_type")
                                         .and_then(|v| v.as_str())
@@ -1750,6 +1746,10 @@
                                         .get("key_fingerprint")
                                         .and_then(|v| v.as_str())
                                         .map(|s| s.to_string()),
+                                    merkle_root: metadata_json
+                                        .get("merkle_root")
+                                        .and_then(|v| v.as_str())
+                                        .map(|s| s.to_string()),
                                     version: metadata_json
                                         .get("version")
                                         .and_then(|v| v.as_u64())
@@ -1758,15 +1758,6 @@
                                         .get("parent_hash")
                                         .and_then(|v| v.as_str())
                                         .map(|s| s.to_string()),
-=======
-                                    mime_type: metadata_json.get("mime_type").and_then(|v| v.as_str()).map(|s| s.to_string()),
-                                    is_encrypted: metadata_json.get("is_encrypted").and_then(|v| v.as_bool()).unwrap_or(false),
-                                    encryption_method: metadata_json.get("encryption_method").and_then(|v| v.as_str()).map(|s| s.to_string()),
-                                    key_fingerprint: metadata_json.get("key_fingerprint").and_then(|v| v.as_str()).map(|s| s.to_string()),
-                                    merkle_root: metadata_json.get("merkle_root").and_then(|v| v.as_str()).map(|s| s.to_string()),
-                                    version: metadata_json.get("version").and_then(|v| v.as_u64()).map(|v| v as u32),
-                                    parent_hash: metadata_json.get("parent_hash").and_then(|v| v.as_str()).map(|s| s.to_string()),
->>>>>>> d8551b2a
                                     cids: None, // CIDs are in the root block
                                     is_root: metadata_json
                                         .get("is_root")
@@ -2263,13 +2254,10 @@
         autonat_servers: Vec<String>,
         proxy_address: Option<String>,
         file_transfer_service: Option<Arc<FileTransferService>>,
-<<<<<<< HEAD
+        chunk_size_kb: Option<usize>, // Chunk size in KB (default 256)
+        cache_size_mb: Option<usize>, // Cache size in MB (default 1024)
         enable_autorelay: bool,
         preferred_relays: Vec<String>,
-=======
-        chunk_size_kb: Option<usize>, // Chunk size in KB (default 256)
-        cache_size_mb: Option<usize>, // Cache size in MB (default 1024)
->>>>>>> d8551b2a
     ) -> Result<Self, Box<dyn Error>> {
         // Convert chunk size from KB to bytes
         let chunk_size = chunk_size_kb.unwrap_or(256) * 1024; // Default 256 KB
@@ -2547,12 +2535,9 @@
             file_transfer_service.clone(),
             pending_webrtc_offers.clone(),
             is_bootstrap,
-<<<<<<< HEAD
             enable_autorelay,
             relay_candidates,
-=======
             chunk_size,
->>>>>>> d8551b2a
         ));
 
         Ok(DhtService {
