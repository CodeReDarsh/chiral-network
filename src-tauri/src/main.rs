// Prevents additional console window on Windows in release, DO NOT REMOVE!!
#![cfg_attr(not(debug_assertions), windows_subsystem = "windows")]

#![cfg_attr(
    all(not(debug_assertions), target_os = "windows"),
    windows_subsystem = "windows"
)]

// Declare all modules here
pub mod protocols;
pub mod commands;
pub mod analytics;
pub mod net;
pub mod peer_selection;
pub mod pool;
pub mod proxy_latency;
pub mod stream_auth;
pub mod webrtc_service;
mod transfer_events;
pub mod transaction_services;
pub mod bandwidth;
pub mod blockchain_listener;
pub mod dht;
pub mod download_scheduler;
pub mod download_source;
pub mod ed2k_client;
pub mod encryption;
pub mod ethereum;
pub mod file_transfer;
pub mod ftp_client;
pub mod ftp_downloader;
pub mod geth_downloader;
pub mod headless;
pub mod http_download;
pub mod http_server;
pub mod keystore;
pub mod manager;
pub mod multi_source_download;

mod logger;
pub mod bittorrent_handler;
pub mod download_restart;
pub mod reputation;

use protocols::{ProtocolManager, ProtocolHandler};

use crate::commands::auth::{
    cleanup_expired_proxy_auth_tokens, generate_proxy_auth_token, revoke_proxy_auth_token,
    validate_proxy_auth_token,
};

use crate::commands::bootstrap::get_bootstrap_nodes_command;
use crate::commands::proxy::{
    disable_privacy_routing, enable_privacy_routing, list_proxies, proxy_connect, proxy_disconnect,
    proxy_echo, proxy_remove, ProxyNode,
};
use crate::commands::network::get_full_network_stats;
use crate::bandwidth::BandwidthController;
use crate::stream_auth::{
    AuthMessage, HmacKeyExchangeConfirmation, HmacKeyExchangeRequest, HmacKeyExchangeResponse,
    StreamAuthService,
};
use dht::{DhtEvent, DhtMetricsSnapshot, DhtService, FileMetadata};
use directories::ProjectDirs;
use ethereum::{
    create_new_account,
    get_account_from_private_key,
    get_balance,
    get_block_number,
    get_hashrate,
    get_mined_blocks_count,
    get_mining_logs,
    get_mining_performance,
    get_mining_status, // Assuming you have a file_handler module
    get_network_difficulty,
    get_network_hashrate,
    get_peer_count,
    get_recent_mined_blocks,
    start_mining,
    stop_mining,
    EthAccount,
    GethProcess,
    MinedBlock,
};
use file_transfer::{DownloadMetricsSnapshot, FileTransferEvent, FileTransferService};
use fs2::available_space;
use geth_downloader::GethDownloader;
use keystore::Keystore;
use lazy_static::lazy_static;
use multi_source_download::{MultiSourceDownloadService, MultiSourceEvent, MultiSourceProgress};
use serde::{Deserialize, Serialize};
use sha2::Digest;
use std::collections::VecDeque;
use std::fs::{self, File};
use std::path::{Path, PathBuf};
use std::process::Command;
use std::sync::Mutex as StdMutex;
use std::{
    io::{BufRead, BufReader},
    sync::Arc,
    time::{Duration, Instant, SystemTime, UNIX_EPOCH},
};
use sysinfo::{Components, System};
use tauri::{
    menu::{Menu, MenuItem},
    tray::{MouseButton, MouseButtonState, TrayIconBuilder, TrayIconEvent},
    Emitter, Manager, State,
};
use tokio::{sync::Mutex, task::JoinHandle, time::sleep};
use totp_rs::{Algorithm, Secret, TOTP};
use tracing::{error, info, warn};
use webrtc_service::{WebRTCFileRequest, WebRTCService};

use crate::manager::ChunkManager; // Import the ChunkManager
                                  // For key encoding
use blockstore::block::Block;
use x25519_dalek::{PublicKey, StaticSecret}; // For key handling
use suppaftp::FtpStream;
use std::io::Write;
use crate::dht::Ed2kSourceInfo;
use crate::ed2k_client::{Ed2kClient, Ed2kServerInfo, Ed2kSearchResult};
use crate::dht::Ed2kDownloadStatus;

// Settings structure for backend use
#[derive(Debug, Clone, Serialize, Deserialize)]
struct BackendSettings {
    #[serde(rename = "storagePath")]
    storage_path: String,
    #[serde(rename = "enableFileLogging")]
    enable_file_logging: bool,
    #[serde(rename = "maxLogSizeMB")]
    max_log_size_mb: u64,
}

impl Default for BackendSettings {
    fn default() -> Self {
        Self {
            storage_path: "~/ChiralNetwork/Storage".to_string(),
            enable_file_logging: false,
            max_log_size_mb: 10,
        }
    }
}

/// Load settings from the Tauri app data directory
fn load_settings_from_file(app_handle: &tauri::AppHandle) -> BackendSettings {
    let app_data_dir = app_handle
        .path()
        .app_data_dir()
        .expect("Failed to get app data directory");
    
    let settings_file = app_data_dir.join("settings.json");
    info!("Loading settings from: {}", settings_file.display());
    
    if settings_file.exists() {
        match std::fs::read_to_string(&settings_file) {
            Ok(contents) => {
                match serde_json::from_str::<serde_json::Value>(&contents) {
                    Ok(json) => {
                        // Extract only the fields we need
                        let storage_path = json.get("storagePath")
                            .and_then(|v| v.as_str())
                            .unwrap_or("~/ChiralNetwork/Storage")
                            .to_string();
                        let enable_file_logging = json.get("enableFileLogging")
                            .and_then(|v| v.as_bool())
                            .unwrap_or(false);
                        let max_log_size_mb = json.get("maxLogSizeMB")
                            .and_then(|v| v.as_u64())
                            .unwrap_or(10);
                        
                        return BackendSettings {
                            storage_path,
                            enable_file_logging,
                            max_log_size_mb,
                        };
                    }
                    Err(e) => {
                        eprintln!("Failed to parse settings file: {}. Using defaults.", e);
                    }
                }
            }
            Err(e) => {
                eprintln!("Failed to read settings file: {}. Using defaults.", e);
            }
        }
    }
    
    BackendSettings::default()
}

/// Expand tilde (~) in path to home directory
fn expand_tilde(path: &str) -> PathBuf {
    if path.starts_with("~/") || path == "~" {
        if let Some(base_dirs) = directories::BaseDirs::new() {
            return base_dirs.home_dir().join(path.strip_prefix("~/").unwrap_or(""));
        }
    }
    PathBuf::from(path)
}

/// Detect MIME type from file extension
fn detect_mime_type_from_filename(filename: &str) -> Option<String> {
    let extension = filename.rsplit('.').next()?.to_lowercase();

    match extension.as_str() {
        // Images
        "jpg" | "jpeg" => Some("image/jpeg".to_string()),
        "png" => Some("image/png".to_string()),
        "gif" => Some("image/gif".to_string()),
        "bmp" => Some("image/bmp".to_string()),
        "webp" => Some("image/webp".to_string()),
        "svg" => Some("image/svg+xml".to_string()),
        "ico" => Some("image/x-icon".to_string()),

        // Videos
        "mp4" => Some("video/mp4".to_string()),
        "avi" => Some("video/x-msvideo".to_string()),
        "mkv" => Some("video/x-matroska".to_string()),
        "mov" => Some("video/quicktime".to_string()),
        "wmv" => Some("video/x-ms-wmv".to_string()),
        "flv" => Some("video/x-flv".to_string()),
        "webm" => Some("video/webm".to_string()),

        // Audio
        "mp3" => Some("audio/mpeg".to_string()),
        "wav" => Some("audio/wav".to_string()),
        "flac" => Some("audio/flac".to_string()),
        "aac" => Some("audio/aac".to_string()),
        "ogg" => Some("audio/ogg".to_string()),
        "wma" => Some("audio/x-ms-wma".to_string()),

        // Documents
        "pdf" => Some("application/pdf".to_string()),
        "doc" => Some("application/msword".to_string()),
        "docx" => Some(
            "application/vnd.openxmlformats-officedocument.wordprocessingml.document".to_string(),
        ),
        "xls" => Some("application/vnd.ms-excel".to_string()),
        "xlsx" => {
            Some("application/vnd.openxmlformats-officedocument.spreadsheetml.sheet".to_string())
        }
        "ppt" => Some("application/vnd.ms-powerpoint".to_string()),
        "pptx" => Some(
            "application/vnd.openxmlformats-officedocument.presentationml.presentation".to_string(),
        ),
        "txt" => Some("text/plain".to_string()),
        "rtf" => Some("application/rtf".to_string()),

        // Archives
        "zip" => Some("application/zip".to_string()),
        "rar" => Some("application/x-rar-compressed".to_string()),
        "7z" => Some("application/x-7z-compressed".to_string()),
        "tar" => Some("application/x-tar".to_string()),
        "gz" => Some("application/gzip".to_string()),

        // Code files
        "html" | "htm" => Some("text/html".to_string()),
        "css" => Some("text/css".to_string()),
        "js" => Some("application/javascript".to_string()),
        "json" => Some("application/json".to_string()),
        "xml" => Some("application/xml".to_string()),
        "py" => Some("text/x-python".to_string()),
        "rs" => Some("text/rust".to_string()),
        "java" => Some("text/x-java-source".to_string()),
        "cpp" | "cc" | "cxx" => Some("text/x-c++src".to_string()),
        "c" => Some("text/x-csrc".to_string()),
        "h" => Some("text/x-chdr".to_string()),
        "hpp" => Some("text/x-c++hdr".to_string()),

        // Other common types
        "exe" => Some("application/x-msdownload".to_string()),
        "dll" => Some("application/x-msdownload".to_string()),
        "iso" => Some("application/x-iso9660-image".to_string()),

        // Default fallback
        _ => Some("application/octet-stream".to_string()),
    }
}

#[derive(Clone)]
struct QueuedTransaction {
    id: String,
    to_address: String,
    amount: f64,
    timestamp: u64,
}

#[derive(Clone)]
struct ProxyAuthToken {
    token: String,
    proxy_address: String,
    expires_at: u64,
    created_at: u64,
}

#[derive(Clone, Debug)]
pub struct StreamingUploadSession {
    pub file_name: String,
    pub file_size: u64,
    pub received_chunks: u32,
    pub total_chunks: u32,
    pub hasher: sha2::Sha256,
    pub created_at: std::time::SystemTime,
    pub chunk_cids: Vec<String>,
    pub file_data: Vec<u8>,
}

struct AppState {
    geth: Mutex<GethProcess>,
    downloader: Arc<GethDownloader>,
    miner_address: Mutex<Option<String>>,

    // Wrap in Arc so they can be cloned
    active_account: Arc<Mutex<Option<String>>>,
    active_account_private_key: Arc<Mutex<Option<String>>>,

    rpc_url: Mutex<String>,
    dht: Mutex<Option<Arc<DhtService>>>,
    file_transfer: Mutex<Option<Arc<FileTransferService>>>,
    webrtc: Mutex<Option<Arc<WebRTCService>>>,
    multi_source_download: Mutex<Option<Arc<MultiSourceDownloadService>>>,
    keystore: Arc<Mutex<Keystore>>,
    proxies: Arc<Mutex<Vec<ProxyNode>>>,
    privacy_proxies: Arc<Mutex<Vec<String>>>,
    file_transfer_pump: Mutex<Option<JoinHandle<()>>>,
    multi_source_pump: Mutex<Option<JoinHandle<()>>>,
    socks5_proxy_cli: Mutex<Option<String>>,
    analytics: Arc<analytics::AnalyticsService>,
    bandwidth: Arc<BandwidthController>,

    // New fields for transaction queue
    transaction_queue: Arc<Mutex<VecDeque<QueuedTransaction>>>,
    transaction_processor: Mutex<Option<JoinHandle<()>>>,
    processing_transaction: Arc<Mutex<bool>>,

    // New field for streaming upload sessions
    upload_sessions: Arc<Mutex<std::collections::HashMap<String, StreamingUploadSession>>>,

    // Proxy authentication tokens storage
    proxy_auth_tokens: Arc<Mutex<std::collections::HashMap<String, ProxyAuthToken>>>,

    // HTTP server for serving chunks and keys
    http_server_state: Arc<http_server::HttpServerState>,
    http_server_addr: Arc<Mutex<Option<std::net::SocketAddr>>>,

    // Stream authentication service
    stream_auth: Arc<Mutex<StreamAuthService>>,

    // New field for storing canonical AES keys for files being seeded
    canonical_aes_keys: Arc<Mutex<std::collections::HashMap<String, [u8; 32]>>>,

    // Proof-of-Storage watcher background handle and contract address
    // make these clonable so we can .clone() and move into spawned tasks
    proof_watcher: Arc<Mutex<Option<JoinHandle<()>>>>,
    proof_contract_address: Arc<Mutex<Option<String>>>,

    // Relay reputation statistics storage
    relay_reputation: Arc<Mutex<std::collections::HashMap<String, RelayNodeStats>>>,

    // Relay node aliases (peer_id -> alias)
    relay_aliases: Arc<Mutex<std::collections::HashMap<String, String>>>,

    // Protocol manager for handling different download/upload protocols
    protocol_manager: Arc<ProtocolManager>,

    // File logger writer for dynamic log configuration updates
    file_logger: Arc<Mutex<Option<logger::ThreadSafeWriter>>>,
    // BitTorrent handler for creating and seeding torrents
    bittorrent_handler: Arc<bittorrent_handler::BitTorrentHandler>,

    // Download restart service for pause/resume functionality
    download_restart: Mutex<Option<Arc<download_restart::DownloadRestartService>>>,
}

/// Tauri command to create a new Chiral account
#[tauri::command]
async fn create_chiral_account(state: State<'_, AppState>) -> Result<EthAccount, String> {
    let account = create_new_account()?;

    // Set as active account
    {
        let mut active_account = state.active_account.lock().await;
        *active_account = Some(account.address.clone());
    }

    // Store private key in session
    {
        let mut active_key = state.active_account_private_key.lock().await;
        *active_key = Some(account.private_key.clone());
    }

    Ok(account)
}

#[tauri::command]
async fn import_chiral_account(
    private_key: String,
    state: State<'_, AppState>,
) -> Result<EthAccount, String> {
    let account = get_account_from_private_key(&private_key)?;

    // Set as active account
    {
        let mut active_account = state.active_account.lock().await;
        *active_account = Some(account.address.clone());
    }

    // Store private key in session
    {
        let mut active_key = state.active_account_private_key.lock().await;
        *active_key = Some(account.private_key.clone());
    }

    Ok(account)
}

#[tauri::command]
async fn start_geth_node(
    state: State<'_, AppState>,
    data_dir: String,
    rpc_url: Option<String>,) -> Result<(), String> {
    let mut geth = state.geth.lock().await;
    let miner_address = state.miner_address.lock().await;
    let rpc_url = rpc_url.unwrap_or_else(|| "http://127.0.0.1:8545".to_string());
    *state.rpc_url.lock().await = rpc_url.clone();

    geth.start(&data_dir, miner_address.as_deref())?;
    Ok(())
}

#[tauri::command]
async fn download(identifier: String, state: State<'_, AppState>) -> Result<(), String> {
    println!("Received download command for: {}", identifier);
    state.protocol_manager.download(&identifier).await
}

/// Tauri command to seed a file.
/// It takes a local file path, starts seeding, and returns a magnet link.
#[tauri::command]
async fn seed(file_path: String, state: State<'_, AppState>) -> Result<String, String> {
    println!("Received seed command for: {}", file_path);
    // Delegate the seed operation to the protocol manager.
    state.protocol_manager.seed(&file_path).await
}

/// Tauri command to create and seed a BitTorrent file.
/// It takes a local file path, creates a torrent, starts seeding, and returns a magnet link.
#[tauri::command]
async fn create_and_seed_torrent(file_path: String, state: State<'_, AppState>) -> Result<String, String> {
    println!("Received create_and_seed_torrent command for: {}", file_path);
    // Use the BitTorrent handler directly to create and seed the torrent
    state.bittorrent_handler.seed(&file_path).await
}

#[tauri::command]
async fn stop_geth_node(state: State<'_, AppState>) -> Result<(), String> {
    let mut geth = state.geth.lock().await;
    geth.stop()
}

#[tauri::command]
async fn save_account_to_keystore(
    address: String,
    private_key: String,
    password: String,
) -> Result<(), String> {
    let mut keystore = Keystore::load()?;
    keystore.add_account(address, &private_key, &password)?;
    Ok(())
}

#[tauri::command]
async fn load_account_from_keystore(
    address: String,
    password: String,
    state: State<'_, AppState>,
) -> Result<EthAccount, String> {
    let keystore = Keystore::load()?;

    // Get decrypted private key from keystore
    let private_key = keystore.get_account(&address, &password)?;

    // Set the active account in the app state
    {
        let mut active_account = state.active_account.lock().await;
        *active_account = Some(address.clone());
    }

    // Store the private key securely in memory for the session
    {
        let mut active_key = state.active_account_private_key.lock().await;
        *active_key = Some(private_key.clone());
    }

    // Update WebRTC service with the active private key for decryption
    if let Some(webrtc_service) = state.webrtc.lock().await.as_ref() {
        webrtc_service
            .set_active_private_key(Some(private_key.clone()))
            .await;
    }

    // Derive account details from private key
    get_account_from_private_key(&private_key)
}

#[tauri::command]
async fn list_keystore_accounts() -> Result<Vec<String>, String> {
    let keystore = Keystore::load()?;
    Ok(keystore.list_accounts())
}

#[tauri::command]
async fn get_disk_space(path: String) -> Result<u64, String> {
    match available_space(Path::new(&path)) {
        Ok(space) => Ok(space),
        Err(e) => Err(format!("Failed to get disk space: {}", e)),
    }
}

#[tauri::command]
async fn get_account_balance(address: String) -> Result<String, String> {
    get_balance(&address).await
}

#[tauri::command]
async fn get_user_balance(state: State<'_, AppState>) -> Result<String, String> {
    let account = get_active_account(&state).await?;
    get_balance(&account).await
}

#[tauri::command]
async fn get_transaction_receipt(tx_hash: String) -> Result<transaction_services::TransactionReceipt, String> {
    transaction_services::get_transaction_receipt(&tx_hash).await
}

#[tauri::command]
async fn can_afford_download(state: State<'_, AppState>, price: f64) -> Result<bool, String> {
    let account = get_active_account(&state).await?;
    let balance_str = get_balance(&account).await?;
    let balance = balance_str.parse::<f64>()
        .map_err(|e| format!("Failed to parse balance: {}", e))?;
    Ok(balance >= price)
}

#[tauri::command]
async fn process_download_payment(
    state: State<'_, AppState>,
    uploader_address: String,
    price: f64,
) -> Result<String, String> {
    // Get the active account address
    let account = get_active_account(&state).await?;

    // Get the private key from state
    let private_key = {
        let key_guard = state.active_account_private_key.lock().await;
        key_guard
            .clone()
            .ok_or("No private key available. Please log in again.")?
    };

    // Send the payment transaction
    ethereum::send_transaction(&account, &uploader_address, price, &private_key).await
}

#[tauri::command]
async fn record_download_payment(
    app: tauri::AppHandle,
    file_hash: String,
    file_name: String,
    file_size: u64,
    seeder_wallet_address: String,
    seeder_peer_id: String,
    downloader_address: String,
    downloader_peer_id: String,
    amount: f64,
    transaction_id: u64,
    transaction_hash: String,
    state: State<'_, AppState>,
) -> Result<(), String> {
    println!(
        "📝 Download payment recorded: {} Chiral to wallet {} (peer: {}) from {} (peer: {}) tx: {}",
        amount, seeder_wallet_address, seeder_peer_id, downloader_address, downloader_peer_id, transaction_hash
    );
    println!("🔍 IMPORTANT: downloader_peer_id value: '{}'", downloader_peer_id);
    println!("🔍 IMPORTANT: seeder_peer_id value: '{}'", seeder_peer_id);

    // Send P2P payment notification message to the seeder's peer
    #[derive(Clone, serde::Serialize, serde::Deserialize)]
    struct PaymentNotificationMessage {
        file_hash: String,
        file_name: String,
        file_size: u64,
        downloader_address: String,
        downloader_peer_id: String,
        seeder_wallet_address: String,
        amount: f64,
        transaction_id: u64,
        transaction_hash: String,
    }

    let payment_msg = PaymentNotificationMessage {
        file_hash,
        file_name,
        file_size,
        downloader_address,
        downloader_peer_id,
        seeder_wallet_address: seeder_wallet_address.clone(),
        amount,
        transaction_id,
        transaction_hash: transaction_hash.clone(),
    };

    // Serialize the payment message
    let payment_json = serde_json::to_string(&payment_msg)
        .map_err(|e| format!("Failed to serialize payment message: {}", e))?;

    // Emit local event for payment notification (works on same machine for testing)
    app.emit("seeder_payment_received", payment_msg.clone())
        .map_err(|e| format!("Failed to emit payment notification: {}", e))?;

    println!("✅ Payment notification emitted locally for seeder: {}", seeder_wallet_address);

    // Send P2P payment notification to the seeder's peer
    let dht = {
        let dht_guard = state.dht.lock().await;
        dht_guard.as_ref().cloned()
    };

    if let Some(dht) = dht {
        // Convert payment message to JSON
        let notification_json = serde_json::to_value(&payment_msg)
            .map_err(|e| format!("Failed to serialize payment notification: {}", e))?;

        // Wrap in a payment notification envelope so receiver can identify it
        let wrapped_message = serde_json::json!({
            "type": "payment_notification",
            "payload": notification_json
        });

        // Send via DHT to the seeder's peer ID
        match dht.send_message_to_peer(&seeder_peer_id, wrapped_message).await {
            Ok(_) => {
                println!("✅ P2P payment notification sent to peer: {}", seeder_peer_id);
            }
            Err(e) => {
                // Don't fail the whole operation if P2P message fails
                println!("⚠️ Failed to send P2P payment notification: {}. Seeder will see payment when they check blockchain.", e);
            }
        }
    } else {
        println!("⚠️ DHT not available, payment notification only sent locally");
    }

    Ok(())
}

#[tauri::command]
async fn record_seeder_payment(
    _file_hash: String,
    _file_name: String,
    _file_size: u64,
    _downloader_address: String,
    _amount: f64,
    _transaction_id: u64,
) -> Result<(), String> {
    // Log the seeder payment receipt for analytics/audit purposes
    println!("💰 Seeder payment received: {} Chiral from {}", _amount, _downloader_address);
    Ok(())
}

#[tauri::command]
async fn check_payment_notifications(
    _wallet_address: String,
    _state: State<'_, AppState>,
) -> Result<Vec<serde_json::Value>, String> {
    // NOTE: This command is kept for compatibility but not used anymore
    // Payment notifications are now handled via local events (seeder_payment_received)
    // For testing on same machine, the event system works fine
    // For cross-peer payments, this would need to be implemented with P2P messaging
    Ok(vec![])
}

#[tauri::command]
async fn get_network_peer_count() -> Result<u32, String> {
    get_peer_count().await
}

#[tauri::command]
async fn is_geth_running(state: State<'_, AppState>) -> Result<bool, String> {
    let geth = state.geth.lock().await;
    Ok(geth.is_running())
}

#[tauri::command]
async fn check_geth_binary(state: State<'_, AppState>) -> Result<bool, String> {
    Ok(state.downloader.is_geth_installed())
}

#[tauri::command]
async fn download_geth_binary(
    app: tauri::AppHandle,
    state: State<'_, AppState>,
) -> Result<(), String> {
    let downloader = state.downloader.clone();
    let app_handle = app.clone();

    downloader
        .download_geth(move |progress| {
            let _ = app_handle.emit("geth-download-progress", progress);
        })
        .await
}

#[tauri::command]
async fn set_miner_address(state: State<'_, AppState>, address: String) -> Result<(), String> {
    let mut miner_address = state.miner_address.lock().await;
    *miner_address = Some(address);
    Ok(())
}

#[tauri::command]
async fn test_backend_connection(state: State<'_, AppState>) -> Result<String, String> {
    info!("🧪 Testing backend connection...");

    let dht = { state.dht.lock().await.as_ref().cloned() };
    if let Some(dht) = dht {
        info!("✅ DHT service is available");
        Ok("DHT service is running".to_string())
    } else {
        info!("❌ DHT service is not available");
        Err("DHT not running".into())
    }
}

#[tauri::command]
async fn set_bandwidth_limits(
    upload_kbps: u64,
    download_kbps: u64,
    state: State<'_, AppState>,
) -> Result<(), String> {
    state.bandwidth.set_limits(upload_kbps, download_kbps).await;
    Ok(())
}

#[tauri::command]
async fn establish_webrtc_connection(
    state: State<'_, AppState>,
    peer_id: String,
    offer: String,
) -> Result<(), String> {
    let webrtc = { state.webrtc.lock().await.as_ref().cloned() };
    if let Some(webrtc) = webrtc {
        webrtc
            .establish_connection_with_answer(peer_id, offer)
            .await
    } else {
        Err("WebRTC service not running".into())
    }
}

#[tauri::command]
async fn send_webrtc_file_request(
    state: State<'_, AppState>,
    peer_id: String,
    file_hash: String,
    file_name: String,
    file_size: u64,
) -> Result<(), String> {
    let webrtc = { state.webrtc.lock().await.as_ref().cloned() };
    if let Some(webrtc) = webrtc {
        let request = WebRTCFileRequest {
            file_hash,
            file_name,
            file_size,
            requester_peer_id: {
                let dht = state.dht.lock().await;
                if let Some(d) = dht.as_ref() {
                    d.get_peer_id().await
                } else {
                    "unknown".to_string()
                }
            },
            recipient_public_key: None, // No encryption for basic downloads
        };
        webrtc.send_file_request(peer_id, request).await
    } else {
        Err("WebRTC service not running".into())
    }
}

#[tauri::command]
async fn get_webrtc_connection_status(
    state: State<'_, AppState>,
    peer_id: String,
) -> Result<bool, String> {
    let webrtc = { state.webrtc.lock().await.as_ref().cloned() };
    if let Some(webrtc) = webrtc {
        Ok(webrtc.get_connection_status(&peer_id).await)
    } else {
        Ok(false)
    }
}

#[tauri::command]
async fn disconnect_from_peer(state: State<'_, AppState>, peer_id: String) -> Result<(), String> {
    let webrtc = { state.webrtc.lock().await.as_ref().cloned() };
    if let Some(webrtc) = webrtc {
        webrtc.close_connection(peer_id).await
    } else {
        Err("WebRTC service not running".into())
    }
}

#[tauri::command]
async fn upload_file(
    state: State<'_, AppState>,
    file_name: String,
    file_path: String,
    _file_size: u64,
    mime_type: Option<String>,
    is_encrypted: bool,
    encryption_method: Option<String>,
    key_fingerprint: Option<String>,
    price: Option<f64>,
) -> Result<FileMetadata, String> {
    // Get the active account address
    let account = get_active_account(&state).await?;
    let dht_opt = { state.dht.lock().await.as_ref().cloned() };
    if let Some(dht) = dht_opt {
        // --- FIX: Calculate file_hash using file_transfer helper
        let file_data = tokio::fs::read(&file_path)
            .await
            .map_err(|e| e.to_string())?;
        let file_hash = FileTransferService::calculate_file_hash(&file_data);

        let created_at = std::time::SystemTime::now()
            .duration_since(std::time::UNIX_EPOCH)
            .unwrap_or(std::time::Duration::from_secs(0))
            .as_secs();

        // Use the DHT helper to create file metadata
        let metadata = dht
            .prepare_file_metadata(
                file_hash.clone(),
                file_name.clone(),
                file_data.len() as u64, // Use file size directly from data
                file_data.clone(),
                created_at,
                mime_type,
                None, // encrypted_key_bundle
                is_encrypted,
                encryption_method,
                key_fingerprint,
                price,
                Some(account.clone()),
            )
            .await?;

        // Store file data locally for seeding
        let ft = {
            let ft_guard = state.file_transfer.lock().await; // Store the file locally for seeding
            ft_guard.as_ref().cloned()
        };
        if let Some(ft) = ft {
            ft.store_file_data(file_hash.clone(), file_name.clone(), file_data.clone())
                .await;
        }

        // Register file with HTTP server for HTTP downloads
        // IMPORTANT: Use merkle_root as the key, not file_hash!
        // The DHT and downloads use merkle_root as the primary identifier
        state.http_server_state.register_file(http_server::HttpFileMetadata {
            hash: metadata.merkle_root.clone(), // Use merkle_root for lookups
            file_hash: file_hash.clone(),        // Use file_hash for storage path
            name: file_name.clone(),
            size: file_data.len() as u64,
            encrypted: is_encrypted,
        }).await;
        
        tracing::info!("Registered file with HTTP server: {} (merkle_root: {}, file_hash: {})", 
            file_name, metadata.merkle_root, file_hash);

        // Add HTTP source information to metadata
        let mut metadata_with_http = metadata.clone();
        if let Some(http_addr) = *state.http_server_addr.lock().await {
            use crate::download_source::HttpSourceInfo;
            // Replace 0.0.0.0 with 127.0.0.1 so clients can actually connect
            let url = format!("http://{}", http_addr).replace("0.0.0.0", "127.0.0.1");
            metadata_with_http.http_sources = Some(vec![HttpSourceInfo {
                url: url.clone(),
                auth_header: None,
                verify_ssl: true,
                headers: None,
                timeout_secs: None,
            }]);
            tracing::info!("Added HTTP source to metadata: {}", url);
        }

        dht.publish_file(metadata_with_http.clone(), None).await?;
        Ok(metadata_with_http)
    } else {
        Err("DHT not running".into())
    }
}

/// Checks if the Geth RPC endpoint is ready to accept connections.
async fn is_geth_rpc_ready(state: &State<'_, AppState>) -> bool {
    let rpc_url = state.rpc_url.lock().await.clone();
    if let Ok(response) = reqwest::Client::new()
        .post(&rpc_url)
        .json(&serde_json::json!({
            "jsonrpc": "2.0", "method": "net_version", "params": [], "id": 1
        }))
        .send()
        .await
    {
        if response.status().is_success() {
            if let Ok(json) = response.json::<serde_json::Value>().await {
                return json.get("result").is_some();
            }
        }
    }
    false
}

/// Stops, restarts, and waits for the Geth node to be ready.
/// This is used when `miner_setEtherbase` is not available and a restart is required.
async fn restart_geth_and_wait(state: &State<'_, AppState>, data_dir: &str) -> Result<(), String> {
    info!("Restarting Geth with new configuration...");

    // Stop Geth
    state.geth.lock().await.stop()?;
    tokio::time::sleep(tokio::time::Duration::from_secs(2)).await; // Brief pause for shutdown

    // Restart with the stored miner address
    {
        let mut geth = state.geth.lock().await;
        let miner_address = state.miner_address.lock().await;
        info!("Restarting Geth with miner address: {:?}", miner_address);
        geth.start(data_dir, miner_address.as_deref())?;
    }

    // Wait for Geth to become responsive
    let max_attempts = 30;
    for attempt in 1..=max_attempts {
        if is_geth_rpc_ready(state).await {
            info!("Geth is ready for RPC calls after restart.");
            return Ok(());
        }
        info!(
            "Waiting for Geth to start... (attempt {}/{})",
            attempt, max_attempts
        );
        tokio::time::sleep(tokio::time::Duration::from_secs(1)).await;
    }

    Err("Geth failed to start up within 30 seconds after restart.".to_string())
}

#[tauri::command]
async fn start_miner(
    state: State<'_, AppState>,
    address: String,
    threads: u32,
    data_dir: String,
) -> Result<(), String> {
    // Store the miner address for future geth restarts
    {
        let mut miner_address = state.miner_address.lock().await;
        *miner_address = Some(address.clone());
    } // MutexGuard is dropped here

    // Try to start mining
    match start_mining(&address, threads).await {
        Ok(_) => Ok(()),
        Err(e) if e.contains("-32601") || e.to_lowercase().contains("does not exist") => {
            // miner_setEtherbase method doesn't exist, need to restart with etherbase
            warn!("miner_setEtherbase not supported, restarting geth with miner address...");
            restart_geth_and_wait(&state, &data_dir).await?;

            // Try mining again without setting etherbase (it's set via command line now)
            let rpc_url = state.rpc_url.lock().await.clone();
            let client = reqwest::Client::new();
            let start_mining_direct = serde_json::json!({
                "jsonrpc": "2.0",
                "method": "miner_start",
                "params": [threads],
                "id": 1
            });

            let response = client
                .post(&rpc_url)
                .json(&start_mining_direct)
                .send()
                .await
                .map_err(|e| format!("Failed to start mining after restart: {}", e))?;

            let json_response: serde_json::Value = response
                .json()
                .await
                .map_err(|e| format!("Failed to parse response: {}", e))?;

            if let Some(error) = json_response.get("error") {
                Err(format!("Failed to start mining after restart: {}", error))
            } else {
                Ok(())
            }
        }
        Err(e) => Err(format!("Failed to start mining: {}", e)),
    }
}

#[tauri::command]
async fn stop_miner() -> Result<(), String> {
    stop_mining().await
}

#[tauri::command]
async fn get_miner_status() -> Result<bool, String> {
    get_mining_status().await
}

#[tauri::command]
async fn get_blockchain_sync_status() -> Result<ethereum::SyncStatus, String> {
    ethereum::get_sync_status().await
}

#[tauri::command]
async fn get_miner_hashrate() -> Result<String, String> {
    get_hashrate().await
}

#[tauri::command]
async fn get_current_block() -> Result<u64, String> {
    get_block_number().await
}

#[tauri::command]
async fn get_network_stats() -> Result<(String, String), String> {
    let difficulty = get_network_difficulty().await?;
    let hashrate = get_network_hashrate().await?;
    Ok((difficulty, hashrate.to_string()))
}

#[tauri::command]
async fn get_block_details_by_number(block_number: u64) -> Result<Option<serde_json::Value>, String> {
    ethereum::get_block_details_by_number(block_number).await
}

#[tauri::command]
async fn get_miner_logs(data_dir: String, lines: usize) -> Result<Vec<String>, String> {
    get_mining_logs(&data_dir, lines)
}

#[tauri::command]
async fn get_miner_performance(data_dir: String) -> Result<(u64, f64), String> {
    get_mining_performance(&data_dir).await
}

lazy_static! {
    static ref BLOCKS_CACHE: StdMutex<Option<(String, u64, Instant)>> = StdMutex::new(None);
}
#[tauri::command]

async fn get_blocks_mined(address: String) -> Result<u64, String> {
    // Check cache (directly return within 500ms)
    {
        let cache = BLOCKS_CACHE.lock()
            .map_err(|e| format!("Failed to acquire blocks cache lock: {}", e))?;
        if let Some((cached_addr, cached_blocks, cached_time)) = cache.as_ref() {
            if cached_addr == &address && cached_time.elapsed() < Duration::from_millis(500) {
                return Ok(*cached_blocks);
            }
        }
    }

    // Invoke existing logic (slow query)
    let blocks = get_mined_blocks_count(&address).await?;

    // Update Cache
    {
        let mut cache = BLOCKS_CACHE.lock()
            .map_err(|e| format!("Failed to acquire blocks cache lock for update: {}", e))?;
        *cache = Some((address, blocks, Instant::now()));
    }

    Ok(blocks)
}
#[tauri::command]
async fn get_recent_mined_blocks_pub(
    address: String,
    lookback: u64,
    limit: usize,
) -> Result<Vec<MinedBlock>, String> {
    get_recent_mined_blocks(&address, lookback, limit).await
}

#[tauri::command]
async fn get_transaction_history(
    address: String,
    lookback: u64,
) -> Result<Vec<ethereum::TransactionHistoryItem>, String> {
    // Get current block number
    let current_block = ethereum::get_block_number().await?;

    // Calculate from_block (current - lookback, but not less than 0)
    let from_block = current_block.saturating_sub(lookback);

    // Scan transactions
    ethereum::get_transaction_history(&address, from_block, current_block).await
}

#[tauri::command]
async fn start_dht_node(
    app: tauri::AppHandle,
    state: State<'_, AppState>,
    port: u16,
    mut bootstrap_nodes: Vec<String>,
    enable_autonat: Option<bool>,
    autonat_probe_interval_secs: Option<u64>,
    autonat_servers: Option<Vec<String>>,
    proxy_address: Option<String>,
    is_bootstrap: Option<bool>,
    chunk_size_kb: Option<usize>,
    cache_size_mb: Option<usize>,
    // New optional relay controls
    enable_autorelay: Option<bool>,
    preferred_relays: Option<Vec<String>>,
    enable_relay_server: Option<bool>,
) -> Result<String, String> {
    {
        let dht_guard = state.dht.lock().await;
        if dht_guard.is_some() {
            return Err("DHT node is already running".to_string());
        }
    }

    // AutoNAT disabled by default - users can enable in settings if needed for NAT detection
    let auto_enabled = enable_autonat.unwrap_or(false);
    let probe_interval = autonat_probe_interval_secs.map(Duration::from_secs);
    let autonat_server_list = autonat_servers.unwrap_or_default();

    // Get the proxy from the command line, if it was provided at launch
    let cli_proxy = state.socks5_proxy_cli.lock().await.clone();
    // Prioritize the command-line argument. Fall back to the one from the UI.
    let final_proxy_address = cli_proxy.or(proxy_address.clone());

    // Get the file transfer service for DHT integration
    let file_transfer_service = {
        let ft_guard = state.file_transfer.lock().await;
        ft_guard.as_ref().cloned()
    };

    // Create a ChunkManager instance
    let app_data_dir = app
        .path()
        .app_data_dir()
        .map_err(|e| format!("Could not get app data directory: {}", e))?;
    let chunk_storage_path = app_data_dir.join("chunk_storage");
    let chunk_manager = Arc::new(ChunkManager::new(chunk_storage_path));

    // --- AutoRelay is now disabled by default (can be enabled via config or env var)
    // Disable AutoRelay on bootstrap nodes (and via env var)
    let mut final_enable_autorelay = enable_autorelay.unwrap_or(false);
    if is_bootstrap.unwrap_or(false) {
        final_enable_autorelay = false;
        tracing::info!("AutoRelay disabled on bootstrap (hotfix).");
    }
    if std::env::var("CHIRAL_DISABLE_AUTORELAY").ok().as_deref() == Some("1") {
        final_enable_autorelay = false;
        tracing::info!("AutoRelay disabled via env CHIRAL_DISABLE_AUTORELAY=1");
    }

    // PHASE 2 FIX: Merge preferred relays into bootstrap nodes
    // This ensures relay nodes serve dual purpose:
    // 1. Circuit Relay v2 for NAT traversal
    // 2. DHT bootstrap for file discovery/publishing
    if let Some(relays) = &preferred_relays {
        for relay in relays {
            if !bootstrap_nodes.contains(relay) {
                info!("🔗 Adding relay {} to bootstrap nodes for DHT operations", relay);
                bootstrap_nodes.push(relay.clone());
            }
        }
    }

    let proj_dirs = ProjectDirs::from("com", "chiral-network", "chiral-network")
        .ok_or("Failed to get project directories")?;
    // Create the async_std::path::Path here so we can pass a reference to it.
    let blockstore_db_path = proj_dirs.data_dir().join("blockstore_db");
    let async_blockstore_path = async_std::path::Path::new(blockstore_db_path.as_os_str());

    let dht_service = DhtService::new(
        port,
        bootstrap_nodes,
        None,
        is_bootstrap.unwrap_or(false),
        /* enable AutoNAT by default for WAN */ auto_enabled,
        probe_interval,
        autonat_server_list,
        final_proxy_address,
        file_transfer_service,
        Some(chunk_manager), // Pass the chunk manager
        chunk_size_kb,
        cache_size_mb,
        /* enable AutoRelay (disabled by default) */ final_enable_autorelay,
        preferred_relays.unwrap_or_default(),
        is_bootstrap.unwrap_or(false), // enable_relay_server only on bootstrap
        Some(&async_blockstore_path),
    )
    .await
    .map_err(|e| format!("Failed to start DHT: {}", e))?;

    let peer_id = dht_service.get_peer_id().await;

    // DHT node is already running in a spawned background task
    let dht_arc = Arc::new(dht_service);

    // Spawn the event pump
    let app_handle = app.clone();
    let proxies_arc = state.proxies.clone();
    let relay_reputation_arc = state.relay_reputation.clone();
    let dht_clone_for_pump = dht_arc.clone();

    tokio::spawn(async move {
        use std::time::Duration;
        loop {
            // If the DHT service has been shut down, the weak reference will be None
            let events = dht_clone_for_pump.drain_events(64).await;
            if events.is_empty() {
                // Avoid busy-waiting
                tokio::time::sleep(Duration::from_millis(200)).await;
                // Check if the DHT is still alive before continuing
                if Arc::strong_count(&dht_clone_for_pump) <= 1 {
                    // 1 is the pump itself
                    info!("DHT service appears to be shut down. Exiting event pump.");
                    break;
                }
                continue;
            }

            for ev in events {
                match ev {
                    DhtEvent::PeerDiscovered { peer_id, addresses } => {
                        let payload = serde_json::json!({
                            "peerId": peer_id,
                            "addresses": addresses,
                        });
                        let _ = app_handle.emit("dht_peer_discovered", payload);
                    }
                    DhtEvent::PeerConnected { peer_id, address } => {
                        let payload = serde_json::json!({
                            "peerId": peer_id,
                            "address": address,
                        });
                        let _ = app_handle.emit("dht_peer_connected", payload);
                    }
                    DhtEvent::PeerDisconnected { peer_id } => {
                        let payload = serde_json::json!({ "peerId": peer_id });
                        let _ = app_handle.emit("dht_peer_disconnected", payload);
                    }
                    DhtEvent::ProxyStatus {
                        id,
                        address,
                        status,
                        latency_ms,
                        error,
                    } => {
                        let to_emit: ProxyNode = {
                            let mut proxies = proxies_arc.lock().await;

                            if let Some(i) = proxies.iter().position(|p| p.id == id) {
                                let p = &mut proxies[i];
                                if p.id != id {
                                    p.id = id.clone();
                                }
                                if !address.is_empty() {
                                    p.address = address.clone();
                                }
                                p.status = status.clone();
                                if let Some(ms) = latency_ms {
                                    p.latency = ms as u32;
                                }
                                p.error = error.clone();
                                p.clone()
                            } else {
                                let node = ProxyNode {
                                    id: id.clone(),
                                    address: address.clone(),
                                    status,
                                    latency: latency_ms.unwrap_or(0) as u32,
                                    error,
                                };
                                proxies.push(node.clone());
                                node
                            }
                        };

                        let _ = app_handle.emit("proxy_status_update", to_emit);
                    }
                    DhtEvent::NatStatus {
                        state,
                        confidence,
                        last_error,
                        summary,
                    } => {
                        let payload = serde_json::json!({
                            "state": state,
                            "confidence": confidence,
                            "lastError": last_error,
                            "summary": summary,
                        });
                        let _ = app_handle.emit("nat_status_update", payload);
                    }
                    DhtEvent::EchoReceived { from, utf8, bytes } => {
                        // Sending inbox event to frontend
                        let payload =
                            serde_json::json!({ "from": from, "text": utf8, "bytes": bytes });
                        let _ = app_handle.emit("proxy_echo_rx", payload);
                    }
                    DhtEvent::PeerRtt { peer, rtt_ms } => {
                        // NOTE: if from dht.rs only sends rtt for known proxies, then this is fine.
                        // If it can send rtt for any peer, we need to first check if it's generated from ProxyStatus
                        let mut proxies = proxies_arc.lock().await;
                        if let Some(p) = proxies.iter_mut().find(|p| p.id == peer) {
                            p.latency = rtt_ms as u32;
                            let _ = app_handle.emit("proxy_status_update", p.clone());
                        }
                    }
                    DhtEvent::DownloadedFile(metadata) => {
                        let payload = serde_json::json!(metadata);
                        let _ = app_handle.emit("file_content", payload);
                    }
                    DhtEvent::PublishedFile(metadata) => {
                        let payload = serde_json::json!(metadata);
                        let _ = app_handle.emit("published_file", payload);
                    }
                    DhtEvent::FileDiscovered(metadata) => {
                        let payload = serde_json::json!(metadata);
                        let _ = app_handle.emit("found_file", payload);
                    }
                    DhtEvent::ReputationEvent {
                        peer_id,
                        event_type,
                        impact,
                        data,
                    } => {
                        // Update relay reputation statistics
                        let mut stats = relay_reputation_arc.lock().await;
                        let entry = stats.entry(peer_id.clone()).or_insert(RelayNodeStats {
                            peer_id: peer_id.clone(),
                            alias: None,
                            reputation_score: 0.0,
                            reservations_accepted: 0,
                            circuits_established: 0,
                            circuits_successful: 0,
                            total_events: 0,
                            last_seen: 0,
                        });

                        // Update statistics based on event type
                        entry.reputation_score += impact;
                        entry.total_events += 1;
                        entry.last_seen = data
                            .get("timestamp")
                            .and_then(|v| v.as_u64())
                            .unwrap_or_else(|| {
                                std::time::SystemTime::now()
                                    .duration_since(std::time::UNIX_EPOCH)
                                    .unwrap_or(std::time::Duration::from_secs(0))
                                    .as_secs()
                            });

                        match event_type.as_str() {
                            "RelayReservationAccepted" => entry.reservations_accepted += 1,
                            "RelayCircuitEstablished" => entry.circuits_established += 1,
                            "RelayCircuitSuccessful" => entry.circuits_successful += 1,
                            _ => {}
                        }

                        // Emit event to frontend
                        let payload = serde_json::json!({
                            "peerId": peer_id,
                            "eventType": event_type,
                            "impact": impact,
                            "data": data,
                        });
                        let _ = app_handle.emit("relay_reputation_event", payload);
                    }
                    DhtEvent::BitswapChunkDownloaded { file_hash, chunk_index, total_chunks, chunk_size } => {
                        let payload = serde_json::json!({
                            "fileHash": file_hash,
                            "chunkIndex": chunk_index,
                            "totalChunks": total_chunks,
                            "chunkSize": chunk_size,
                        });
                        let _ = app_handle.emit("bitswap_chunk_downloaded", payload);
                    },
                    DhtEvent::PaymentNotificationReceived { from_peer, payload } => {
                        println!("💰 Payment notification received from peer {}: {:?}", from_peer, payload);
                        // Convert payload to match the expected format for seeder_payment_received
                        if let Ok(notification) = serde_json::from_value::<serde_json::Value>(payload.clone()) {
                            let formatted_payload = serde_json::json!({
                                "file_hash": notification.get("file_hash").and_then(|v| v.as_str()).unwrap_or(""),
                                "file_name": notification.get("file_name").and_then(|v| v.as_str()).unwrap_or(""),
                                "file_size": notification.get("file_size").and_then(|v| v.as_u64()).unwrap_or(0),
                                "downloader_address": notification.get("downloader_address").and_then(|v| v.as_str()).unwrap_or(""),
                                "downloader_peer_id": notification.get("downloader_peer_id").and_then(|v| v.as_str()).unwrap_or(""),
                                "seeder_wallet_address": notification.get("seeder_wallet_address").and_then(|v| v.as_str()).unwrap_or(""),
                                "amount": notification.get("amount").and_then(|v| v.as_f64()).unwrap_or(0.0),
                                "transaction_id": notification.get("transaction_id").and_then(|v| v.as_u64()).unwrap_or(0),
                                "transaction_hash": notification.get("transaction_hash").and_then(|v| v.as_str()).unwrap_or(""),
                            });
                            // Emit the same event that local payments use
                            let _ = app_handle.emit("seeder_payment_received", formatted_payload);
                            println!("✅ Payment notification forwarded to frontend with transaction_hash and downloader_peer_id");
                        }
                    },
                    _ => {}
                }
            }
        }
    });

    {
        let mut dht_guard = state.dht.lock().await;
        *dht_guard = Some(dht_arc.clone());
    }

    // Also attach DHT to HTTP server state for provider-side metrics
    state.http_server_state.set_dht(dht_arc).await;

    Ok(peer_id)
}

#[tauri::command]
async fn stop_dht_node(app: tauri::AppHandle, state: State<'_, AppState>) -> Result<(), String> {
    let dht = {
        let mut dht_guard = state.dht.lock().await;
        dht_guard.take()
    };

    if let Some(dht) = dht {
        (*dht)
            .shutdown()
            .await
            .map_err(|e| format!("Failed to stop DHT: {}", e))?;
    }

    // Proxy reset
    {
        let mut proxies = state.proxies.lock().await;
        proxies.clear();
    }
    let _ = app.emit("proxy_reset", ());

    Ok(())
}

#[tauri::command]
async fn stop_publishing_file(state: State<'_, AppState>, file_hash: String) -> Result<(), String> {
    let dht = {
        let dht_guard = state.dht.lock().await;
        dht_guard.as_ref().cloned()
    };
    if let Some(dht) = dht {
        dht.stop_publishing_file(file_hash).await
    } else {
        Err("DHT node is not running".to_string())
    }
}

#[tauri::command]
async fn connect_to_peer(state: State<'_, AppState>, peer_address: String) -> Result<(), String> {
    let dht = {
        let dht_guard = state.dht.lock().await;
        dht_guard.as_ref().cloned()
    };

    if let Some(dht) = dht {
        dht.connect_peer(peer_address).await
    } else {
        Err("DHT node is not running".to_string())
    }
}

#[tauri::command]
async fn is_dht_running(state: State<'_, AppState>) -> Result<bool, String> {
    let dht_guard = state.dht.lock().await;
    Ok(dht_guard.is_some())
}

#[tauri::command]
async fn get_dht_peer_count(state: State<'_, AppState>) -> Result<usize, String> {
    let dht = {
        let dht_guard = state.dht.lock().await;
        dht_guard.as_ref().cloned()
    };

    if let Some(dht) = dht {
        Ok(dht.get_peer_count().await)
    } else {
        Ok(0) // Return 0 if DHT is not running
    }
}

#[tauri::command]
async fn get_dht_peer_id(state: State<'_, AppState>) -> Result<Option<String>, String> {
    let dht = {
        let dht_guard = state.dht.lock().await;
        dht_guard.as_ref().cloned()
    };

    if let Some(dht) = dht {
        Ok(Some(dht.get_peer_id().await))
    } else {
        Ok(None) // Return None if DHT is not running
    }
}

/// Get the peer ID (required for reputation system)
/// Returns error if DHT is not running
#[tauri::command]
async fn get_peer_id(state: State<'_, AppState>) -> Result<String, String> {
    let dht = {
        let dht_guard = state.dht.lock().await;
        dht_guard.as_ref().cloned()
    };

    if let Some(dht) = dht {
        let peer_id = dht.get_peer_id().await;
        println!("🔍 get_peer_id() called -> returning: {}", peer_id);
        Ok(peer_id)
    } else {
        println!("❌ get_peer_id() called but DHT is not running");
        Err("DHT is not running. Cannot get peer ID.".to_string())
    }
}

#[tauri::command]
async fn get_dht_connected_peers(state: State<'_, AppState>) -> Result<Vec<String>, String> {
    let dht = {
        let dht_guard = state.dht.lock().await;
        dht_guard.as_ref().cloned()
    };

    if let Some(dht) = dht {
        // Get connected peers from DHT
        let connected_peers = dht.get_connected_peers().await;
        Ok(connected_peers)
    } else {
        Ok(Vec::new()) // Return empty vector if DHT is not running
    }
}

#[tauri::command]
async fn create_auth_session(
    state: State<'_, AppState>,
    session_id: String,
    hmac_key: Vec<u8>,
) -> Result<(), String> {
    let mut auth_service = state.stream_auth.lock().await;
    auth_service.create_session(session_id, hmac_key)
}

#[tauri::command]
async fn verify_stream_auth(
    state: State<'_, AppState>,
    session_id: String,
    auth_message: AuthMessage,
) -> Result<bool, String> {
    let mut auth_service = state.stream_auth.lock().await;
    auth_service.verify_data(&session_id, &auth_message)
}

#[tauri::command]
async fn generate_hmac_key() -> Vec<u8> {
    StreamAuthService::generate_hmac_key()
}

#[tauri::command]
async fn cleanup_auth_sessions(state: State<'_, AppState>) -> Result<(), String> {
    let mut auth_service = state.stream_auth.lock().await;
    auth_service.cleanup_expired_sessions();
    auth_service.cleanup_expired_exchanges();
    Ok(())
}

#[tauri::command]
async fn initiate_hmac_key_exchange(
    state: State<'_, AppState>,
    initiator_peer_id: String,
    target_peer_id: String,
    session_id: String,
) -> Result<HmacKeyExchangeRequest, String> {
    let mut auth_service = state.stream_auth.lock().await;
    auth_service.initiate_key_exchange(initiator_peer_id, target_peer_id, session_id)
}

#[tauri::command]
async fn respond_to_hmac_key_exchange(
    state: State<'_, AppState>,
    request: HmacKeyExchangeRequest,
    responder_peer_id: String,
) -> Result<HmacKeyExchangeResponse, String> {
    let mut auth_service = state.stream_auth.lock().await;
    auth_service.respond_to_key_exchange(request, responder_peer_id)
}

#[tauri::command]
async fn confirm_hmac_key_exchange(
    state: State<'_, AppState>,
    response: HmacKeyExchangeResponse,
    initiator_peer_id: String,
) -> Result<HmacKeyExchangeConfirmation, String> {
    let mut auth_service = state.stream_auth.lock().await;
    auth_service.confirm_key_exchange(response, initiator_peer_id)
}

#[tauri::command]
async fn finalize_hmac_key_exchange(
    state: State<'_, AppState>,
    confirmation: HmacKeyExchangeConfirmation,
    responder_peer_id: String,
) -> Result<(), String> {
    let mut auth_service = state.stream_auth.lock().await;
    auth_service.finalize_key_exchange(confirmation, responder_peer_id)
}

#[tauri::command]
async fn get_hmac_exchange_status(
    state: State<'_, AppState>,
    exchange_id: String,
) -> Result<Option<String>, String> {
    let auth_service = state.stream_auth.lock().await;
    Ok(auth_service
        .get_exchange_status(&exchange_id)
        .map(|s| format!("{:?}", s)))
}

#[tauri::command]
async fn get_active_hmac_exchanges(state: State<'_, AppState>) -> Result<Vec<String>, String> {
    let auth_service = state.stream_auth.lock().await;
    Ok(auth_service.get_active_exchanges())
}

#[tauri::command]
async fn send_dht_message(
    state: State<'_, AppState>,
    peer_id: String,
    message: serde_json::Value,
) -> Result<(), String> {
    let dht = {
        let dht_guard = state.dht.lock().await;
        dht_guard.as_ref().cloned()
    };

    if let Some(dht) = dht {
        // Send message through DHT to target peer
        dht.send_message_to_peer(&peer_id, message)
            .await
            .map_err(|e| format!("Failed to send DHT message: {}", e))
    } else {
        Err("DHT not available".to_string())
    }
}

#[tauri::command]
async fn get_dht_health(state: State<'_, AppState>) -> Result<Option<DhtMetricsSnapshot>, String> {
    let dht = {
        let dht_guard = state.dht.lock().await;
        dht_guard.as_ref().cloned()
    };

    if let Some(dht) = dht {
        Ok(Some(dht.metrics_snapshot().await))
    } else {
        Ok(None)
    }
}

#[tauri::command]
async fn get_dht_events(state: State<'_, AppState>) -> Result<Vec<String>, String> {
    let dht = {
        let dht_guard = state.dht.lock().await;
        dht_guard.as_ref().cloned()
    };

    if let Some(dht) = dht {
        let events = dht.drain_events(100).await;
        // Convert events to concise human-readable strings for the UI
        let mapped: Vec<String> = events
            .into_iter()
            .map(|e| match e {
                // DhtEvent::PeerDiscovered(p) => format!("peer_discovered:{}", p),
                // DhtEvent::PeerConnected(p) => format!("peer_connected:{}", p),
                // DhtEvent::PeerDisconnected(p) => format!("peer_disconnected:{}", p),
                DhtEvent::PeerDiscovered { peer_id, addresses } => {
                    let joined = if addresses.is_empty() {
                        "-".to_string()
                    } else {
                        addresses.join("|")
                    };
                    format!("peer_discovered:{}:{}", peer_id, joined)
                }
                DhtEvent::PeerConnected { peer_id, address } => {
                    format!("peer_connected:{}:{}", peer_id, address.unwrap_or_default())
                }
                DhtEvent::PeerDisconnected { peer_id } => {
                    format!("peer_disconnected:{}", peer_id)
                }
                DhtEvent::FileDiscovered(meta) => {
                    // Serialize the full metadata object to JSON for the frontend
                    let payload = serde_json::to_string(&meta).unwrap_or_else(|_| "{}".to_string());
                    format!("file_discovered:{}", payload)
                }
                DhtEvent::PublishedFile(meta) => format!(
                    "file_published:{}:{}:{}", // Use merkle_root as the primary identifier
                    meta.merkle_root, meta.file_name, meta.file_size
                ),
                DhtEvent::DownloadedFile(file_metadata) => {
                    format!("Downloaded File {}", file_metadata.file_name)
                }
                DhtEvent::FileNotFound(hash) => format!("file_not_found:{}", hash),
                DhtEvent::Error(err) => format!("error:{}", err),
                DhtEvent::Info(msg) => format!("info:{}", msg),
                DhtEvent::Warning(msg) => format!("warning:{}", msg),
                DhtEvent::ProxyStatus {
                    id,
                    address,
                    status,
                    latency_ms,
                    error,
                } => {
                    let lat = latency_ms
                        .map(|ms| format!("{ms}"))
                        .unwrap_or_else(|| "-".into());
                    let err = error.unwrap_or_default();
                    format!(
                        "proxy_status:{id}:{address}:{status}:{lat}{}",
                        if err.is_empty() {
                            "".into()
                        } else {
                            format!(":{err}")
                        }
                    )
                }
                DhtEvent::NatStatus {
                    state,
                    confidence,
                    last_error,
                    summary,
                } => match serde_json::to_string(&serde_json::json!({
                    "state": state,
                    "confidence": confidence,
                    "lastError": last_error,
                    "summary": summary,
                })) {
                    Ok(json) => format!("nat_status:{json}"),
                    Err(_) => "nat_status:{}".to_string(),
                },
                DhtEvent::PeerRtt { peer, rtt_ms } => format!("peer_rtt:{peer}:{rtt_ms}"),
                DhtEvent::EchoReceived { from, utf8, bytes } => format!(
                    "echo_received:{}:{}:{}",
                    from,
                    utf8.unwrap_or_default(),
                    bytes
                ),
                DhtEvent::BitswapDataReceived { query_id, data } => {
                    format!("bitswap_data_received:{}:{}", query_id, data.len())
                }
                DhtEvent::BitswapError { query_id, error } => {
                    format!("bitswap_error:{}:{}", query_id, error)
                }
                DhtEvent::FileDownloaded { file_hash } => {
                    format!("file_downloaded:{}", file_hash)
                }
                DhtEvent::BitswapChunkDownloaded { file_hash, chunk_index, total_chunks, chunk_size } => {
                    format!("bitswap_chunk_downloaded:{}:{}:{}:{}", file_hash, chunk_index, total_chunks, chunk_size)
                },
                DhtEvent::PaymentNotificationReceived { from_peer, payload } => {
                    format!("payment_notification_received:{}:{:?}", from_peer, payload)
                },
                DhtEvent::ReputationEvent {
                    peer_id,
                    event_type,
                    impact,
                    data,
                } => {
                    let json = serde_json::to_string(&serde_json::json!({
                        "peer_id": peer_id,
                        "event_type": event_type,
                        "impact": impact,
                        "data": data,
                    }))
                    .unwrap_or_else(|_| "{}".to_string());
                    format!("reputation_event:{}", json)
                }
            })
            .collect();
        Ok(mapped)
    } else {
        Ok(vec![])
    }
}

#[derive(Debug, Clone)]
enum TemperatureMethod {
    Sysinfo,
    #[cfg(target_os = "windows")]
    WindowsWmi,
    #[cfg(target_os = "linux")]
    LinuxSensors,
    #[cfg(target_os = "linux")]
    LinuxThermalZone(String),
    #[cfg(target_os = "linux")]
    LinuxHwmon(String),
}
#[tauri::command]
async fn get_power_consumption() -> Option<f32> {
    tokio::task::spawn_blocking(move || {
        use std::sync::OnceLock;
        use std::time::Instant;
        use tracing::info;

        static LAST_UPDATE: OnceLock<std::sync::Mutex<Option<Instant>>> = OnceLock::new();
        static POWER_HISTORY: OnceLock<std::sync::Mutex<Vec<(Instant, f32)>>> = OnceLock::new();
        static WORKING_METHOD: OnceLock<std::sync::Mutex<Option<PowerMethod>>> = OnceLock::new();

        let last_update_mutex = LAST_UPDATE.get_or_init(|| std::sync::Mutex::new(None));
        let power_history_mutex = POWER_HISTORY.get_or_init(|| std::sync::Mutex::new(Vec::new()));
        let working_method_mutex = WORKING_METHOD.get_or_init(|| std::sync::Mutex::new(None));

        // Check if we have a cached working method and if it's still working
        if let Ok(mut working_method) = working_method_mutex.lock() {
            if let Some(ref method) = *working_method {
                if let Some(power) = try_power_method(method) {
                    return Some(smooth_power(power));
                }
                // Method stopped working, clear cache
                *working_method = None;
            }
        }

        // Try all methods to find one that works and cache it
        let methods_to_try = vec![
            PowerMethod::Systemstat,
            PowerMethod::Sysinfo,
        ];

        for method in methods_to_try {
            if let Some(power) = try_power_method(&method) {
                // Cache the working method
                let mut working_method = working_method_mutex.lock().ok()?;
                *working_method = Some(method.clone());
                return Some(smooth_power(power));
            }
        }

        // Try Windows-specific methods if basic ones failed
        #[cfg(target_os = "windows")]
        {
            if let Some((power, method)) = get_windows_power() {
                if let Ok(mut working_method) = working_method_mutex.lock() {
                    *working_method = Some(method);
                }
                return Some(smooth_power(power));
            }
        }

        // Try Linux-specific methods if basic ones failed
        #[cfg(target_os = "linux")]
        {
            if let Some((power, method)) = get_linux_power() {
                if let Ok(mut working_method) = working_method_mutex.lock() {
                    *working_method = Some(method);
                }
                return Some(smooth_power(power));
            }
        }

        // Try Mac-specific methods if basic ones failed
        #[cfg(target_os = "macos")]
        {
            if let Some((power, method)) = get_mac_power() {
                if let Ok(mut working_method) = working_method_mutex.lock() {
                    *working_method = Some(method);
                }
                return Some(smooth_power(power));
            }
        }

        // Final fallback: return None when power monitoring is unavailable
        // Only log the info message once to avoid spamming logs
        static POWER_WARNING_LOGGED: OnceLock<()> = OnceLock::new();

        POWER_WARNING_LOGGED.get_or_init(|| {
            info!("Power consumption monitoring not available on this system. Using estimated values.");
        });

        None
    })
    .await // Await the result of the blocking task
    .unwrap_or(None)
}

#[derive(Clone, Debug)]
enum PowerMethod {
    Sysinfo,
    Systemstat,
}

fn smooth_power(raw_power: f32) -> f32 {
    use std::sync::OnceLock;
    use std::time::Instant;

    static POWER_HISTORY: OnceLock<std::sync::Mutex<Vec<(Instant, f32)>>> = OnceLock::new();

    let power_history_mutex = POWER_HISTORY.get_or_init(|| std::sync::Mutex::new(Vec::new()));

    // Helper function to add power reading to history and return smoothed value
    let now = Instant::now();
    let mut history = match power_history_mutex.lock() {
        Ok(h) => h,
        Err(e) => {
            tracing::error!("Failed to acquire power history lock: {}", e);
            return raw_power; // Return raw power if lock fails
        }
    };

    // Add current reading
    history.push((now, raw_power));

    // Keep only last 10 readings within 60 seconds
    history.retain(|(time, _)| now.duration_since(*time).as_secs() < 60);
    if history.len() > 10 {
        history.remove(0);
    }

    // Return smoothed power (weighted average, recent readings have more weight)
    if history.len() == 1 {
        raw_power
    } else {
        let total_weight: f32 = (1..=history.len()).map(|i| i as f32).sum();
        let weighted_sum: f32 = history.iter().enumerate()
            .map(|(i, (_, power))| power * (i + 1) as f32)
            .sum();
        weighted_sum / total_weight
    }
}

fn try_power_method(method: &PowerMethod) -> Option<f32> {
    match method {
        PowerMethod::Sysinfo => {
            // Note: sysinfo doesn't currently support power consumption monitoring
            // This is a placeholder for future sysinfo versions
            None
        }
        PowerMethod::Systemstat => {
            // systemstat also doesn't support power consumption directly
            // This could be extended with platform-specific implementations
            None
        }
    }
}

#[cfg(target_os = "windows")]
fn get_windows_power() -> Option<(f32, PowerMethod)> {
    // Try multiple methods to get Windows power consumption

    // Method 1: Use PowerShell to query performance counters
    if let Some(power) = get_windows_power_via_powershell() {
        return Some((power, PowerMethod::Systemstat));
    }

    // Method 2: Try WMI queries for power information
    if let Some(power) = get_windows_power_via_wmi() {
        return Some((power, PowerMethod::Systemstat));
    }

    // Method 3: Try Windows Performance Counters directly
    if let Some(power) = get_windows_power_via_perf_counters() {
        return Some((power, PowerMethod::Systemstat));
    }

    // Method 4: Try direct Windows API calls or system information
    if let Some(power) = get_windows_power_via_system_info() {
        return Some((power, PowerMethod::Systemstat));
    }

    None
}

#[cfg(target_os = "windows")]
fn get_windows_power_via_powershell() -> Option<f32> {
    use std::process::Command;

    // Try to get CPU power consumption via Windows Performance Counters using PowerShell
    let ps_script = r#"
    try {
        # Get CPU power consumption from performance counters
        $counter = Get-Counter -Counter "\Processor Information(_Total)\% Processor Performance" -ErrorAction Stop
        $cpuUsage = $counter.CounterSamples.CookedValue

        # Estimate power based on CPU usage (this is an approximation, but better than nothing)
        # TDP for typical CPUs: assume 65W base + usage-based scaling
        $basePower = 65.0
        $usagePower = ($cpuUsage / 100.0) * 35.0  # Additional power based on usage
        $totalPower = $basePower + $usagePower

        # Output the power value
        [math]::Round($totalPower, 2)
    } catch {
        $null
    }
    "#;

    if let Ok(output) = Command::new("powershell")
        .args(["-Command", ps_script])
        .output()
    {
        if output.status.success() {
            if let Ok(output_str) = String::from_utf8(output.stdout) {
                let power_str = output_str.trim();
                if let Ok(power) = power_str.parse::<f32>() {
                    if power > 0.0 && power < 500.0 { // Reasonable power range for CPU
                        return Some(power);
                    }
                }
            }
        }
    }

    None
}

#[cfg(target_os = "windows")]
fn get_windows_power_via_wmi() -> Option<f32> {
    use std::process::Command;

    // Try WMI to get battery information (for laptops) or power scheme info
    let wmi_script = r#"
    try {
        # Try to get battery discharge rate (for laptops)
        $battery = Get-WmiObject -Class Win32_Battery -ErrorAction Stop | Select-Object -First 1
        if ($battery -and $battery.EstimatedChargeRemaining -ne $null -and $battery.EstimatedRunTime -ne $null) {
            # Calculate current power draw from battery
            $remainingTimeHours = $battery.EstimatedRunTime / 60.0
            if ($remainingTimeHours -gt 0) {
                # Estimate power consumption based on battery capacity and remaining time
                # This is approximate but gives real power usage for battery-powered systems
                $power = 0.0
                if ($battery.DesignCapacity -gt 0) {
                    $power = $battery.DesignCapacity / $remainingTimeHours
                    if ($power -gt 0 -and $power -lt 200) {
                        [math]::Round($power, 2)
                        exit 0
                    }
                }
            }
        }

        # Fallback: Try to get active power scheme information
        $scheme = Get-WmiObject -Class Win32_PowerPlan -Filter "IsActive=True" -ErrorAction Stop
        if ($scheme) {
            # This doesn't give actual power consumption, but we can use it as a fallback indicator
            # Return a default power consumption based on power scheme
            if ($scheme.ElementName -like "*High Performance*") {
                85.0
            } elseif ($scheme.ElementName -like "*Balanced*") {
                65.0
            } elseif ($scheme.ElementName -like "*Power Saver*") {
                45.0
            } else {
                65.0
            }
        } else {
            $null
        }
    } catch {
        $null
    }
    "#;

    if let Ok(output) = Command::new("powershell")
        .args(["-Command", wmi_script])
        .output()
    {
        if output.status.success() {
            if let Ok(output_str) = String::from_utf8(output.stdout) {
                let power_str = output_str.trim();
                if !power_str.is_empty() && power_str != "null" {
                    if let Ok(power) = power_str.parse::<f32>() {
                        if power > 0.0 && power < 200.0 { // Reasonable power range
                            return Some(power);
                        }
                    }
                }
            }
        }
    }

    None
}

#[cfg(target_os = "windows")]
fn get_windows_power_via_perf_counters() -> Option<f32> {
    use std::process::Command;

    // Try to get more detailed performance counter data
    let perf_script = r#"
    try {
        # Get multiple CPU-related performance counters
        $counters = @(
            "\Processor(_Total)\% Processor Time",
            "\Processor Information(_Total)\% Processor Performance"
        )

        $results = Get-Counter -Counter $counters -SampleInterval 1 -MaxSamples 1 -ErrorAction Stop

        $cpuTime = 0.0
        $cpuPerformance = 0.0

        foreach ($sample in $results.CounterSamples) {
            if ($sample.Path -like "*% Processor Time*") {
                $cpuTime = $sample.CookedValue
            } elseif ($sample.Path -like "*% Processor Performance*") {
                $cpuPerformance = $sample.CookedValue
            }
        }

        # Calculate power based on CPU activity
        # Base TDP assumption: 65W for typical desktop CPU
        $baseTDP = 65.0

        # Scale based on CPU performance percentage
        $power = $baseTDP * ($cpuPerformance / 100.0)

        # Ensure minimum power draw even when idle
        $power = [math]::Max($power, 35.0)

        [math]::Round($power, 2)
    } catch {
        $null
    }
    "#;

    if let Ok(output) = Command::new("powershell")
        .args(["-Command", perf_script])
        .output()
    {
        if output.status.success() {
            if let Ok(output_str) = String::from_utf8(output.stdout) {
                let power_str = output_str.trim();
                if let Ok(power) = power_str.parse::<f32>() {
                    if power > 0.0 && power < 500.0 { // Reasonable power range
                        return Some(power);
                    }
                }
            }
        }
    }

    None
}

#[cfg(target_os = "windows")]
fn get_windows_power_via_system_info() -> Option<f32> {
    use std::process::Command;

    // Try to get system information and estimate power based on actual hardware
    let system_info_script = r#"
    try {
        # Get CPU information
        $cpu = Get-WmiObject -Class Win32_Processor -ErrorAction Stop | Select-Object -First 1
        $cpuName = $cpu.Name
        $cpuCores = $cpu.NumberOfCores
        $cpuThreads = $cpu.NumberOfLogicalProcessors

        # Get current CPU usage
        $cpuUsage = (Get-WmiObject -Class Win32_PerfFormattedData_PerfOS_Processor -Filter "Name='_Total'").PercentProcessorTime

        # Estimate TDP based on CPU model (this is more accurate than generic assumptions)
        $estimatedTDP = 65.0  # Default

        if ($cpuName -match "Intel.*Core.*i[3579]-1[0-9][0-9][0-9][0-9]") {
            # Intel 12th/13th/14th gen high-end CPUs
            $estimatedTDP = 125.0
        } elseif ($cpuName -match "Intel.*Core.*i[3579]-[0-9][0-9][0-9][0-9]") {
            # Intel 12th/13th/14th gen mainstream CPUs
            $estimatedTDP = 65.0
        } elseif ($cpuName -match "Intel.*Core.*i[3579]-[0-9][0-9][0-9]") {
            # Intel 10th/11th gen CPUs
            $estimatedTDP = 65.0
        } elseif ($cpuName -match "AMD.*Ryzen.*[79][0-9][0-9][0-9]") {
            # AMD Ryzen 7000/9000 series
            $estimatedTDP = 65.0
        } elseif ($cpuName -match "AMD.*Ryzen.*[3579][0-9][0-9][0-9]") {
            # AMD Ryzen 3000/5000/7000 series
            $estimatedTDP = 65.0
        } elseif ($cpuName -match "Threadripper") {
            # AMD Threadripper
            $estimatedTDP = 280.0
        }

        # Get RAM information and add its power consumption
        $ramModules = Get-WmiObject -Class Win32_PhysicalMemory -ErrorAction Stop
        $totalRamGB = 0
        foreach ($module in $ramModules) {
            $totalRamGB += [math]::Round($module.Capacity / 1GB, 0)
        }

        # Estimate RAM power consumption (about 2-3W per 8GB DDR4)
        $ramPower = [math]::Ceiling($totalRamGB / 8) * 2.5

        # Get GPU information (if dedicated GPU)
        $gpuPower = 0.0
        $gpus = Get-WmiObject -Class Win32_VideoController -ErrorAction Stop | Where-Object { $_.AdapterRAM -gt 0 }
        foreach ($gpu in $gpus) {
            if ($gpu.Name -notmatch "Microsoft Basic Display") {
                # Estimate GPU power based on VRAM
                $vramGB = [math]::Round($gpu.AdapterRAM / 1GB, 0)
                if ($gpu.Name -match "RTX|GeForce") {
                    $gpuPower += [math]::Max(50.0, $vramGB * 10.0)  # NVIDIA GPUs
                } elseif ($gpu.Name -match "Radeon|RX") {
                    $gpuPower += [math]::Max(40.0, $vramGB * 8.0)   # AMD GPUs
                } else {
                    $gpuPower += 30.0  # Generic dedicated GPU
                }
            }
        }

        # Calculate current power based on CPU usage
        $cpuPower = $estimatedTDP * ($cpuUsage / 100.0)
        $cpuPower = [math]::Max($cpuPower, $estimatedTDP * 0.3)  # Minimum 30% of TDP even when idle

        # Total system power
        $totalPower = $cpuPower + $ramPower + $gpuPower

        # Add a small base system power for motherboard, drives, etc.
        $totalPower += 25.0

        [math]::Round($totalPower, 2)
    } catch {
        $null
    }
    "#;

    if let Ok(output) = Command::new("powershell")
        .args(["-Command", system_info_script])
        .output()
    {
        if output.status.success() {
            if let Ok(output_str) = String::from_utf8(output.stdout) {
                let power_str = output_str.trim();
                if let Ok(power) = power_str.parse::<f32>() {
                    if power > 20.0 && power < 1000.0 { // Reasonable power range for full system
                        return Some(power);
                    }
                }
            }
        }
    }

    None
}

#[cfg(target_os = "linux")]
fn get_linux_power() -> Option<(f32, PowerMethod)> {
    use std::fs;

    // Try RAPL (Running Average Power Limit) interface on Intel systems
    // This provides power consumption for CPU package and DRAM

    let rapl_paths = [
        "/sys/class/powercap/intel-rapl:0/energy_uj", // CPU package
        "/sys/class/powercap/intel-rapl/energy_uj",   // Alternative path
    ];

    static mut LAST_ENERGY: Option<(u64, Instant)> = None;
    static mut LAST_POWER: f32 = 0.0;

    for path in &rapl_paths {
        if let Ok(energy_str) = fs::read_to_string(path) {
            if let Ok(energy_uj) = energy_str.trim().parse::<u64>() {
                let now = Instant::now();

                unsafe {
                    if let Some((last_energy, last_time)) = LAST_ENERGY {
                        let time_diff = now.duration_since(last_time).as_secs_f64();
                        if time_diff > 0.0 {
                            let energy_diff = if energy_uj >= last_energy {
                                energy_uj - last_energy
                            } else {
                                // Counter wrapped around
                                (u64::MAX - last_energy) + energy_uj
                            };

                            let power_watts = (energy_diff as f64 / 1_000_000.0) / time_diff; // Convert µJ to J, then to W

                            if power_watts > 0.0 && power_watts < 1000.0 { // Reasonable power range
                                LAST_POWER = power_watts as f32;
                                LAST_ENERGY = Some((energy_uj, now));
                                return Some((power_watts as f32, PowerMethod::Systemstat));
                            }
                        }
                    } else {
                        // First reading, store and wait for next
                        LAST_ENERGY = Some((energy_uj, now));
                    }
                }
            }
        }
    }

    None
}

#[cfg(target_os = "macos")]
fn get_mac_power() -> Option<(f32, PowerMethod)> {
    use std::time::Instant;
    
    // Static variables to track power readings over time
    static mut LAST_CPU_USAGE: Option<(f32, Instant)> = None;
    static mut LAST_POWER: f32 = 0.0;
    
    // Try to get power from SMC (System Management Controller)
    // SMC provides direct hardware power readings on Mac systems
    if let Some(power) = get_mac_power_from_smc() {
        return Some((power, PowerMethod::Systemstat));
    }
    
    // Fallback: Estimate power based on CPU usage
    // This is less accurate but works when SMC access is unavailable
    if let Some(power) = get_mac_power_from_cpu_usage() {
        return Some((power, PowerMethod::Sysinfo));
    }
    
    None
}

#[cfg(target_os = "macos")]
fn get_mac_power_from_smc() -> Option<f32> {
    // Try to read power consumption from SMC
    // The SMC provides real-time power metrics on Mac hardware
    
    // Note: SMC access on macOS requires specific hardware keys
    // This implementation may need adjustment based on actual Mac hardware
    // For now, we'll skip SMC implementation and rely on CPU estimation
    
    // The smc crate has complex API requirements and version conflicts
    // that make it difficult to use reliably across different Mac models
    
    None
}

#[cfg(target_os = "macos")]
fn get_mac_power_from_cpu_usage() -> Option<f32> {
    use std::process::Command;
    
    // Use system commands to estimate power consumption
    // Method 1: Get CPU usage and estimate from TDP
    
    // Get CPU usage percentage
    let cpu_usage_output = Command::new("sh")
        .arg("-c")
        .arg("ps -A -o %cpu | awk '{s+=$1} END {print s}'")
        .output();
    
    if let Ok(output) = cpu_usage_output {
        if output.status.success() {
            if let Ok(usage_str) = String::from_utf8(output.stdout) {
                if let Ok(cpu_usage) = usage_str.trim().parse::<f32>() {
                    // Get system info to estimate TDP
                    let sysctl_output = Command::new("sysctl")
                        .arg("-n")
                        .arg("machdep.cpu.brand_string")
                        .output();
                    
                    let mut estimated_tdp = 15.0; // Default for MacBook
                    
                    if let Ok(sysctl_out) = sysctl_output {
                        if let Ok(cpu_brand) = String::from_utf8(sysctl_out.stdout) {
                            // Estimate TDP based on CPU model
                            if cpu_brand.contains("M1") || cpu_brand.contains("M2") || cpu_brand.contains("M3") {
                                // Apple Silicon - very efficient
                                estimated_tdp = 20.0; // M-series chips are low power
                            } else if cpu_brand.contains("Intel") {
                                // Intel Mac
                                if cpu_brand.contains("i9") {
                                    estimated_tdp = 45.0;
                                } else if cpu_brand.contains("i7") {
                                    estimated_tdp = 28.0;
                                } else if cpu_brand.contains("i5") {
                                    estimated_tdp = 20.0;
                                } else {
                                    estimated_tdp = 15.0;
                                }
                            }
                        }
                    }
                    
                    // Get number of cores to adjust estimation
                    let core_count_output = Command::new("sysctl")
                        .arg("-n")
                        .arg("hw.ncpu")
                        .output();
                    
                    let mut num_cores = 4.0;
                    if let Ok(core_out) = core_count_output {
                        if let Ok(cores_str) = String::from_utf8(core_out.stdout) {
                            if let Ok(cores) = cores_str.trim().parse::<f32>() {
                                num_cores = cores;
                            }
                        }
                    }
                    
                    // Calculate power consumption
                    // cpu_usage is total across all cores, so normalize by core count
                    let normalized_usage = cpu_usage / num_cores;
                    let cpu_power = estimated_tdp * (normalized_usage / 100.0);
                    
                    // Add base system power (display, memory, etc.)
                    let base_power = 5.0; // Base system power for Mac
                    let total_power = cpu_power + base_power;
                    
                    // Ensure minimum power draw
                    let final_power = total_power.max(estimated_tdp * 0.2); // At least 20% of TDP
                    
                    if final_power > 0.0 && final_power < 200.0 {
                        return Some(final_power);
                    }
                }
            }
        }
    }
    
    None
}

#[tauri::command]
async fn get_cpu_temperature() -> Option<f32> {
    tokio::task::spawn_blocking(move || {
        use std::sync::OnceLock;
        use std::time::Instant;
        use sysinfo::MINIMUM_CPU_UPDATE_INTERVAL;
        use tracing::info;

        static LAST_UPDATE: OnceLock<std::sync::Mutex<Option<Instant>>> = OnceLock::new();
        static WORKING_METHOD: OnceLock<std::sync::Mutex<Option<TemperatureMethod>>> = OnceLock::new();
        static TEMP_HISTORY: OnceLock<std::sync::Mutex<Vec<(Instant, f32)>>> = OnceLock::new();

        let last_update_mutex = LAST_UPDATE.get_or_init(|| std::sync::Mutex::new(None));
        let working_method_mutex = WORKING_METHOD.get_or_init(|| std::sync::Mutex::new(None));
        let temp_history_mutex = TEMP_HISTORY.get_or_init(|| std::sync::Mutex::new(Vec::new()));

        {
            let mut last_update = last_update_mutex.lock().ok()?;
            if let Some(last) = *last_update {
                if last.elapsed() < MINIMUM_CPU_UPDATE_INTERVAL {
                    return None;
                }
            }
            *last_update = Some(Instant::now());
        }

        // Helper function to add temperature to history and return smoothed value
        let smooth_temperature = |raw_temp: f32| -> f32 {
            let now = Instant::now();
            let mut history = match temp_history_mutex.lock() {
                Ok(h) => h,
                Err(e) => {
                    tracing::error!("Failed to acquire temperature history lock: {}", e);
                    return raw_temp; // Return raw temp if lock fails
                }
            };

            // Add current reading
            history.push((now, raw_temp));

            // Keep only last 5 readings within 30 seconds
            history.retain(|(time, _)| now.duration_since(*time).as_secs() < 30);
            if history.len() > 5 {
                let excess = history.len() - 5;
                history.drain(0..excess);
            }

            // Return smoothed temperature (weighted average, recent readings have more weight)
            if history.len() == 1 {
                raw_temp
            } else {
                let total_weight: f32 = (1..=history.len()).map(|i| i as f32).sum();
                let weighted_sum: f32 = history.iter().enumerate()
                    .map(|(i, (_, temp))| temp * (i + 1) as f32)
                    .sum();
                weighted_sum / total_weight
            }
        };

        // Try cached working method first
        {
            let working_method = working_method_mutex.lock().ok()?;
            if let Some(ref method) = *working_method {
                if let Some(temp) = try_temperature_method(method) {
                    return Some(smooth_temperature(temp));
                }
                // Method stopped working, clear cache
                drop(working_method);
                let mut working_method = working_method_mutex.lock().ok()?;
                *working_method = None;
            }
        }

        // Try all methods to find one that works and cache it
        let methods_to_try = vec![
            TemperatureMethod::Sysinfo,
            #[cfg(target_os = "windows")]
            TemperatureMethod::WindowsWmi,
            #[cfg(target_os = "linux")]
            TemperatureMethod::LinuxSensors,
        ];

        for method in methods_to_try {
            if let Some(temp) = try_temperature_method(&method) {
                // Cache the working method
                let mut working_method = working_method_mutex.lock().ok()?;
                *working_method = Some(method.clone());
                return Some(smooth_temperature(temp));
            }
        }

        // Try more Linux methods if the basic ones failed
        #[cfg(target_os = "linux")]
        {
            if let Some((temp, method)) = get_linux_temperature_advanced() {
                if let Ok(mut working_method) = working_method_mutex.lock() {
                    *working_method = Some(method);
                }
                return Some(smooth_temperature(temp));
            }
        }

        // Final fallback: return None when sensors are unavailable
        // Only log the info message once to avoid spamming logs
        static SENSOR_WARNING_LOGGED: OnceLock<()> = OnceLock::new();

        SENSOR_WARNING_LOGGED.get_or_init(|| {
            info!("Hardware temperature sensors not accessible on this system. Temperature monitoring disabled.");
        });

        None
    })
    .await // 2. Await the result of the blocking task
    .unwrap_or(None)
}

fn try_temperature_method(method: &TemperatureMethod) -> Option<f32> {
    match method {
        TemperatureMethod::Sysinfo => {
            let mut sys = System::new_all();
            sys.refresh_cpu_all();
            let components = Components::new_with_refreshed_list();

            let mut core_count = 0;
            let sum: f32 = components
                .iter()
                .filter(|c| {
                    let label = c.label().to_lowercase();
                    label.contains("cpu")
                        || label.contains("package")
                        || label.contains("tdie")
                        || label.contains("core")
                        || label.contains("thermal")
                })
                .map(|c| {
                    core_count += 1;
                    c.temperature()
                })
                .sum();

            if core_count > 0 {
                let avg_temp = sum / core_count as f32;
                if avg_temp > 0.0 && avg_temp < 150.0 {
                    return Some(avg_temp);
                }
            }
            None
        }
        #[cfg(target_os = "windows")]
        TemperatureMethod::WindowsWmi => get_windows_temperature(),
        #[cfg(target_os = "linux")]
        TemperatureMethod::LinuxSensors => get_linux_sensors_temperature(),
        #[cfg(target_os = "linux")]
        TemperatureMethod::LinuxThermalZone(path) => {
            if let Ok(temp_str) = std::fs::read_to_string(path) {
                if let Ok(temp_millidegrees) = temp_str.trim().parse::<i32>() {
                    let temp_celsius = temp_millidegrees as f32 / 1000.0;
                    if temp_celsius > 0.0 && temp_celsius < 150.0 {
                        return Some(temp_celsius);
                    }
                }
            }
            None
        }
        #[cfg(target_os = "linux")]
        TemperatureMethod::LinuxHwmon(path) => {
            if let Ok(temp_str) = std::fs::read_to_string(path) {
                if let Ok(temp_millidegrees) = temp_str.trim().parse::<i32>() {
                    let temp_celsius = temp_millidegrees as f32 / 1000.0;
                    if temp_celsius > 0.0 && temp_celsius < 150.0 {
                        return Some(temp_celsius);
                    }
                }
            }
            None
        }
    }
}

#[cfg(target_os = "linux")]
fn get_linux_sensors_temperature() -> Option<f32> {
    // Try sensors command (most reliable and matches user expectations)
    if let Ok(output) = std::process::Command::new("sensors")
        .arg("-u") // Raw output
        .output()
    {
        if let Ok(output_str) = String::from_utf8(output.stdout) {
            let lines: Vec<&str> = output_str.lines().collect();
            let mut i = 0;

            while i < lines.len() {
                let line = lines[i].trim();

                // Look for CPU package temperature section
                if line.contains("Package id 0:") {
                    // Look for temp1_input in the following lines
                    for j in (i + 1)..(i + 10).min(lines.len()) {
                        let temp_line = lines[j].trim();
                        if temp_line.starts_with("temp1_input:") {
                            if let Some(temp_str) = temp_line.split(':').nth(1) {
                                if let Ok(temp) = temp_str.trim().parse::<f32>() {
                                    if temp > 0.0 && temp < 150.0 {
                                        return Some(temp);
                                    }
                                }
                            }
                            break;
                        }
                    }
                }
                // Look for first core temperature as fallback
                else if line.contains("Core 0:") {
                    // Look for temp2_input (Core 0 uses temp2_input)
                    for j in (i + 1)..(i + 10).min(lines.len()) {
                        let temp_line = lines[j].trim();
                        if temp_line.starts_with("temp2_input:") {
                            if let Some(temp_str) = temp_line.split(':').nth(1) {
                                if let Ok(temp) = temp_str.trim().parse::<f32>() {
                                    if temp > 0.0 && temp < 150.0 {
                                        return Some(temp);
                                    }
                                }
                            }
                            break;
                        }
                    }
                }
                i += 1;
            }
        }
    }

    None
}

#[cfg(target_os = "linux")]
fn get_linux_temperature_advanced() -> Option<(f32, TemperatureMethod)> {
    use std::fs;

    // Method 1: Try thermal zones (prioritize x86_pkg_temp)
    // Look for CPU thermal zones in /sys/class/thermal/
    // Prioritize x86_pkg_temp as it's usually the most accurate for CPU package temperature
    for i in 0..20 {
        let type_path = format!("/sys/class/thermal/thermal_zone{}/type", i);
        if let Ok(zone_type) = fs::read_to_string(&type_path) {
            let zone_type = zone_type.trim().to_lowercase();
            if zone_type == "x86_pkg_temp" {
                let thermal_path = format!("/sys/class/thermal/thermal_zone{}/temp", i);
                if let Ok(temp_str) = fs::read_to_string(&thermal_path) {
                    if let Ok(temp_millidegrees) = temp_str.trim().parse::<i32>() {
                        let temp_celsius = temp_millidegrees as f32 / 1000.0;
                        if temp_celsius > 0.0 && temp_celsius < 150.0 {
                            return Some((
                                temp_celsius,
                                TemperatureMethod::LinuxThermalZone(thermal_path),
                            ));
                        }
                    }
                }
            }
        }
    }

    // Fallback to other CPU thermal zones
    for i in 0..20 {
        let type_path = format!("/sys/class/thermal/thermal_zone{}/type", i);
        if let Ok(zone_type) = fs::read_to_string(&type_path) {
            let zone_type = zone_type.trim().to_lowercase();
            if zone_type.contains("cpu")
                || zone_type.contains("coretemp")
                || zone_type.contains("k10temp")
            {
                let thermal_path = format!("/sys/class/thermal/thermal_zone{}/temp", i);
                if let Ok(temp_str) = fs::read_to_string(&thermal_path) {
                    if let Ok(temp_millidegrees) = temp_str.trim().parse::<i32>() {
                        let temp_celsius = temp_millidegrees as f32 / 1000.0;
                        if temp_celsius > 0.0 && temp_celsius < 150.0 {
                            return Some((
                                temp_celsius,
                                TemperatureMethod::LinuxThermalZone(thermal_path),
                            ));
                        }
                    }
                }
            }
        }
    }

    // Method 2: Try hwmon (hardware monitoring) interfaces
    // Look for CPU temperature sensors in /sys/class/hwmon/
    for i in 0..10 {
        let hwmon_dir = format!("/sys/class/hwmon/hwmon{}", i);

        // Check if this hwmon device is for CPU temperature
        let name_path = format!("{}/name", hwmon_dir);
        if let Ok(name) = fs::read_to_string(&name_path) {
            let name = name.trim().to_lowercase();
            if name.contains("coretemp")
                || name.contains("k10temp")
                || name.contains("cpu")
                || name.contains("acpi")
            {
                // Try different temperature input files
                for temp_input in 1..=8 {
                    let temp_path = format!("{}/temp{}_input", hwmon_dir, temp_input);
                    if let Ok(temp_str) = fs::read_to_string(&temp_path) {
                        if let Ok(temp_millidegrees) = temp_str.trim().parse::<i32>() {
                            let temp_celsius = temp_millidegrees as f32 / 1000.0;
                            if temp_celsius > 0.0 && temp_celsius < 150.0 {
                                return Some((
                                    temp_celsius,
                                    TemperatureMethod::LinuxHwmon(temp_path),
                                ));
                            }
                        }
                    }
                }
            }
        }
    }

    // Method 3: Try reading from specific CPU temperature files using glob patterns
    let cpu_temp_paths = [
        "/sys/devices/platform/coretemp.0/hwmon/hwmon*/temp1_input",
        "/sys/devices/platform/coretemp.0/temp1_input",
        "/sys/bus/platform/devices/coretemp.0/hwmon/hwmon*/temp*_input",
        "/sys/devices/pci0000:00/0000:00:18.3/hwmon/hwmon*/temp1_input", // AMD
    ];

    for pattern in &cpu_temp_paths {
        if let Ok(paths) = glob::glob(pattern) {
            for path_result in paths {
                if let Ok(path) = path_result {
                    if let Ok(temp_str) = fs::read_to_string(&path) {
                        if let Ok(temp_millidegrees) = temp_str.trim().parse::<i32>() {
                            let temp_celsius = temp_millidegrees as f32 / 1000.0;
                            if temp_celsius > 0.0 && temp_celsius < 150.0 {
                                let path_str = path.to_string_lossy().to_string();
                                return Some((
                                    temp_celsius,
                                    TemperatureMethod::LinuxHwmon(path_str),
                                ));
                            }
                        }
                    }
                }
            }
        }
    }

    None
}

#[cfg(target_os = "windows")]
fn get_windows_temperature() -> Option<f32> {
    use std::sync::OnceLock;

    static LAST_LOG_STATE: OnceLock<std::sync::Mutex<bool>> = OnceLock::new();

    // Try multiple WMI methods for better compatibility

    // Method 1: Try HighPrecisionTemperature (newer Windows versions)
    if let Ok(output) = Command::new("powershell")
        .args([
            "-Command",
            "try { Get-WmiObject -Query \"SELECT HighPrecisionTemperature FROM Win32_PerfRawData_Counters_ThermalZoneInformation\" -ErrorAction Stop | Select-Object -First 1 -ExpandProperty HighPrecisionTemperature } catch { $null }"
        ])
        .output()
    {
        if let Ok(output_str) = String::from_utf8(output.stdout) {
            let trimmed = output_str.trim();
            if !trimmed.is_empty() && trimmed != "null" {
                if let Ok(temp_tenths_kelvin) = trimmed.parse::<f32>() {
                    let temp_celsius = (temp_tenths_kelvin / 10.0) - 273.15;
                    if temp_celsius > 0.0 && temp_celsius < 150.0 {
                        // Log success only once
                        let log_state = LAST_LOG_STATE.get_or_init(|| std::sync::Mutex::new(false));
                        if let Ok(mut logged) = log_state.lock() {
                            if !*logged {
                                *logged = true;
                            }
                        }
                        return Some(temp_celsius);
                    }
                }
            }
        }
    }

    // Method 2: Try CurrentTemperature (older Windows versions)
    if let Ok(output) = Command::new("powershell")
        .args([
            "-Command",
            "try { Get-WmiObject -Query \"SELECT CurrentTemperature FROM Win32_TemperatureProbe\" -ErrorAction Stop | Select-Object -First 1 -ExpandProperty CurrentTemperature } catch { $null }"
        ])
        .output()
    {
        if let Ok(output_str) = String::from_utf8(output.stdout) {
            let trimmed = output_str.trim();
            if !trimmed.is_empty() && trimmed != "null" {
                if let Ok(temp_tenths_kelvin) = trimmed.parse::<f32>() {
                    let temp_celsius = (temp_tenths_kelvin / 10.0) - 273.15;
                    if temp_celsius > 0.0 && temp_celsius < 150.0 {
                        let log_state = LAST_LOG_STATE.get_or_init(|| std::sync::Mutex::new(false));
                        if let Ok(mut logged) = log_state.lock() {
                            if !*logged {
                                *logged = true;
                            }
                        }
                        return Some(temp_celsius);
                    }
                }
            }
        }
    }

    // Method 3: Try MSAcpi_ThermalZoneTemperature (alternative approach)
    if let Ok(output) = Command::new("powershell")
        .args([
            "-Command",
            "try { Get-WmiObject -Namespace \"root\\wmi\" -Query \"SELECT CurrentTemperature FROM MSAcpi_ThermalZoneTemperature\" -ErrorAction Stop | Select-Object -First 1 -ExpandProperty CurrentTemperature } catch { $null }"
        ])
        .output()
    {
        if let Ok(output_str) = String::from_utf8(output.stdout) {
            let trimmed = output_str.trim();
            if !trimmed.is_empty() && trimmed != "null" {
                if let Ok(temp_tenths_kelvin) = trimmed.parse::<f32>() {
                    let temp_celsius = (temp_tenths_kelvin / 10.0) - 273.15;
                    if temp_celsius > 0.0 && temp_celsius < 150.0 {
                        let log_state = LAST_LOG_STATE.get_or_init(|| std::sync::Mutex::new(false));
                        if let Ok(mut logged) = log_state.lock() {
                            if !*logged {
                                *logged = true;
                            }
                        }
                        return Some(temp_celsius);
                    }
                }
            }
        }
    }

    // Log only once when no sensor is found
    let log_state = LAST_LOG_STATE.get_or_init(|| std::sync::Mutex::new(false));
    if let Ok(mut logged) = log_state.lock() {
        if !*logged {
            info!("⚠️ No WMI temperature sensors detected. Temperature monitoring disabled.");
            *logged = true;
        }
    }

    None
}

#[tauri::command]
fn detect_locale() -> String {
    sys_locale::get_locale().unwrap_or_else(|| "en-US".into())
}

#[tauri::command]
fn get_default_storage_path(app: tauri::AppHandle) -> Result<String, String> {
    let app_data_dir = app
        .path()
        .app_data_dir()
        .map_err(|e| format!("Could not get app data directory: {}", e))?;

    // Get the parent of app data dir to place storage at user level
    let user_dir = app_data_dir
        .parent()
        .ok_or_else(|| "Failed to get parent directory".to_string())?;

    let storage_path = user_dir.join("Chiral-Network-Storage");

    storage_path
        .to_str()
        .map(|s| s.to_string())
        .ok_or_else(|| "Failed to convert path to string".to_string())
}

// #[tauri::command]
// fn check_directory_exists(path: String) -> bool {
//     Path::new(&path).is_dir()
// }

#[tauri::command]
async fn ensure_directory_exists(path: String) -> Result<(), String> {
    let path_obj = Path::new(&path);
    
    // Get parent directory (in case path is a file path)
    let dir_to_create = if path_obj.extension().is_some() {
        // This looks like a file path, get the parent directory
        path_obj.parent().ok_or_else(|| "Invalid path".to_string())?
    } else {
        // This is a directory path
        path_obj
    };
    
    tokio::fs::create_dir_all(dir_to_create)
        .await
        .map_err(|e| format!("Failed to create directory: {}", e))
}

#[tauri::command]
async fn start_file_transfer_service(
    app: tauri::AppHandle,
    state: State<'_, AppState>,
) -> Result<(), String> {
    {
        let ft_guard = state.file_transfer.lock().await;
        if ft_guard.is_some() {
            return Err("File transfer service is already running".to_string());
        }
    }

    let file_transfer_service = FileTransferService::new_with_encryption(true)
        .await
        .map_err(|e| format!("Failed to start file transfer service: {}", e))?;

    let ft_arc = Arc::new(file_transfer_service);
    {
        let mut ft_guard = state.file_transfer.lock().await;
        *ft_guard = Some(ft_arc.clone());
    }

    // Initialize WebRTC service with file transfer service
    let webrtc_service = WebRTCService::new(
        app.app_handle().clone(),
        ft_arc.clone(),
        state.keystore.clone(),
        state.bandwidth.clone(),
    )
    .await
    .map_err(|e| format!("Failed to start WebRTC service: {}", e))?;

    let webrtc_arc = Arc::new(webrtc_service);
    {
        let mut webrtc_guard = state.webrtc.lock().await;
        *webrtc_guard = Some(webrtc_arc.clone());
    }

    // Initialize multi-source download service
    let dht_arc = {
        let dht_guard = state.dht.lock().await;
        dht_guard.as_ref().cloned()
    };

    if let Some(dht_service) = dht_arc {
        let multi_source_service = MultiSourceDownloadService::new(dht_service, webrtc_arc.clone(), state.bittorrent_handler.clone());
        let multi_source_arc = Arc::new(multi_source_service);

        {
            let mut multi_source_guard = state.multi_source_download.lock().await;
            *multi_source_guard = Some(multi_source_arc.clone());
        }

        // Start multi-source download service
        {
            let mut pump_guard = state.multi_source_pump.lock().await;
            if pump_guard.is_none() {
                let app_handle = app.clone();
                let ms_clone = multi_source_arc.clone();
                let handle = tokio::spawn(async move {
                    pump_multi_source_events(app_handle, ms_clone).await;
                });
                *pump_guard = Some(handle);
            }
        }

        // Start the service background task
        let ms_clone = multi_source_arc.clone();
        tokio::spawn(async move {
            ms_clone.run().await;
        });
    }

    {
        let mut pump_guard = state.file_transfer_pump.lock().await;
        if pump_guard.is_none() {
            let app_handle = app.clone();
            let ft_clone = ft_arc.clone();
            let handle = tokio::spawn(async move {
                pump_file_transfer_events(app_handle, ft_clone).await;
            });
            *pump_guard = Some(handle);
        }
    }

    Ok(())
}

#[tauri::command]
async fn upload_file_to_network(
    state: State<'_, AppState>,
    file_path: String,
    price: Option<f64>,
) -> Result<(), String> {
    println!("🔍 BACKEND: upload_file_to_network called with price: {:?}", price);

    // Get the active account address
    let account = get_active_account(&state).await?;

    // Get the private key from state
    let private_key = {
        let key_guard = state.active_account_private_key.lock().await;
        key_guard
            .clone()
            .ok_or("No private key available. Please log in again.")?
    };

    let ft = {
        let ft_guard = state.file_transfer.lock().await;
        ft_guard.as_ref().cloned()
    };

    if let Some(ft) = ft {
        // Upload the file
        let c = file_path.clone();
        let file_name = Path::new(&c)
            .file_name()             // returns Option<&OsStr>
            .and_then(|s| s.to_str()) // convert OsStr -> &str
            .unwrap_or(&file_path);   // fallback to whole path if not found

        ft.upload_file_with_account(
            file_path.clone(),
            file_name.to_string(),
            Some(account.clone()),
            Some(private_key),
        )
        .await
        .map_err(|e| format!("Failed to upload file: {}", e))?;

        // Get the file hash by reading the file and calculating it
        let file_data = tokio::fs::read(&file_path)
            .await
            .map_err(|e| format!("Failed to read file: {}", e))?;
        let file_hash = file_transfer::FileTransferService::calculate_file_hash(&file_data);

        // Also publish to DHT if it's running
        let dht = {
            let dht_guard = state.dht.lock().await;
            dht_guard.as_ref().cloned()
        };

        if let Some(dht) = dht {
            let metadata = FileMetadata {
                merkle_root: file_hash.clone(),
                is_root: true,
                file_name: file_name.to_string(),
                file_size: file_data.len() as u64,
                file_data: file_data.clone(),
                seeders: vec![],
                created_at: std::time::SystemTime::now()
                    .duration_since(std::time::UNIX_EPOCH)
                    .unwrap()
                    .as_secs(),
                mime_type: None,
                is_encrypted: false,
                encryption_method: None,
                key_fingerprint: None,
                parent_hash: None,
                cids: None,
                encrypted_key_bundle: None,
                price,
                uploader_address: Some(account.clone()),
                ..Default::default()
            };
          // Prepare a timestamp for metadata
            let created_at = std::time::SystemTime::now()
                .duration_since(std::time::UNIX_EPOCH)
                .unwrap_or(std::time::Duration::from_secs(0))
                .as_secs();

            // Use DHT helper to prepare file metadata
            match dht
                .prepare_file_metadata(
                    file_hash.clone(),
                    file_name.to_string(),
                    file_data.len() as u64,
                    file_data.clone(),
                    created_at,
                    None,  // mime_type
                    None,  // encrypted_key_bundle
                    false, // is_encrypted
                    None,  // encryption_method
                    None,  // key_fingerprint
                    price, // Add price parameter
                    Some(account.clone()), // Add uploader_address parameter
                )
                .await
            {
                Ok(metadata) => {
                    // Store file data locally for seeding
                    ft.store_file_data(file_hash.clone(), file_name.to_string(), file_data.clone())
                        .await;

                    // Register file with HTTP server for HTTP downloads
                    // IMPORTANT: Use merkle_root as the key, not file_hash!
                    state.http_server_state.register_file(http_server::HttpFileMetadata {
                        hash: metadata.merkle_root.clone(), // Use merkle_root for lookups
                        file_hash: file_hash.clone(),        // Use file_hash for storage path
                        name: file_name.to_string(),
                        size: file_data.len() as u64,
                        encrypted: false,
                    }).await;
                    
                    info!("Registered file with HTTP server: {} (merkle_root: {}, file_hash: {})", 
                        file_name, metadata.merkle_root, file_hash);

                    match dht.publish_file(metadata.clone(), None).await {
                        Ok(_) => info!("Published file metadata to DHT: {}", file_hash),
                        Err(e) => warn!("Failed to publish file metadata to DHT: {}", e),
                    }
                }
                Err(e) => {
                    warn!("Failed to prepare file metadata: {}", e);
                }
            }

            Ok(())
        } else {
            Err("DHT Service not running.".to_string())
        }
    } else {
        Err("File transfer service is not running".to_string())
    }
}

#[tauri::command]
async fn start_ftp_download(
    url: String,
    output_path: String,
    username: Option<String>,
    password: Option<String>,
) -> Result<String, String> {
    let parsed = url::Url::parse(&url).map_err(|e| e.to_string())?;
    let host = parsed.host_str().ok_or("Invalid FTP URL")?;
    let path = parsed.path();

    // Connect to FTP
    let mut ftp = FtpStream::connect((host, 21))
        .map_err(|e| format!("Failed to connect to FTP server: {}", e))?;

    // Login
    if let (Some(user), Some(pass)) = (username.clone(), password.clone()) {
        ftp.login(&user, &pass)
            .map_err(|e| format!("FTP login failed: {}", e))?;
    } else {
        ftp.login("anonymous", "anonymous")
            .map_err(|e| format!("Anonymous login failed: {}", e))?;
    }

    // Create output file
    let mut file = std::fs::File::create(&output_path)
        .map_err(|e| format!("Failed to create output file: {}", e))?;

    // Retrieve file and stream in chunks
    ftp.retr(path, |reader| {
        let mut buffer = [0u8; 65536]; // 64 KB
        loop {
            let bytes_read = reader
                .read(&mut buffer)
                .map_err(|e| suppaftp::FtpError::ConnectionError(e))?;
            if bytes_read == 0 {
                break; // End of file
            }
            file.write_all(&buffer[..bytes_read])
                .map_err(|e| suppaftp::FtpError::ConnectionError(e))?;
        }
        Ok(())
    })
    .map_err(|e| format!("FTP RETR failed: {}", e))?;

    ftp.quit().ok();

    Ok(format!("Downloaded successfully to {}", output_path))
}

#[tauri::command]
async fn add_ed2k_source(
    file_hash: String,
    ed2k_link: String,
    state: State<'_, AppState>,
) -> Result<(), String> {

    let ed2k_info = Ed2kSourceInfo::from_ed2k_link(&ed2k_link)
        .map_err(|e| format!("Invalid ed2k link: {}", e))?;

    let dht_guard = state.dht.lock().await;
    let dht = dht_guard.as_ref().ok_or("DHT not initialized")?;

    let metadata_opt = dht
        .synchronous_search_metadata(file_hash.clone(), 3000)
        .await?;

    let mut metadata = metadata_opt.ok_or("Metadata not found")?;

    let mut list = metadata.ed2k_sources.take().unwrap_or_default();
    list.push(ed2k_info);
    metadata.ed2k_sources = Some(list);

    dht.publish_file(metadata, None).await?;

    Ok(())
}

#[tauri::command]
async fn list_ed2k_sources(
    file_hash: String,
    state: State<'_, AppState>,
) -> Result<Vec<Ed2kSourceInfo>, String> {

    let dht_guard = state.dht.lock().await;
    let dht = dht_guard.as_ref().ok_or("DHT not initialized")?;

    let metadata_opt = dht
        .synchronous_search_metadata(file_hash.clone(), 3000)
        .await?;

    let metadata = metadata_opt.ok_or(format!("Metadata not found for {}", file_hash))?;

    Ok(metadata.ed2k_sources.unwrap_or_default())
}

#[tauri::command]
async fn remove_ed2k_source(
    file_hash: String,
    server_url: String,
    state: State<'_, AppState>,
) -> Result<(), String> {

    let dht_guard = state.dht.lock().await;
    let dht = dht_guard.as_ref().ok_or("DHT not initialized")?;

    let metadata_opt = dht
        .synchronous_search_metadata(file_hash.clone(), 3000)
        .await?;

    let mut metadata = metadata_opt.ok_or("Metadata not found")?;

    if let Some(list) = &mut metadata.ed2k_sources {
        list.retain(|s| s.server_url != server_url);
    }

    dht.publish_file(metadata, None).await?;

    Ok(())
}

#[tauri::command]
async fn test_ed2k_connection(
    server_url: String,
) -> Result<Ed2kServerInfo, String> {
    use crate::ed2k_client::Ed2kClient;
    
    let mut client = Ed2kClient::new(server_url.clone());
    
    // Try to connect
    client.connect().await
        .map_err(|e| format!("Connection failed: {}", e))?;
    
    // Get server info
    let server_info = client.get_server_info().await
        .map_err(|e| e.to_string())?;
    
    Ok(server_info)
}

#[tauri::command]
async fn search_ed2k_file(
    query: String,
    server_url: Option<String>,
) -> Result<Vec<Ed2kSearchResult>, String> {
    let server = server_url.unwrap_or_else(|| 
        "ed2k://|server|176.103.48.36|4661|/".to_string()
    );
    let mut client = Ed2kClient::new(server);

    client.connect().await.map_err(|e| e.to_string())?;
    let results = client.search(&query).await
        .map_err(|e| e.to_string())?;

    Ok(results)
}

#[tauri::command]
async fn get_ed2k_download_status(
    file_hash: String,
    state: State<'_, AppState>,
) -> Result<Ed2kDownloadStatus, String> {
    // Since ED2K downloading is not implemented yet,
    // return a placeholder status
    Ok(Ed2kDownloadStatus {
        progress: 0.0,
        downloaded_bytes: 0,
        total_bytes: 0,
        state: format!("No ED2K download active for {}", file_hash),
    })
}

#[tauri::command]
fn parse_ed2k_link(ed2k_link: String) -> Result<Ed2kSourceInfo, String> {
    Ed2kSourceInfo::from_ed2k_link(&ed2k_link)
        .map_err(|e| e.to_string())
}

#[tauri::command]
async fn download_blocks_from_network(
    state: State<'_, AppState>,
    file_metadata: FileMetadata,
    download_path: String,
) -> Result<(), String> {
    let dht = {
        let dht_guard = state.dht.lock().await;
        dht_guard.as_ref().cloned()
    };

    if let Some(dht) = dht {
        info!("calling dht download_file");
        dht.download_file(file_metadata, download_path).await
    } else {
        Err("DHT node is not running".to_string())
    }
}

#[tauri::command]
async fn download_file_from_network(
    state: State<'_, AppState>,
    file_hash: String,
    output_path: String,  // Remove the underscore - we'll use this now
) -> Result<String, String> {
    use std::path::Path;

    // ✅ VALIDATE OUTPUT PATH BEFORE STARTING DOWNLOAD
    let path = Path::new(&output_path);
    
    // Check if parent directory exists
    if let Some(parent) = path.parent() {
        if !parent.exists() {
            return Err(format!(
                "Download failed: Directory does not exist: {}",
                parent.display()
            ));
        }
        if !parent.is_dir() {
            return Err(format!(
                "Download failed: Path is not a directory: {}",
                parent.display()
            ));
        }
    } else {
        return Err("Download failed: Invalid file path".to_string());
    }

    let ft = {
        let ft_guard = state.file_transfer.lock().await;
        ft_guard.as_ref().cloned()
    };

    if let Some(_ft) = ft {
        info!("Starting P2P download for: {}", file_hash);

        // Search DHT for file metadata
        let dht = {
            let dht_guard = state.dht.lock().await;
            dht_guard.as_ref().cloned()
        };

        if let Some(dht_service) = dht {
            // Search for file metadata in DHT with 35 second timeout
            // This is longer than the Kademlia query timeout (30s) to account for:
            // - Provider queries that run in parallel (can take 3-5s)
            // - Network latency and retries
            // - Multiple query rounds for distant peers
            match dht_service
                .synchronous_search_metadata(file_hash.clone(), 35000)
                .await
            {
                Ok(Some(metadata)) => {
                    info!(
                        "Found file metadata in DHT: {} (size: {} bytes)",
                        metadata.file_name, metadata.file_size
                    );

                    // Implement peer discovery for file chunks
                    info!(
                        "Discovering peers for file: {} with {} known seeders",
                        metadata.file_name,
                        metadata.seeders.len()
                    );

                    if metadata.seeders.is_empty() {
                        return Err(format!(
                            "No seeders available for file: {} ({})",
                            metadata.file_name, metadata.merkle_root
                        ));
                    }

                    // Discover and verify available peers for this file
                    let available_peers = dht_service
                        .discover_peers_for_file(&metadata)
                        .await
                        .map_err(|e| format!("Peer discovery failed: {}", e))?;

                    if available_peers.is_empty() {
                        info!("File found but no seeders currently available");
                        // Return metadata as JSON instead of error so frontend can display file info
                        let metadata_json = serde_json::to_string(&metadata)
                            .map_err(|e| format!("Failed to serialize metadata: {}", e))?;
                        return Ok(metadata_json);
                    }

                    // Implement chunk requesting protocol with real WebRTC
                    // Create WebRTC offer for the first available peer
                    let webrtc = {
                        let webrtc_guard = state.webrtc.lock().await;
                        webrtc_guard.as_ref().cloned()
                    };

                    if let Some(webrtc_service) = webrtc {
                        // Select the best peer for download
                        let selected_peer = if available_peers.len() == 1 {
                            available_peers[0].clone()
                        } else {
                            // Use peer selection strategy to pick the best peer
                            let recommended = dht_service
                                .select_peers_with_strategy(
                                    &available_peers,
                                    1,
                                    crate::peer_selection::SelectionStrategy::FastestFirst,
                                    false,
                                )
                                .await;
                            recommended
                                .into_iter()
                                .next()
                                .unwrap_or_else(|| available_peers[0].clone())
                        };

                        info!("Selected peer {} for WebRTC download", selected_peer);

                        // Create WebRTC offer
                        match webrtc_service.create_offer(selected_peer.clone()).await {
                            Ok(offer) => {
                                info!("Created WebRTC offer for peer {}", selected_peer);

                                // Send WebRTC offer via DHT signaling
                                let offer_request = dht::WebRTCOfferRequest {
                                    offer_sdp: offer, // The Merkle root is now the primary file hash
                                    file_hash: metadata.merkle_root.clone(),
                                    requester_peer_id: dht_service.get_peer_id().await,
                                };

                                match dht_service
                                    .send_webrtc_offer(selected_peer.clone(), offer_request)
                                    .await
                                {
                                    Ok(answer_receiver) => {
                                        info!(
                                            "Sent WebRTC offer to peer {}, waiting for answer",
                                            selected_peer
                                        );

                                        // Wait for WebRTC answer with timeout
                                        match tokio::time::timeout(
                                            Duration::from_secs(30),
                                            answer_receiver,
                                        )
                                        .await
                                        {
                                            Ok(Ok(Ok(answer_response))) => {
                                                info!(
                                                    "Received WebRTC answer from peer {}",
                                                    selected_peer
                                                );

                                                // Establish WebRTC connection with the answer
                                                match webrtc_service
                                                    .establish_connection_with_answer(
                                                        selected_peer.clone(),
                                                        answer_response.answer_sdp,
                                                    )
                                                    .await
                                                {
                                                    Ok(_) => {
                                                        info!("WebRTC connection established with peer {}", selected_peer);

                                                        // Send file request over WebRTC data channel
                                                        let file_request = crate::webrtc_service::WebRTCFileRequest {
                                                            file_hash: metadata.merkle_root.clone(),
                                                            file_name: metadata.file_name.clone(),
                                                            file_size: metadata.file_size,
                                                            requester_peer_id: dht_service.get_peer_id().await,
                                                            recipient_public_key: None, // No encryption for basic downloads
                                                        };

                                                        match webrtc_service
                                                            .send_file_request(
                                                                selected_peer.clone(),
                                                                file_request,
                                                            )
                                                            .await
                                                        {
                                                            Ok(_) => {
                                                                info!("Sent file request for {} to peer {}", metadata.file_name, selected_peer);

                                                                // The peer will now start sending chunks automatically
                                                                // We don't need to request individual chunks - the WebRTC service handles this
                                                                Ok(format!(
                                                                    "WebRTC download initiated: {} ({} bytes) from peer {}",
                                                                    metadata.file_name, metadata.file_size, selected_peer
                                                                ))
                                                            }
                                                            Err(e) => {
                                                                warn!("Failed to send file request: {}", e);
                                                                Err(format!("Failed to send file request: {}", e))
                                                            }
                                                        }
                                                    }
                                                    Err(e) => {
                                                        warn!("Failed to establish WebRTC connection: {}", e);
                                                        Err(format!(
                                                            "WebRTC connection failed: {}",
                                                            e
                                                        ))
                                                    }
                                                }
                                            }
                                            Ok(Ok(Err(e))) => {
                                                warn!("WebRTC signaling failed: {}", e);
                                                Err(format!("WebRTC signaling failed: {}", e))
                                            }
                                            Ok(Err(_)) => {
                                                warn!("WebRTC answer receiver was canceled");
                                                Err("WebRTC answer receiver was canceled"
                                                    .to_string())
                                            }
                                            Err(_) => {
                                                warn!(
                                                    "WebRTC answer timeout from peer {}",
                                                    selected_peer
                                                );
                                                Err(format!(
                                                    "WebRTC answer timeout from peer {}",
                                                    selected_peer
                                                ))
                                            }
                                        }
                                    }
                                    Err(e) => {
                                        warn!("Failed to send WebRTC offer: {}", e);
                                        Err(format!("Failed to send WebRTC offer: {}", e))
                                    }
                                }
                            }
                            Err(e) => {
                                warn!("Failed to create WebRTC offer: {}", e);
                                Err(format!("WebRTC setup failed: {}", e))
                            }
                        }
                    } else {
                        Err("WebRTC service not available".to_string())
                    }
                }
                Ok(None) => {
                    return Err("DHT search timed out - file metadata not found".to_string());
                }
                Err(e) => {
                    warn!("DHT search failed: {}", e);

                    return Err(format!("DHT search failed: {}", e));
                }
            }
        } else {
            return Err("DHT service not available".to_string());
        }
    } else {
        Err("File transfer service is not running".to_string())
    }
}

#[tauri::command]
async fn show_in_folder(path: String) -> Result<(), String> {
    #[cfg(target_os = "windows")]
    {
        std::process::Command::new("explorer")
            .args(["/select,", &path])
            .spawn()
            .map_err(|e| format!("Failed to open folder: {}", e))?;
    }

    #[cfg(target_os = "macos")]
    {
        std::process::Command::new("open")
            .args(["-R", &path])
            .spawn()
            .map_err(|e| format!("Failed to open folder: {}", e))?;
    }

    #[cfg(target_os = "linux")]
    {
        std::process::Command::new("xdg-open")
            .arg(&path)
            .spawn()
            .map_err(|e| format!("Failed to open file manager: {}", e))?;
    }
    Ok(())
}

/// Save a file blob to a temporary file (for drag-and-drop uploads)
/// Returns the path to the temp file
#[tauri::command]
async fn save_temp_file_for_upload(
    file_name: String,
    file_data: Vec<u8>,
) -> Result<String, String> {
    let temp_dir = std::env::temp_dir().join("chiral_uploads");
    fs::create_dir_all(&temp_dir).map_err(|e| format!("Failed to create temp directory: {}", e))?;

    // Create unique temp file path
    let timestamp = SystemTime::now()
        .duration_since(UNIX_EPOCH)
        .unwrap_or(Duration::from_secs(0))
        .as_nanos();
    let temp_file_path = temp_dir.join(format!("{}_{}", timestamp, file_name));

    // Write file data
    fs::write(&temp_file_path, file_data)
        .map_err(|e| format!("Failed to write temp file: {}", e))?;

    Ok(temp_file_path.to_string_lossy().to_string())
}

/// Get file size in bytes
#[tauri::command]
async fn get_file_size(file_path: String) -> Result<u64, String> {
    let metadata = fs::metadata(&file_path)
        .map_err(|e| format!("Failed to get file metadata: {}", e))?;
    Ok(metadata.len())
}

#[tauri::command]
async fn start_streaming_upload(
    file_name: String,
    file_size: u64,
    state: State<'_, AppState>,
) -> Result<String, String> {
    // Check for active account - require login for all uploads
    let account = get_active_account(&state).await?;

    let dht_opt = { state.dht.lock().await.as_ref().cloned() };
    if dht_opt.is_none() {
        return Err("DHT not running".into());
    }

    // Generate a unique upload session ID
    let upload_id = format!(
        "upload_{}",
        std::time::SystemTime::now()
            .duration_since(std::time::UNIX_EPOCH)
            .unwrap_or(std::time::Duration::from_secs(0))
            .as_nanos()
    );

    // Store upload session in app state
    let mut upload_sessions = state.upload_sessions.lock().await;
    upload_sessions.insert(
        upload_id.clone(),
        StreamingUploadSession {
            file_name,
            file_size,
            received_chunks: 0,
            total_chunks: 0, // Will be set when we know chunk count
            hasher: sha2::Sha256::new(),
            created_at: std::time::SystemTime::now(),
            chunk_cids: Vec::new(),
            file_data: Vec::new(),
        },
    );

    Ok(upload_id)
}

#[tauri::command]
async fn upload_file_chunk(
    upload_id: String,
    chunk_data: Vec<u8>,
    _chunk_index: u32,
    is_last_chunk: bool,
    state: State<'_, AppState>,
) -> Result<Option<String>, String> {
    let mut upload_sessions = state.upload_sessions.lock().await;
    let session = upload_sessions
        .get_mut(&upload_id)
        .ok_or_else(|| format!("Upload session {} not found", upload_id))?;

    // Update hasher with chunk data and accumulate file data
    session.hasher.update(&chunk_data);
    session.file_data.extend_from_slice(&chunk_data);
    session.received_chunks += 1;

    // Store chunk directly in Bitswap (if DHT is available)
    if let Some(dht) = state.dht.lock().await.as_ref() {
        // Create a block from the chunk data
        use dht::split_into_blocks;
        let blocks = split_into_blocks(&chunk_data, dht.chunk_size());

        for block in blocks.iter() {
            let cid = match block.cid() {
                Ok(c) => c,
                Err(e) => {
                    error!("failed to get cid for chunk block: {}", e);
                    return Err(format!("failed to get cid for chunk block: {}", e));
                }
            };

            // Collect CID for root block creation
            session.chunk_cids.push(cid.to_string());

            // Store block in Bitswap via DHT command
            if let Err(e) = dht.store_block(cid.clone(), block.data().to_vec()).await {
                error!("failed to store chunk block {}: {}", cid, e);
                return Err(format!("failed to store chunk block {}: {}", cid, e));
            }
        }
    }

    if is_last_chunk {
        // Calculate Merkle root for integrity verification
        let hasher = std::mem::replace(&mut session.hasher, sha2::Sha256::new());
        let merkle_root = format!("{:x}", hasher.finalize());

        // Create root block containing the list of chunk CIDs
        let chunk_cids = std::mem::take(&mut session.chunk_cids);
        let root_block_data = match serde_json::to_vec(&chunk_cids) {
            Ok(data) => data,
            Err(e) => {
                return Err(format!("Failed to serialize chunk CIDs: {}", e));
            }
        };

        // Generate CID for the root block
        use dht::{Cid, Code, MultihashDigest, RAW_CODEC};
        let root_cid = Cid::new_v1(RAW_CODEC, Code::Sha2_256.digest(&root_block_data));

        // Store root block in Bitswap
        let dht_opt = { state.dht.lock().await.as_ref().cloned() };
        if let Some(dht) = &dht_opt {
            if let Err(e) = dht.store_block(root_cid.clone(), root_block_data).await {
                error!("failed to store root block: {}", e);
                return Err(format!("failed to store root block: {}", e));
            }
        } else {
            return Err("DHT not running".into());
        }

        // Create minimal metadata (without file_data to avoid DHT size limits)
        let created_at = std::time::SystemTime::now()
            .duration_since(std::time::UNIX_EPOCH)
            .unwrap_or(std::time::Duration::from_secs(0))
            .as_secs();

        let metadata = dht::FileMetadata {
            merkle_root: merkle_root, // Store Merkle root for verification
            file_name: session.file_name.clone(),
            file_size: session.file_size,
            file_data: vec![], // Empty - data is stored in Bitswap blocks
            seeders: vec![],
            created_at,
            mime_type: None,
            is_encrypted: false,
            encryption_method: None,
            key_fingerprint: None,
            cids: Some(vec![root_cid.clone()]), // The root CID for retrieval
            encrypted_key_bundle: None,
            parent_hash: None,
            is_root: true,
            download_path: None,
            price: None,
            uploader_address: None,
            ftp_sources: None,
            http_sources: None,
            info_hash: None,
            trackers: None,
            ed2k_sources: None,
        };

        // Store complete file data locally for seeding
        let complete_file_data = session.file_data.clone();
        let file_name_for_storage = session.file_name.clone();

        // Clean up session before storing file data
        let file_hash = root_cid.to_string();
        upload_sessions.remove(&upload_id);

        // Release the upload_sessions lock before the async operation
        drop(upload_sessions);

        // Store file data in FileTransferService
        let ft = {
            let ft_guard = state.file_transfer.lock().await;
            ft_guard.as_ref().cloned()
        };
        if let Some(ft) = ft {
            ft.store_file_data(file_hash.clone(), file_name_for_storage, complete_file_data)
                .await;
        }

        // Add HTTP source information to metadata
        let mut metadata_with_http = metadata.clone();
        if let Some(http_addr) = *state.http_server_addr.lock().await {
            use crate::download_source::HttpSourceInfo;
            metadata_with_http.http_sources = Some(vec![HttpSourceInfo {
                url: format!("http://{}", http_addr),
                auth_header: None,
                verify_ssl: true,
                headers: None,
                timeout_secs: None,
            }]);
            tracing::info!("Added HTTP source to streaming upload metadata: http://{}", http_addr);
        }

        // Publish to DHT
        if let Some(dht) = dht_opt {
            dht.publish_file(metadata_with_http.clone(), None).await?;
        } else {
            return Err("DHT not running".into());
        }

        Ok(Some(file_hash))
    } else {
        Ok(None)
    }
}

#[tauri::command]
async fn cancel_streaming_upload(
    upload_id: String,
    state: State<'_, AppState>,
) -> Result<(), String> {
    let mut upload_sessions = state.upload_sessions.lock().await;
    upload_sessions.remove(&upload_id);
    Ok(())
}

#[tauri::command]
async fn write_file(path: String, contents: Vec<u8>) -> Result<(), String> {
    tokio::fs::write(&path, contents)
        .await
        .map_err(|e| format!("Failed to write file: {}", e))?;
    Ok(())
}

#[tauri::command]
async fn get_file_transfer_events(state: State<'_, AppState>) -> Result<Vec<String>, String> {
    let ft = {
        let ft_guard = state.file_transfer.lock().await;
        ft_guard.as_ref().cloned()
    };

    if let Some(ft) = ft {
        let events = ft.drain_events(100).await;
        let mapped: Vec<String> = events
            .into_iter()
            .map(|e| match e {
                FileTransferEvent::FileUploaded {
                    file_hash,
                    file_name,
                } => {
                    format!("file_uploaded:{}:{}", file_hash, file_name)
                }
                FileTransferEvent::FileDownloaded { file_path } => {
                    format!("file_downloaded:{}", file_path)
                }
                FileTransferEvent::FileNotFound { file_hash } => {
                    format!("file_not_found:{}", file_hash)
                }
                FileTransferEvent::Error { message } => {
                    format!("error:{}", message)
                }
                FileTransferEvent::DownloadAttempt(snapshot) => {
                    match serde_json::to_string(&snapshot) {
                        Ok(json) => format!("download_attempt:{}", json),
                        Err(_) => "download_attempt:{}".to_string(),
                    }
                }
            })
            .collect();
        Ok(mapped)
    } else {
        Ok(vec![])
    }
}

#[tauri::command]
async fn get_download_metrics(
    state: State<'_, AppState>,
) -> Result<DownloadMetricsSnapshot, String> {
    let ft = {
        let ft_guard = state.file_transfer.lock().await;
        ft_guard.as_ref().cloned()
    };

    if let Some(ft) = ft {
        Ok(ft.download_metrics_snapshot().await)
    } else {
        Ok(DownloadMetricsSnapshot::default())
    }
}

async fn pump_file_transfer_events(app: tauri::AppHandle, ft: Arc<FileTransferService>) {
    loop {
        let events = ft.drain_events(64).await;
        if events.is_empty() {
            if Arc::strong_count(&ft) <= 1 {
                break;
            }
            sleep(Duration::from_millis(250)).await;
            continue;
        }

        for event in events {
            match event {
                FileTransferEvent::DownloadAttempt(snapshot) => {
                    if let Err(err) = app.emit("download_attempt", &snapshot) {
                        warn!("Failed to emit download_attempt event: {}", err);
                    }
                }
                other => {
                    if let Err(err) = app.emit("file_transfer_event", format!("{:?}", other)) {
                        warn!("Failed to emit file_transfer_event: {}", err);
                    }
                }
            }
        }
    }
}

async fn pump_multi_source_events(app: tauri::AppHandle, ms: Arc<MultiSourceDownloadService>) {
    loop {
        let events = ms.drain_events(64).await;
        if events.is_empty() {
            if Arc::strong_count(&ms) <= 1 {
                break;
            }
            sleep(Duration::from_millis(250)).await;
            continue;
        }

        for event in events {
            match &event {
                MultiSourceEvent::DownloadStarted {
                    file_hash: _,
                    total_peers: _,
                } => {
                    if let Err(err) = app.emit("multi_source_download_started", &event) {
                        warn!(
                            "Failed to emit multi_source_download_started event: {}",
                            err
                        );
                    }
                }
                MultiSourceEvent::ProgressUpdate {
                    file_hash: _,
                    progress,
                } => {
                    if let Err(err) = app.emit("multi_source_progress_update", progress) {
                        warn!("Failed to emit multi_source_progress_update event: {}", err);
                    }
                }
                MultiSourceEvent::DownloadCompleted {
                    file_hash: _,
                    output_path: _,
                    duration_secs: _,
                    average_speed_bps: _,
                } => {
                    if let Err(err) = app.emit("multi_source_download_completed", &event) {
                        warn!(
                            "Failed to emit multi_source_download_completed event: {}",
                            err
                        );
                    }
                }
                _ => {
                    if let Err(err) = app.emit("multi_source_event", &event) {
                        warn!("Failed to emit multi_source_event: {}", err);
                    }
                }
            }
        }
    }
}

#[tauri::command]
async fn start_multi_source_download(
    state: State<'_, AppState>,
    file_hash: String,
    output_path: String,
    max_peers: Option<usize>,
    chunk_size: Option<usize>,
) -> Result<String, String> {
    let ms = {
        let ms_guard = state.multi_source_download.lock().await;
        ms_guard.as_ref().cloned()
    };

    if let Some(multi_source_service) = ms {
        multi_source_service
            .start_download(file_hash.clone(), output_path, max_peers, chunk_size)
            .await?;

        Ok(format!("Multi-source download started for: {}", file_hash))
    } else {
        Err("Multi-source download service not available".to_string())
    }
}

#[tauri::command]
async fn cancel_multi_source_download(
    state: State<'_, AppState>,
    file_hash: String,
) -> Result<(), String> {
    let ms = {
        let ms_guard = state.multi_source_download.lock().await;
        ms_guard.as_ref().cloned()
    };

    if let Some(multi_source_service) = ms {
        multi_source_service.cancel_download(file_hash).await
    } else {
        Err("Multi-source download service not available".to_string())
    }
}

#[tauri::command]
async fn get_multi_source_progress(
    state: State<'_, AppState>,
    file_hash: String,
) -> Result<Option<MultiSourceProgress>, String> {
    let ms = {
        let ms_guard = state.multi_source_download.lock().await;
        ms_guard.as_ref().cloned()
    };

    if let Some(multi_source_service) = ms {
        Ok(multi_source_service.get_download_progress(&file_hash).await)
    } else {
        Err("Multi-source download service not available".to_string())
    }
}

#[tauri::command]
async fn update_proxy_latency(
    state: State<'_, AppState>,
    proxy_id: String,
    latency_ms: Option<u64>,
) -> Result<(), String> {
    let ms = {
        let ms_guard = state.multi_source_download.lock().await;
        ms_guard.as_ref().cloned()
    };

    if let Some(multi_source_service) = ms {
        multi_source_service
            .update_proxy_latency(proxy_id, latency_ms)
            .await;
        Ok(())
    } else {
        Err("Multi-source download service not available for proxy latency update".to_string())
    }
}

#[tauri::command]
async fn get_proxy_optimization_status(
    state: State<'_, AppState>,
) -> Result<serde_json::Value, String> {
    let ms = {
        let ms_guard = state.multi_source_download.lock().await;
        ms_guard.as_ref().cloned()
    };

    if let Some(multi_source_service) = ms {
        Ok(multi_source_service.get_proxy_optimization_status().await)
    } else {
        Err("Multi-source download service not available for proxy optimization status".to_string())
    }
}

#[tauri::command]
async fn download_file_multi_source(
    state: State<'_, AppState>,
    file_hash: String,
    output_path: String,
    prefer_multi_source: Option<bool>,
    max_peers: Option<usize>,
) -> Result<String, String> {
    let prefer_multi_source = prefer_multi_source.unwrap_or(true);

    // If multi-source is preferred and available, use it
    if prefer_multi_source {
        let ms = {
            let ms_guard = state.multi_source_download.lock().await;
            ms_guard.as_ref().cloned()
        };

        if let Some(multi_source_service) = ms {
            info!("Using multi-source download for file: {}", file_hash);
            return multi_source_service
                .start_download(file_hash.clone(), output_path, max_peers, None)
                .await
                .map(|_| format!("Multi-source download initiated for: {}", file_hash));
        }
    }

    // Fallback to original single-source download
    info!(
        "Falling back to single-source download for file: {}",
        file_hash
    );
    download_file_from_network(state, file_hash, output_path).await
}

#[tauri::command]
async fn encrypt_file_with_password(
    input_path: String,
    output_path: String,
    password: String,
) -> Result<encryption::EncryptionInfo, String> {
    use std::path::Path;

    let input = Path::new(&input_path);
    let output = Path::new(&output_path);

    if !input.exists() {
        return Err("Input file does not exist".to_string());
    }

    let result =
        encryption::FileEncryption::encrypt_file_with_password(input, output, &password).await?;

    Ok(result.encryption_info)
}

#[tauri::command]
async fn decrypt_file_with_password(
    input_path: String,
    output_path: String,
    password: String,
    encryption_info: encryption::EncryptionInfo,
) -> Result<u64, String> {
    use std::path::Path;

    let input = Path::new(&input_path);
    let output = Path::new(&output_path);

    if !input.exists() {
        return Err("Encrypted file does not exist".to_string());
    }

    encryption::FileEncryption::decrypt_file_with_password(
        input,
        output,
        &password,
        &encryption_info,
    )
    .await
}

#[tauri::command]
async fn encrypt_file_for_upload(
    input_path: String,
    password: Option<String>,
) -> Result<(String, encryption::EncryptionInfo), String> {
    use std::path::Path;

    let input = Path::new(&input_path);
    if !input.exists() {
        return Err("Input file does not exist".to_string());
    }

    // Create encrypted file in same directory with .enc extension
    let encrypted_path = input.with_extension("enc");

    let result = if let Some(pwd) = password {
        encryption::FileEncryption::encrypt_file_with_password(input, &encrypted_path, &pwd).await?
    } else {
        // Generate random key for no-password encryption
        let key = encryption::FileEncryption::generate_random_key();
        encryption::FileEncryption::encrypt_file(input, &encrypted_path, &key).await?
    };

    Ok((
        encrypted_path.to_string_lossy().to_string(),
        result.encryption_info,
    ))
}

#[tauri::command]
async fn search_file_metadata(
    state: State<'_, AppState>,
    file_hash: String,
    timeout_ms: Option<u64>,
) -> Result<(), String> {
    let dht = {
        let dht_guard = state.dht.lock().await;
        dht_guard.as_ref().cloned()
    };

    if let Some(dht) = dht {
        let timeout = timeout_ms.unwrap_or(10_000);
        dht.search_metadata(file_hash, timeout).await
    } else {
        Err("DHT node is not running".to_string())
    }
}

#[tauri::command]
async fn get_file_seeders(
    state: State<'_, AppState>,
    file_hash: String,
) -> Result<Vec<String>, String> {
    let dht = {
        let dht_guard = state.dht.lock().await;
        dht_guard.as_ref().cloned()
    };

    if let Some(dht_service) = dht {
        Ok(dht_service.get_seeders_for_file(&file_hash).await)
    } else {
        Err("DHT node is not running".to_string())
    }
}

#[tauri::command]
async fn get_available_storage() -> f64 {
    use std::time::Duration;
    use tokio::time::timeout;

    // On Windows, use the current directory's drive, on Unix use "/"
    let path = if cfg!(windows) {
        Path::new(".")
    } else {
        Path::new("/")
    };

    // Add timeout to prevent hanging - run in a blocking task with timeout
    let result = timeout(
        Duration::from_secs(5),
        tokio::task::spawn_blocking(move || {
            available_space(path).map(|space| space as f64 / 1024.0 / 1024.0 / 1024.0)
            // Convert to GB
        }),
    )
    .await;

    match result {
        Ok(Ok(storage_result)) => match storage_result {
            Ok(storage_gb) => {
                if storage_gb > 0.0 && storage_gb.is_finite() {
                    storage_gb.floor()
                } else {
                    warn!("Invalid storage value: {:.2}, using fallback", storage_gb);
                    100.0
                }
            }
            Err(e) => {
                warn!("Disk space check failed: {}, using fallback", e);
                100.0
            }
        },
        Ok(Err(e)) => {
            warn!("Task failed: {}, using fallback", e);
            100.0
        }
        Err(_) => {
            warn!("Failed to get available storage (timeout or error), using fallback");
            100.0
        }
    }
}

const DEFAULT_GETH_DATA_DIR: &str = "./bin/geth-data";

/// Robust disk space checking that tries multiple methods to avoid hanging
fn get_disk_space_robust(path: &std::path::Path) -> Result<f64, String> {
    use std::fs;
    use std::process::Command;

    // Method 1: Try fs2::available_space (can hang on Windows)
    match available_space(path) {
        Ok(space) => return Ok(space as f64 / 1024.0 / 1024.0 / 1024.0),
        Err(_) => {
            // Continue to other methods
        }
    }

    // Method 2: Try using system commands (Windows: wmic, Unix: df)
    #[cfg(windows)]
    {
        match Command::new("wmic")
            .args(&["logicaldisk", "where", "name='C:'", "get", "freespace"])
            .output()
        {
            Ok(output) => {
                if output.status.success() {
                    let stdout = String::from_utf8_lossy(&output.stdout);
                    for line in stdout.lines() {
                        let line = line.trim();
                        if let Ok(bytes) = line.parse::<u64>() {
                            return Ok(bytes as f64 / 1024.0 / 1024.0);
                        }
                    }
                }
            }
            Err(_) => {}
        }
    }

    #[cfg(unix)]
    {
        match Command::new("df").arg(path).arg("-k").output() {
            Ok(output) => {
                if output.status.success() {
                    let stdout = String::from_utf8_lossy(&output.stdout);
                    for line in stdout.lines().skip(1) {
                        let parts: Vec<&str> = line.split_whitespace().collect();
                        if parts.len() >= 4 {
                            if let Ok(kilobytes) = parts[3].parse::<u64>() {
                                return Ok(kilobytes as f64 / 1024.0 / 1024.0);
                            }
                        }
                    }
                }
            }
            Err(_) => {}
        }
    }

    // Method 3: Try filesystem metadata (less accurate but won't hang)
    match fs::metadata(path) {
        Ok(_) => {
            // If we can read metadata, assume we have at least some space
            // This is a fallback that won't hang
            return Ok(50.0); // Assume 50GB as safe fallback
        }
        Err(_) => {}
    }

    // Final fallback
    Err("Unable to determine available disk space".to_string())
}

#[derive(Serialize)]
#[serde(rename_all = "camelCase")]
struct GethStatusPayload {
    installed: bool,
    running: bool,
    binary_path: Option<String>,
    data_dir: String,
    data_dir_exists: bool,
    log_path: Option<String>,
    log_available: bool,
    log_lines: usize,
    version: Option<String>,
    last_logs: Vec<String>,
    last_updated: u64,
}

fn resolve_geth_data_dir(data_dir: &str) -> Result<PathBuf, String> {
    let dir = PathBuf::from(data_dir);
    if dir.is_absolute() {
        return Ok(dir);
    }

    let exe_dir = std::env::current_exe()
        .map_err(|e| format!("Failed to get executable path: {}", e))?
        .parent()
        .ok_or_else(|| "Failed to determine executable directory".to_string())?
        .to_path_buf();

    Ok(exe_dir.join(dir))
}

fn read_last_lines(path: &Path, max_lines: usize) -> Result<Vec<String>, String> {
    let file = File::open(path).map_err(|e| format!("Failed to open log file: {}", e))?;
    let reader = BufReader::new(file);
    let mut buffer = VecDeque::with_capacity(max_lines);

    for line in reader.lines() {
        let line = line.map_err(|e| format!("Failed to read log file: {}", e))?;
        if buffer.len() == max_lines {
            buffer.pop_front();
        }
        buffer.push_back(line);
    }

    Ok(buffer.into_iter().collect())
}

#[tauri::command]
async fn get_geth_status(
    state: State<'_, AppState>,
    data_dir: Option<String>,
    log_lines: Option<usize>,
) -> Result<GethStatusPayload, String> {
    let requested_lines = log_lines.unwrap_or(40).clamp(1, 200);
    let data_dir_value = data_dir.unwrap_or_else(|| DEFAULT_GETH_DATA_DIR.to_string());

    let running = {
        let geth = state.geth.lock().await;
        geth.is_running()
    };

    let downloader = state.downloader.clone();
    let geth_path = downloader.geth_path();
    let installed = geth_path.exists();
    let binary_path = installed.then(|| geth_path.to_string_lossy().into_owned());

    let data_path = resolve_geth_data_dir(&data_dir_value)?;
    let data_dir_exists = data_path.exists();
    let log_path = data_path.join("geth.log");
    let log_available = log_path.exists();

    let last_logs = if log_available {
        match read_last_lines(&log_path, requested_lines) {
            Ok(lines) => lines,
            Err(err) => {
                warn!("Failed to read geth logs: {}", err);
                Vec::new()
            }
        }
    } else {
        Vec::new()
    };

    let version = if installed {
        match Command::new(&geth_path).arg("version").output() {
            Ok(output) if output.status.success() => {
                let stdout = String::from_utf8_lossy(&output.stdout).trim().to_string();
                if stdout.is_empty() {
                    None
                } else {
                    Some(stdout)
                }
            }
            Ok(output) => {
                warn!(
                    "geth version command exited with status {:?}",
                    output.status.code()
                );
                None
            }
            Err(err) => {
                warn!("Failed to execute geth version: {}", err);
                None
            }
        }
    } else {
        None
    };

    let last_updated = SystemTime::now()
        .duration_since(UNIX_EPOCH)
        .unwrap_or_default()
        .as_secs();

    let log_path_string = if log_available {
        Some(log_path.to_string_lossy().into_owned())
    } else {
        None
    };

    Ok(GethStatusPayload {
        installed,
        running,
        binary_path,
        data_dir: data_dir_value,
        data_dir_exists,
        log_path: log_path_string,
        log_available,
        log_lines: requested_lines,
        version,
        last_logs,
        last_updated,
    })
}

#[tauri::command]
async fn logout(state: State<'_, AppState>) -> Result<(), ()> {
    let mut active_account = state.active_account.lock().await;
    *active_account = None;

    // Clear private key from memory
    let mut active_key = state.active_account_private_key.lock().await;
    *active_key = None;

    // Clear private key from WebRTC service
    if let Some(webrtc_service) = state.webrtc.lock().await.as_ref() {
        webrtc_service.set_active_private_key(None).await;
    }

    Ok(())
}

async fn get_active_account(state: &State<'_, AppState>) -> Result<String, String> {
    state
        .active_account
        .lock()
        .await
        .clone()
        .ok_or_else(|| "No account is currently active. Please log in.".to_string())
}

// --- 2FA Commands ---

#[derive(serde::Serialize)]
struct TotpSetup {
    secret: String,
    otpauth_url: String,
}

#[tauri::command]
fn generate_totp_secret() -> Result<TotpSetup, String> {
    // Customize the issuer and account name.
    // The account name should ideally be the user's identifier (e.g., email or username).
    let issuer = "Chiral Network".to_string();
    let account_name = "Chiral User".to_string(); // Generic name, as it's not tied to a specific account yet

    // Generate a new secret using random bytes
    use rand::RngCore;
    let mut rng = rand::thread_rng();
    let mut secret_bytes = [0u8; 20]; // 160-bit secret (recommended for SHA1)
    rng.fill_bytes(&mut secret_bytes);
    let secret = Secret::Raw(secret_bytes.to_vec());

    // Create a TOTP object.
    let totp = TOTP::new(
        Algorithm::SHA1,
        6,  // 6 digits
        1,  // 1 second tolerance
        30, // 30 second step
        secret.to_bytes().map_err(|e| e.to_string())?,
        Some(issuer),
        account_name,
    )
    .map_err(|e| e.to_string())?;

    let otpauth_url = totp.get_url();
    // For totp-rs v5+, use to_encoded() to get the base32 string
    let secret_string = secret.to_encoded().to_string();

    Ok(TotpSetup {
        secret: secret_string,
        otpauth_url,
    })
}

#[tauri::command]
async fn is_2fa_enabled(state: State<'_, AppState>) -> Result<bool, String> {
    let address = get_active_account(&state).await?;
    let keystore = Keystore::load()?;
    Ok(keystore.is_2fa_enabled(&address)?)
}

#[tauri::command]
async fn verify_and_enable_totp(
    secret: String,
    code: String,
    password: String, // Password needed to encrypt the secret
    state: State<'_, AppState>,
) -> Result<bool, String> {
    let address = get_active_account(&state).await?;

    // 1. Verify the code against the provided secret first.
    // Create a Secret enum from the base32 string, then get its raw bytes.
    let secret_bytes = Secret::Encoded(secret.clone());
    let totp = TOTP::new(
        Algorithm::SHA1,
        6,
        1,
        30,
        secret_bytes.to_bytes().map_err(|e| e.to_string())?,
        Some("Chiral Network".to_string()),
        address.clone(),
    )
    .map_err(|e| e.to_string())?;

    if !totp.check_current(&code).unwrap_or(false) {
        return Ok(false); // Code is invalid, don't enable.
    }

    // 2. Code is valid, so save the secret to the keystore.
    let mut keystore = Keystore::load()?;
    keystore.set_2fa_secret(&address, &secret, &password)?;

    Ok(true)
}

#[tauri::command]
async fn verify_totp_code(
    code: String,
    password: String, // Password needed to decrypt the secret
    state: State<'_, AppState>,
) -> Result<bool, String> {
    let address = get_active_account(&state).await?;
    let keystore = Keystore::load()?;

    // 1. Retrieve the secret from the keystore.
    let secret_b32 = keystore
        .get_2fa_secret(&address, &password)?
        .ok_or_else(|| "2FA is not enabled for this account.".to_string())?;

    // 2. Verify the provided code against the stored secret.
    // Create a Secret enum from the base32 string, then get its raw bytes.
    let secret_bytes = Secret::Encoded(secret_b32);
    let totp = TOTP::new(
        Algorithm::SHA1,
        6,
        1,
        30,
        secret_bytes.to_bytes().map_err(|e| e.to_string())?,
        Some("Chiral Network".to_string()),
        address.clone(),
    )
    .map_err(|e| e.to_string())?;

    Ok(totp.check_current(&code).unwrap_or(false))
}

#[tauri::command]
async fn disable_2fa(password: String, state: State<'_, AppState>) -> Result<(), String> {
    let address = get_active_account(&state).await?;
    let mut keystore = Keystore::load()?;
    keystore.remove_2fa_secret(&address, &password)?;
    Ok(())
}

// Peer Selection Commands

#[tauri::command]
async fn get_recommended_peers_for_file(
    state: State<'_, AppState>,
    file_hash: String,
    file_size: u64,
    require_encryption: bool,
) -> Result<Vec<String>, String> {
    let dht_guard = state.dht.lock().await;
    if let Some(ref dht) = *dht_guard {
        Ok(dht
            .get_recommended_peers_for_download(&file_hash, file_size, require_encryption)
            .await)
    } else {
        Err("DHT service not available".to_string())
    }
}

#[tauri::command]
async fn record_transfer_success(
    state: State<'_, AppState>,
    peer_id: String,
    bytes: u64,
    duration_ms: u64,
) -> Result<(), String> {
    let dht_guard = state.dht.lock().await;
    if let Some(ref dht) = *dht_guard {
        dht.record_transfer_success(&peer_id, bytes, duration_ms)
            .await;
        Ok(())
    } else {
        Err("DHT service not available".to_string())
    }
}

#[tauri::command]
async fn record_transfer_failure(
    state: State<'_, AppState>,
    peer_id: String,
    error: String,
) -> Result<(), String> {
    let dht_guard = state.dht.lock().await;
    if let Some(ref dht) = *dht_guard {
        dht.record_transfer_failure(&peer_id, &error).await;
        Ok(())
    } else {
        Err("DHT service not available".to_string())
    }
}

#[tauri::command]
async fn get_peer_metrics(
    state: State<'_, AppState>,
) -> Result<Vec<crate::peer_selection::PeerMetrics>, String> {
    let dht_guard = state.dht.lock().await;
    if let Some(ref dht) = *dht_guard {
        Ok(dht.get_peer_metrics().await)
    } else {
        Err("DHT service not available".to_string())
    }
}

#[tauri::command]
async fn report_malicious_peer(
    peer_id: String,
    severity: String,
    state: State<'_, AppState>,
) -> Result<(), String> {
    let dht_guard = state.dht.lock().await;
    if let Some(ref dht) = *dht_guard {
        dht.report_malicious_peer(&peer_id, &severity).await;
        Ok(())
    } else {
        Err("DHT service not available".to_string())
    }
}

#[tauri::command]
async fn select_peers_with_strategy(
    state: State<'_, AppState>,
    available_peers: Vec<String>,
    count: usize,
    strategy: String,
    require_encryption: bool,
    blacklisted_peers: Vec<String>,
) -> Result<Vec<String>, String> {
    use crate::peer_selection::SelectionStrategy;

    let selection_strategy = match strategy.as_str() {
        "fastest" => SelectionStrategy::FastestFirst,
        "reliable" => SelectionStrategy::MostReliable,
        "bandwidth" => SelectionStrategy::HighestBandwidth,
        "balanced" => SelectionStrategy::Balanced,
        "encryption" => SelectionStrategy::EncryptionPreferred,
        "load_balanced" => SelectionStrategy::LoadBalanced,
        _ => SelectionStrategy::Balanced,
    };

    let filtered_peers: Vec<String> = available_peers
        .into_iter()
        .filter(|peer| !blacklisted_peers.contains(peer))
        .collect();

    let dht_guard = state.dht.lock().await;
    if let Some(ref dht) = *dht_guard {
        Ok(dht
            .select_peers_with_strategy(
                &filtered_peers,
                count,
                selection_strategy,
                require_encryption,
            )
            .await)
    } else {
        Err("DHT service not available".to_string())
    }
}

#[tauri::command]
async fn set_peer_encryption_support(
    state: State<'_, AppState>,
    peer_id: String,
    supported: bool,
) -> Result<(), String> {
    let dht_guard = state.dht.lock().await;
    if let Some(ref dht) = *dht_guard {
        dht.set_peer_encryption_support(&peer_id, supported).await;
        Ok(())
    } else {
        Err("DHT service not available".to_string())
    }
}

#[tauri::command]
async fn cleanup_inactive_peers(
    state: State<'_, AppState>,
    max_age_seconds: u64,
) -> Result<(), String> {
    let dht_guard = state.dht.lock().await;
    if let Some(ref dht) = *dht_guard {
        dht.cleanup_inactive_peers(max_age_seconds).await;
        Ok(())
    } else {
        Err("DHT service not available".to_string())
    }
}

#[tauri::command]
async fn send_chiral_transaction(
    state: State<'_, AppState>,
    to_address: String,
    amount: f64,
) -> Result<String, String> {
    // Get the active account address
    let account = get_active_account(&state).await?;

    // Get the private key from state
    let private_key = {
        let key_guard = state.active_account_private_key.lock().await;
        key_guard
            .clone()
            .ok_or("No private key available. Please log in again.")?
    };

    let tx_hash = ethereum::send_transaction(&account, &to_address, amount, &private_key).await?;

    Ok(tx_hash)
}

#[tauri::command]
async fn queue_transaction(
    app: tauri::AppHandle,
    state: State<'_, AppState>,
    to_address: String,
    amount: f64,
) -> Result<String, String> {
    // Validate account is logged in
    let account = get_active_account(&state).await?;

    // Generate unique transaction ID
    let tx_id = format!(
        "tx_{}",
        SystemTime::now()
            .duration_since(UNIX_EPOCH)
            .unwrap_or(Duration::from_secs(0))
            .as_millis()
    );

    // Create queued transaction
    let queued_tx = QueuedTransaction {
        id: tx_id.clone(),
        to_address,
        amount,
        timestamp: SystemTime::now()
            .duration_since(UNIX_EPOCH)
            .unwrap_or(Duration::from_secs(0))
            .as_secs(),
    };

    // Add to queue
    {
        let mut queue = state.transaction_queue.lock().await;
        queue.push_back(queued_tx);
    }

    // Start processor if not running
    {
        let mut processor_guard = state.transaction_processor.lock().await;
        if processor_guard.is_none() {
            let app_handle = app.clone();
            let queue_arc = state.transaction_queue.clone();
            let processing_arc = state.processing_transaction.clone();

            // Clone the Arc references we need instead of borrowing state
            let active_account_arc = state.active_account.clone();
            let active_key_arc = state.active_account_private_key.clone();

            let handle = tokio::spawn(async move {
                process_transaction_queue(
                    app_handle,
                    queue_arc,
                    processing_arc,
                    active_account_arc,
                    active_key_arc,
                )
                .await;
            });

            *processor_guard = Some(handle);
        }
    }

    Ok(tx_id)
}

async fn process_transaction_queue(
    app: tauri::AppHandle,
    queue: Arc<Mutex<VecDeque<QueuedTransaction>>>,
    processing: Arc<Mutex<bool>>,
    active_account: Arc<Mutex<Option<String>>>,
    active_private_key: Arc<Mutex<Option<String>>>,
) {
    loop {
        // Check if already processing
        {
            let is_processing = processing.lock().await;
            if *is_processing {
                tokio::time::sleep(Duration::from_millis(500)).await;
                continue;
            }
        }

        // Get next transaction from queue
        let next_tx = {
            let mut queue_guard = queue.lock().await;
            queue_guard.pop_front()
        };

        if let Some(tx) = next_tx {
            // Mark as processing
            {
                let mut is_processing = processing.lock().await;
                *is_processing = true;
            }

            // Emit queue status
            let _ = app.emit("transaction_queue_processing", &tx.id);

            // Get account and private key from the Arc references
            let account_opt = {
                let account_guard = active_account.lock().await;
                account_guard.clone()
            };

            let private_key_opt = {
                let key_guard = active_private_key.lock().await;
                key_guard.clone()
            };

            match (account_opt, private_key_opt) {
                (Some(account), Some(private_key)) => {
                    // Process transaction
                    match ethereum::send_transaction(
                        &account,
                        &tx.to_address,
                        tx.amount,
                        &private_key,
                    )
                    .await
                    {
                        Ok(tx_hash) => {
                            // Success - emit event
                            let _ = app.emit(
                                "transaction_sent",
                                serde_json::json!({
                                    "id": tx.id,
                                    "txHash": tx_hash,
                                    "to": tx.to_address,
                                    "amount": tx.amount,
                                }),
                            );

                            // Wait a bit before processing next (to ensure nonce increments)
                            tokio::time::sleep(Duration::from_secs(2)).await;
                        }
                        Err(e) => {
                            // Error - emit event
                            warn!("Transaction failed: {}", e);
                            let _ = app.emit(
                                "transaction_failed",
                                serde_json::json!({
                                    "id": tx.id,
                                    "error": e,
                                    "to": tx.to_address,
                                    "amount": tx.amount,
                                }),
                            );
                        }
                    }
                }
                _ => {
                    // No account or private key - user logged out
                    warn!("Cannot process transaction - user logged out");
                    let _ = app.emit(
                        "transaction_failed",
                        serde_json::json!({
                            "id": tx.id,
                            "error": "User logged out",
                            "to": tx.to_address,
                            "amount": tx.amount,
                        }),
                    );
                }
            }

            // Mark as not processing
            {
                let mut is_processing = processing.lock().await;
                *is_processing = false;
            }
        } else {
            // Queue is empty, sleep
            tokio::time::sleep(Duration::from_millis(500)).await;
        }
    }
}

#[tauri::command]
async fn get_transaction_queue_status(
    state: State<'_, AppState>,
) -> Result<serde_json::Value, String> {
    let queue = state.transaction_queue.lock().await;
    let processing = state.processing_transaction.lock().await;

    Ok(serde_json::json!({
        "queueLength": queue.len(),
        "isProcessing": *processing,
        "transactions": queue.iter().map(|tx| serde_json::json!({
            "id": tx.id,
            "to": tx.to_address,
            "amount": tx.amount,
            "timestamp": tx.timestamp,
        })).collect::<Vec<_>>(),
    }))
}

// Analytics commands
#[tauri::command]
async fn get_bandwidth_stats(
    state: State<'_, AppState>,
) -> Result<analytics::BandwidthStats, String> {
    Ok(state.analytics.get_bandwidth_stats().await)
}

#[tauri::command]
async fn get_bandwidth_history(
    state: State<'_, AppState>,
    limit: Option<usize>,
) -> Result<Vec<analytics::BandwidthDataPoint>, String> {
    Ok(state.analytics.get_bandwidth_history(limit).await)
}

#[tauri::command]
async fn get_performance_metrics(
    state: State<'_, AppState>,
) -> Result<analytics::PerformanceMetrics, String> {
    Ok(state.analytics.get_performance_metrics().await)
}

#[tauri::command]
async fn get_network_activity(
    state: State<'_, AppState>,
) -> Result<analytics::NetworkActivity, String> {
    Ok(state.analytics.get_network_activity().await)
}

#[tauri::command]
async fn get_resource_contribution(
    state: State<'_, AppState>,
) -> Result<analytics::ResourceContribution, String> {
    Ok(state.analytics.get_resource_contribution().await)
}

#[tauri::command]
async fn get_contribution_history(
    state: State<'_, AppState>,
    limit: Option<usize>,
) -> Result<Vec<analytics::ContributionDataPoint>, String> {
    Ok(state.analytics.get_contribution_history(limit).await)
}

#[tauri::command]
async fn reset_analytics(state: State<'_, AppState>) -> Result<(), String> {
    state.analytics.reset_stats().await;
    Ok(())
}

// Logger configuration commands
/// Saves application settings to a JSON file in the app data directory
#[tauri::command]
async fn save_app_settings(
    app: tauri::AppHandle,
    settings_json: String,
) -> Result<(), String> {
    let app_data_dir = app
        .path()
        .app_data_dir()
        .map_err(|e| format!("Failed to get app data directory: {}", e))?;
    
    // Ensure the directory exists
    std::fs::create_dir_all(&app_data_dir)
        .map_err(|e| format!("Failed to create app data directory: {}", e))?;
    
    let settings_file = app_data_dir.join("settings.json");
    
    std::fs::write(&settings_file, settings_json)
        .map_err(|e| format!("Failed to write settings file: {}", e))?;
    
    info!("Settings saved to: {}", settings_file.display());
    Ok(())
}

/// Updates the file logger configuration at runtime.
/// This allows enabling/disabling file logging and changing log rotation settings
/// without restarting the application.
/// 
/// All existing `info!()`, `debug!()`, `error!()` etc. calls throughout the codebase
/// will automatically be captured and written to the log files when enabled.
/// 
/// Logs are always written to the AppData directory, not the user's storage directory.
/// 
/// Note: The tracing subscriber is initialized at startup, so changes to enable/disable
/// logging will only affect whether logs are written to disk. Console logging remains active.
#[tauri::command]
async fn update_log_config(
    app: tauri::AppHandle,
    max_log_size_mb: u64,
    enabled: bool,
    state: State<'_, AppState>,
) -> Result<(), String> {
    // Get the app data directory (not the user's storage directory)
    let app_data_dir = app
        .path()
        .app_data_dir()
        .map_err(|e| format!("Failed to get app data directory: {}", e))?;
    
    let logs_dir = app_data_dir.join("logs");
    let config = logger::LogConfig::new(&logs_dir, max_log_size_mb, enabled);
    
    let logger_lock = state.file_logger.lock().await;
    if let Some(ref writer) = *logger_lock {
        writer.update_config(config).map_err(|e| e.to_string())?;
        
        if enabled {
            info!("File logging enabled: {} (max size: {} MB)", logs_dir.display(), max_log_size_mb);
            // Force a write to create the log file if it doesn't exist
            info!("Logger configuration updated");
        } else {
            info!("File logging disabled");
        }
    } else {
        return Err("File logger not initialized. Please restart the application.".to_string());
    }
    
    Ok(())
}

/// Get the directory where logs are stored
#[tauri::command]
fn get_logs_directory(app: tauri::AppHandle) -> Result<String, String> {
    let app_data_dir = app
        .path()
        .app_data_dir()
        .map_err(|e| format!("Failed to get app data directory: {}", e))?;
    
    let logs_dir = app_data_dir.join("logs");
    Ok(logs_dir.to_string_lossy().to_string())
}
#[tauri::command]
async fn reset_network_services(state: State<'_, AppState>) -> Result<(), String> {
    // Stop DHT if running
    if let Some(dht) = state.dht.lock().await.as_ref() {
        let _ = dht.shutdown().await;
    }
    *state.dht.lock().await = None;

    // Stop WebRTC if running (just clear the reference)
    *state.webrtc.lock().await = None;

    // Stop file transfer service (just clear the reference)
    *state.file_transfer.lock().await = None;

    // Stop multi-source download service (just clear the reference)
    *state.multi_source_download.lock().await = None;

    // Stop any running pumps
    *state.file_transfer_pump.lock().await = None;
    *state.multi_source_pump.lock().await = None;
    Ok(())
}

// ============================================================================
// HTTP Server Commands - Serve files via HTTP protocol
// ============================================================================

/// Start HTTP server for serving encrypted chunks and file manifests
///
/// The server will listen on the specified port and serve files that have been
/// registered via `register_file()`.
///
/// Returns the actual bound address (useful if port 0 was used for auto-assignment)
#[tauri::command]
async fn start_http_server(
    state: State<'_, AppState>,
    port: u16,
) -> Result<String, String> {
    // Check if server is already running
    {
        let addr_lock = state.http_server_addr.lock().await;
        if addr_lock.is_some() {
            return Err("HTTP server is already running".to_string());
        }
    }

    let bind_addr: std::net::SocketAddr = ([0, 0, 0, 0], port).into();

    tracing::info!("Starting HTTP server on {}", bind_addr);

    // Start the server
    let server_state = state.http_server_state.clone();
    let bound_addr = http_server::start_server(server_state, bind_addr)
        .await
        .map_err(|e| format!("Failed to start HTTP server: {}", e))?;

    // Store the bound address
    {
        let mut addr_lock = state.http_server_addr.lock().await;
        *addr_lock = Some(bound_addr);
    }

    Ok(format!("http://{}", bound_addr))
}

/// Stop HTTP server
#[tauri::command]
async fn stop_http_server(state: State<'_, AppState>) -> Result<(), String> {
    let mut addr_lock = state.http_server_addr.lock().await;

    if addr_lock.is_none() {
        return Err("HTTP server is not running".to_string());
    }

    tracing::info!("Stopping HTTP server");

    // TODO: Implement graceful shutdown
    // For now, just clear the address (server task will continue running)
    *addr_lock = None;

    Ok(())
}

/// Get HTTP server status
#[tauri::command]
async fn get_http_server_status(
    state: State<'_, AppState>,
) -> Result<serde_json::Value, String> {
    let addr_lock = state.http_server_addr.lock().await;

    match &*addr_lock {
        Some(addr) => Ok(serde_json::json!({
            "running": true,
            "address": format!("http://{}", addr)
        })),
        None => Ok(serde_json::json!({
            "running": false,
            "address": null
        })),
    }
}

/// Download a file via HTTP protocol using Range requests
///
/// This uses HTTP Range headers (RFC 7233) to download file chunks in parallel,
/// without requiring pre-chunking or manifest endpoints.
///
/// Flow:
/// 1. Fetch file metadata from HTTP server
/// 2. Calculate byte ranges (256KB chunks)
/// 3. Download chunks in parallel using Range headers
/// 4. Reassemble chunks into final file
///
/// Files are downloaded as-is (encrypted if they were encrypted).
/// Decryption happens at a higher level when needed.
///
/// Emits `http_download_progress` events with progress updates.
#[tauri::command]
async fn download_file_http(
    app: tauri::AppHandle,
    state: State<'_, AppState>,
    seeder_url: String,
    merkle_root: String,
    output_path: String,
    peer_id: Option<String>,
) -> Result<(), String> {
    tracing::info!(
        "Starting HTTP Range-based download: {} from {}",
        merkle_root,
        seeder_url
    );
    
    tracing::info!("Output path: {}", output_path);

    // Get our local peer ID to send to provider
    let downloader_peer_id = if let Some(dht) = state.dht.lock().await.as_ref() {
        Some(dht.get_peer_id().await)
    } else {
        None
    };
    
    if let Some(ref local_id) = downloader_peer_id {
        tracing::info!("📤 Downloader peer ID: {}", local_id);
    }

    // Create progress channel
    let (progress_tx, mut progress_rx) = tokio::sync::mpsc::channel::<http_download::HttpDownloadProgress>(100);

    // Spawn progress event emitter
    let app_handle = app.clone();
    let emit_task = tokio::spawn(async move {
        while let Some(progress) = progress_rx.recv().await {
            tracing::info!(
                "HTTP download progress: {}/{} chunks, {}/{} bytes, status: {:?}",
                progress.chunks_downloaded,
                progress.chunks_total,
                progress.bytes_downloaded,
                progress.bytes_total,
                progress.status
            );
            let _ = app_handle.emit("http_download_progress", &progress);
        }
    });

    // Create HTTP download client with downloader peer ID
    let client = http_download::HttpDownloadClient::new_with_peer_id(downloader_peer_id);

    let start_time = std::time::Instant::now();

    // Start download using Range requests
    let result = client
        .download_file(
            &seeder_url,
            &merkle_root,
            std::path::Path::new(&output_path),
            Some(progress_tx),
        )
        .await;
    
    // Wait for progress emitter to finish
    drop(emit_task);
    
    match result {
        Ok(()) => {
            let duration_ms = start_time.elapsed().as_millis() as u64;
            
            // Get file size
            let file_size = tokio::fs::metadata(&output_path)
                .await
                .map(|m| m.len())
                .unwrap_or(0);
            
            tracing::info!("HTTP download completed successfully: {} ({} bytes in {} ms)", 
                output_path, file_size, duration_ms);
            
            // Record successful transfer metrics if peer_id provided
            if let Some(ref peer_id_str) = peer_id {
                if let Some(dht) = state.dht.lock().await.as_ref() {
                    dht.record_transfer_success(peer_id_str, file_size, duration_ms).await;
                    tracing::info!("📊 Recorded successful transfer for peer: {}", peer_id_str);
                }
            }
            
            Ok(())
        }
        Err(e) => {
            tracing::error!("HTTP download failed: {}", e);
            
            // Record failed transfer metrics if peer_id provided
            if let Some(ref peer_id_str) = peer_id {
                if let Some(dht) = state.dht.lock().await.as_ref() {
                    dht.record_transfer_failure(peer_id_str, "http_download_error").await;
                    tracing::info!("📊 Recorded failed transfer for peer: {}", peer_id_str);
                }
            }
            
            Err(e)
        }
    }
}

// Download restart Tauri commands

#[tauri::command]
async fn start_download_restart(
    request: download_restart::StartDownloadRequest,
    state: State<'_, AppState>,
) -> Result<String, String> {
    let dr_guard = state.download_restart.lock().await;
    if let Some(ref service) = *dr_guard {
        service.start_download(request).await.map_err(|e| e.to_string())
    } else {
        Err("Download restart service not initialized".to_string())
    }
}

#[tauri::command]
async fn pause_download_restart(
    download_id: String,
    state: State<'_, AppState>,
) -> Result<(), String> {
    let dr_guard = state.download_restart.lock().await;
    if let Some(ref service) = *dr_guard {
        service.pause_download(&download_id).await.map_err(|e| e.to_string())
    } else {
        Err("Download restart service not initialized".to_string())
    }
}

#[tauri::command]
async fn resume_download_restart(
    download_id: String,
    state: State<'_, AppState>,
) -> Result<(), String> {
    let dr_guard = state.download_restart.lock().await;
    if let Some(ref service) = *dr_guard {
        service.resume_download(&download_id).await.map_err(|e| e.to_string())
    } else {
        Err("Download restart service not initialized".to_string())
    }
}

#[tauri::command]
async fn get_download_status_restart(
    download_id: String,
    state: State<'_, AppState>,
) -> Result<download_restart::DownloadStatus, String> {
    let dr_guard = state.download_restart.lock().await;
    if let Some(ref service) = *dr_guard {
        service.get_status(&download_id).await.map_err(|e| e.to_string())
    } else {
        Err("Download restart service not initialized".to_string())
    }
}

#[cfg(not(test))]
fn main() {
    // Don't initialize tracing subscriber here - we'll do it in setup() after loading settings
    // so we can configure file logging properly
    
    // Parse command line arguments
    use clap::Parser;
    let args = headless::CliArgs::parse();

    // For headless mode, initialize basic console logging
    if args.headless {
        use tracing_subscriber::{fmt, prelude::*, EnvFilter};
        let mut filter = EnvFilter::from_default_env();
        
        // Add directives with safe fallback
        if let Ok(directive) = "chiral_network=info".parse() {
            filter = filter.add_directive(directive);
        }
        if let Ok(directive) = "libp2p=warn".parse() {
            filter = filter.add_directive(directive);
        }
        if let Ok(directive) = "libp2p_kad=warn".parse() {
            filter = filter.add_directive(directive);
        }
        if let Ok(directive) = "libp2p_swarm=warn".parse() {
            filter = filter.add_directive(directive);
        }
        if let Ok(directive) = "libp2p_mdns=warn".parse() {
            filter = filter.add_directive(directive);
        }
        
        tracing_subscriber::registry()
            .with(fmt::layer())
            .with(filter)
            .init();
            
        println!("Running in headless mode...");

        // Create a tokio runtime for async operations
        let runtime = tokio::runtime::Runtime::new().expect("Failed to create tokio runtime");

        // Run the headless mode
        if let Err(e) = runtime.block_on(headless::run_headless(args)) {
            eprintln!("Error in headless mode: {}", e);
            std::process::exit(1);
        }
        return;
    }

    let runtime = tokio::runtime::Runtime::new().expect("Failed to create tokio runtime");
    let (bittorrent_handler_arc, protocol_manager_arc) = runtime.block_on(async {
        // Allow multiple instances by using CHIRAL_INSTANCE_ID environment variable
        let instance_id = std::env::var("CHIRAL_INSTANCE_ID")
            .ok()
            .and_then(|id| id.parse::<u16>().ok())
            .unwrap_or(1);
        
        let instance_suffix = if instance_id == 1 {
            String::new()
        } else {
            format!("-{}", instance_id)
        };
        
        let download_dir = directories::ProjectDirs::from("com", "chiral-network", "chiral-network")
            .map(|dirs| dirs.data_dir().join(format!("downloads{}", instance_suffix)))
            .unwrap_or_else(|| std::env::current_dir().unwrap().join(format!("downloads{}", instance_suffix)));
        
        if let Err(e) = std::fs::create_dir_all(&download_dir) {
            eprintln!("Failed to create download directory: {}", e);
        }

        // Calculate port range based on instance ID to avoid conflicts
        // Instance 1: 6881-6891, Instance 2: 6892-6902, etc.
        let base_port = 6881 + ((instance_id - 1) * 11);
        let port_range = base_port..(base_port + 10);

        let bittorrent_handler = bittorrent_handler::BitTorrentHandler::new_with_port_range(
            download_dir,
            Some(port_range)
        )
            .await
            .expect("Failed to create BitTorrent handler");
        let bittorrent_handler_arc = Arc::new(bittorrent_handler);
        
        let mut manager = ProtocolManager::new();
        manager.register(bittorrent_handler_arc.clone());
        
        (bittorrent_handler_arc, Arc::new(manager))
    });

    // Reputation system Tauri commands
    #[tauri::command]
    async fn publish_reputation_verdict(
        verdict: reputation::TransactionVerdict,
        state: State<'_, AppState>,
    ) -> Result<(), String> {
        println!("📊 RUST: publish_reputation_verdict called");
        tracing::info!("📊 publish_reputation_verdict: {} -> {} ({:?})", 
            verdict.issuer_id, verdict.target_id, verdict.outcome);
        
        // Get DHT service from AppState
        let dht_guard = state.dht.lock().await;
        let dht = dht_guard.as_ref()
            .ok_or_else(|| "DHT service not initialized".to_string())?;
        
        // Create ReputationDhtService and store verdict
        let mut reputation_dht = reputation::ReputationDhtService::new();
        reputation_dht.set_dht_service(Arc::clone(dht));
        println!("📊 RUST: About to store verdict");
        reputation_dht.store_transaction_verdict(&verdict).await?;
        
        println!("✅ RUST: Verdict stored successfully");
        tracing::info!("✅ Published verdict to DHT for peer: {}", verdict.target_id);
        Ok(())
    }

    #[tauri::command]
    async fn get_reputation_verdicts(
        peer_id: String,
        state: State<'_, AppState>,
    ) -> Result<Vec<reputation::TransactionVerdict>, String> {
        println!("🔍 RUST: get_reputation_verdicts called for: {}", peer_id);
        tracing::info!("📊 get_reputation_verdicts for peer: {}", peer_id);
        
        // Get DHT service from AppState
        let dht_guard = state.dht.lock().await;
        let dht = dht_guard.as_ref()
            .ok_or_else(|| "DHT service not initialized".to_string())?;
        
        // Create ReputationDhtService and retrieve verdicts
        let mut reputation_dht = reputation::ReputationDhtService::new();
        reputation_dht.set_dht_service(Arc::clone(dht));
        println!("🔍 RUST: About to retrieve verdicts");
        let verdicts = reputation_dht.retrieve_transaction_verdicts(&peer_id).await?;
        
        println!("✅ RUST: Retrieved {} verdicts", verdicts.len());
        tracing::info!("✅ Retrieved {} verdicts for peer: {}", verdicts.len(), peer_id);
        Ok(verdicts)
    }

    tauri::Builder::default()
        .plugin(tauri_plugin_fs::init())
        .manage(AppState {
            geth: Mutex::new(GethProcess::new()),
            downloader: Arc::new(GethDownloader::new()),
            miner_address: Mutex::new(None),
            active_account: Arc::new(Mutex::new(None)),
            active_account_private_key: Arc::new(Mutex::new(None)),
            rpc_url: Mutex::new("http://127.0.0.1:8545".to_string()),
            dht: Mutex::new(None),
            file_transfer: Mutex::new(None),
            webrtc: Mutex::new(None),
            multi_source_download: Mutex::new(None),
            keystore: Arc::new(Mutex::new(
                Keystore::load().unwrap_or_else(|_| Keystore::new()),
            )),
            proxies: Arc::new(Mutex::new(Vec::new())),
            privacy_proxies: Arc::new(Mutex::new(Vec::new())),
            file_transfer_pump: Mutex::new(None),
            multi_source_pump: Mutex::new(None),
            socks5_proxy_cli: Mutex::new(args.socks5_proxy),
            analytics: Arc::new(analytics::AnalyticsService::new()),
            bandwidth: Arc::new(BandwidthController::new()),

            // Initialize transaction queue
            transaction_queue: Arc::new(Mutex::new(VecDeque::new())),
            transaction_processor: Mutex::new(None),
            processing_transaction: Arc::new(Mutex::new(false)),

            // Initialize upload sessions
            upload_sessions: Arc::new(Mutex::new(std::collections::HashMap::new())),

            // Initialize proxy authentication tokens
            proxy_auth_tokens: Arc::new(Mutex::new(std::collections::HashMap::new())),

            // Initialize HTTP server state (uses same storage as FileTransferService)
            http_server_state: Arc::new(http_server::HttpServerState::new({
                // Use same storage directory as FileTransferService (files/, not chunks/)
                use directories::ProjectDirs;
                ProjectDirs::from("com", "chiral-network", "chiral-network")
                    .map(|dirs| dirs.data_dir().join("files"))
                    .unwrap_or_else(|| std::env::current_dir().unwrap().join("files"))
            })),
            http_server_addr: Arc::new(Mutex::new(None)),

            // Initialize stream authentication
            stream_auth: Arc::new(Mutex::new(crate::stream_auth::StreamAuthService::new())),

            // Initialize the new map for AES keys
            canonical_aes_keys: Arc::new(Mutex::new(std::collections::HashMap::new())),

            // Proof-of-Storage watcher background handle and contract address
            // make these clonable so we can .clone() and move into spawned tasks
            proof_watcher: Arc::new(Mutex::new(None)),
            proof_contract_address: Arc::new(Mutex::new(None)),

            // Relay reputation statistics
            relay_reputation: Arc::new(Mutex::new(std::collections::HashMap::new())),

            // Relay aliases
            relay_aliases: Arc::new(Mutex::new(std::collections::HashMap::new())),

            // Protocol Manager with BitTorrent support
            protocol_manager: protocol_manager_arc,

          // File logger - will be initialized in setup phase after loading settings
            file_logger: Arc::new(Mutex::new(None)),
          
            // BitTorrent handler for creating and seeding torrents
            bittorrent_handler: bittorrent_handler_arc,

            // Download restart service (will be initialized in setup)
            download_restart: Mutex::new(None),
        })
        .invoke_handler(tauri::generate_handler![
            create_chiral_account,
            import_chiral_account,
            has_active_account,
            get_active_account_address,
            get_active_account_private_key,
            get_account_balance,
            get_user_balance,
            get_transaction_receipt,
            can_afford_download,
            process_download_payment,
            record_download_payment,
            record_seeder_payment,
            check_payment_notifications,
            get_network_peer_count,
            start_geth_node,
            stop_geth_node,
            save_account_to_keystore,
            load_account_from_keystore,
            list_keystore_accounts,
            pool::discover_mining_pools,
            pool::create_mining_pool,
            pool::join_mining_pool,
            pool::leave_mining_pool,
            pool::get_current_pool_info,
            pool::get_pool_stats,
            pool::update_pool_discovery,
            get_disk_space,
            send_chiral_transaction,
            queue_transaction,
            get_transaction_queue_status,
            get_cpu_temperature,
            get_power_consumption,
            download,
            seed,
            create_and_seed_torrent,
            is_geth_running,
            check_geth_binary,
            get_geth_status,
            download_geth_binary,
            set_miner_address,
            start_miner,
            stop_miner,
            get_miner_status,
            get_blockchain_sync_status,
            get_miner_hashrate,
            get_current_block,
            get_network_stats,
            get_block_details_by_number,
            get_transaction_history,
            get_miner_logs,
            get_miner_performance,
            get_blocks_mined,
            get_recent_mined_blocks_pub,
            get_cpu_temperature,
            start_dht_node,
            stop_dht_node,
            stop_publishing_file,
            search_file_metadata,
            get_file_seeders,
            connect_to_peer,
            get_dht_events,
            detect_locale,
            get_default_storage_path,
            check_directory_exists,
            ensure_directory_exists,
            get_dht_health,
            get_dht_peer_count,
            get_dht_peer_id,
            get_peer_id,
            is_dht_running,
            get_dht_connected_peers,
            send_dht_message,
            start_file_transfer_service,
            download_file_from_network,
            upload_file_to_network,
            start_ftp_download,
            download_blocks_from_network,
            start_multi_source_download,
            cancel_multi_source_download,
            get_multi_source_progress,
            update_proxy_latency,
            get_proxy_optimization_status,
            download_file_multi_source,
            get_file_transfer_events,
            write_file,
            get_download_metrics,
            encrypt_file_with_password,
            decrypt_file_with_password,
            encrypt_file_for_upload,
            show_in_folder,
            get_available_storage,
            proxy_connect,
            proxy_disconnect,
            proxy_remove,
            proxy_echo,
            list_proxies,
            enable_privacy_routing,
            disable_privacy_routing,
            get_bootstrap_nodes_command,
            generate_totp_secret,
            is_2fa_enabled,
            verify_and_enable_totp,
            verify_totp_code,
            logout,
            disable_2fa,
            get_recommended_peers_for_file,
            record_transfer_success,
            record_transfer_failure,
            get_peer_metrics,
            report_malicious_peer,
            select_peers_with_strategy,
            set_peer_encryption_support,
            cleanup_inactive_peers,
            upload_file,
            test_backend_connection,
            set_bandwidth_limits,
            establish_webrtc_connection,
            send_webrtc_file_request,
            get_webrtc_connection_status,
            disconnect_from_peer,
            start_streaming_upload,
            upload_file_chunk,
            cancel_streaming_upload,
            get_bandwidth_stats,
            get_bandwidth_history,
            get_performance_metrics,
            get_network_activity,
            get_resource_contribution,
            get_contribution_history,
            reset_analytics,
            reset_network_services,
            // ed2k server commands
            add_ed2k_source,
            list_ed2k_sources,
            remove_ed2k_source,
            test_ed2k_connection,
            search_ed2k_file,
            get_ed2k_download_status,
            parse_ed2k_link,
            // HTTP server commands
            start_http_server,
            stop_http_server,
            get_http_server_status,
            // Reputation system commands
            publish_reputation_verdict,
            get_reputation_verdicts,
            download_file_http,
            save_temp_file_for_upload,
            get_file_size,
            encrypt_file_for_self_upload,
            encrypt_file_for_recipient,
            //request_file_access,
            decrypt_and_reassemble_file,
            create_auth_session,
            verify_stream_auth,
            generate_hmac_key,
            cleanup_auth_sessions,
            initiate_hmac_key_exchange,
            respond_to_hmac_key_exchange,
            confirm_hmac_key_exchange,
            finalize_hmac_key_exchange,
            get_hmac_exchange_status,
            get_active_hmac_exchanges,
            generate_proxy_auth_token,
            validate_proxy_auth_token,
            revoke_proxy_auth_token,
            cleanup_expired_proxy_auth_tokens,
            get_file_data,
            store_file_data,
            start_proof_of_storage_watcher,
            stop_proof_of_storage_watcher,
            get_relay_reputation_stats,
            set_relay_alias,
            get_relay_alias,
            save_app_settings,
            update_log_config,
            get_logs_directory,
            check_directory_exists,
            get_multiaddresses,
            clear_seed_list,
            get_full_network_stats,
            // Download restart commands
            start_download_restart,
            pause_download_restart,
            resume_download_restart,
            get_download_status_restart
        ])
        .plugin(tauri_plugin_process::init())
        .plugin(tauri_plugin_os::init())
        .plugin(tauri_plugin_shell::init())
        .plugin(tauri_plugin_dialog::init())
        .plugin(tauri_plugin_store::Builder::default().build())
        .on_window_event(|window, event| {
            if let tauri::WindowEvent::Destroyed = event {
                // When window is destroyed, stop geth
                if let Some(state) = window.app_handle().try_state::<AppState>() {
                    if let Ok(mut geth) = state.geth.try_lock() {
                        let _ = geth.stop();
                        println!("Geth node stopped on window destroy");
                    }
                }
            }
        })
        .setup(|app| {
            // Load settings from disk
            let settings = load_settings_from_file(&app.handle());

            // Initialize tracing subscriber with console output and optionally file output
            use tracing_subscriber::{fmt, prelude::*, EnvFilter};
            
            let env_filter = {
                #[cfg(debug_assertions)]
                {
                    EnvFilter::from_default_env()
                        .add_directive("chiral_network=info".parse().unwrap())
                        .add_directive("libp2p=warn".parse().unwrap())
                        .add_directive("libp2p_kad=warn".parse().unwrap())
                        .add_directive("libp2p_swarm=warn".parse().unwrap())
                        .add_directive("libp2p_mdns=warn".parse().unwrap())
                }
                #[cfg(not(debug_assertions))]
                {
                    EnvFilter::from_default_env()
                        .add_directive("chiral_network=warn".parse().unwrap())
                        .add_directive("libp2p=error".parse().unwrap())
                }
            };
            
            // Always create file logger (even if disabled) so it can be enabled/disabled later
            let app_data_dir = app.path().app_data_dir()
                .expect("Failed to get app data directory");
            let logs_dir = app_data_dir.join("logs");

            let log_config = logger::LogConfig::new(&logs_dir, settings.max_log_size_mb, settings.enable_file_logging);
            
            let file_logger_writer = match logger::RotatingFileWriter::new(log_config) {
                Ok(writer) => {
                    let thread_safe_writer = logger::ThreadSafeWriter::new(writer);
                    Some(thread_safe_writer)
                }
                Err(e) => {
                    eprintln!("Failed to initialize file logger: {}", e);
                    None
                }
            };
            
            // Initialize tracing subscriber with both console and file output
            // File output will only write if enabled in config
            if let Some(ref file_writer) = file_logger_writer {
                tracing_subscriber::registry()
                    .with(fmt::layer()) // Console output
                    .with(fmt::layer().with_writer(file_writer.clone())) // File output (respects enabled flag)
                    .with(env_filter)
                    .init();
            } else {
                tracing_subscriber::registry()
                    .with(fmt::layer()) // Console output only
                    .with(env_filter)
                    .init();
            }

            // Store the file logger in app state so it can be updated later
            if let Some(file_writer) = file_logger_writer {
                if let Some(state) = app.try_state::<AppState>() {
                    let mut file_logger = state.file_logger.blocking_lock();
                    *file_logger = Some(file_writer.clone());
                    
                    // Log the current log file path if logging is enabled
                    if settings.enable_file_logging {
                        if let Some(path) = file_writer.current_log_file_path() {
                            info!("Logs are being written to: {}", path.display());
                        }
                    }
                }
            }
            
            // Clean up any orphaned geth processes on startup
            #[cfg(unix)]
            {
                use std::process::Command;
                // Kill any geth processes that might be running from previous sessions
                let _ = Command::new("pkill")
                    .arg("-9")
                    .arg("-f")
                    .arg("geth.*--datadir.*geth-data")
                    .output();
            }

            #[cfg(windows)]
            {
                use std::process::Command;
                // On Windows, use taskkill to terminate geth processes
                let _ = Command::new("taskkill")
                    .args(["/F", "/IM", "geth.exe"])
                    .output();
            }

            // Also remove the lock file if it exists
            let lock_file = std::path::Path::new(DEFAULT_GETH_DATA_DIR).join("LOCK");
            if lock_file.exists() {
                println!("Removing stale LOCK file: {:?}", lock_file);
                let _ = std::fs::remove_file(&lock_file);
            }

            // Remove geth.ipc file if it exists (another common lock point)
            let ipc_file = std::path::Path::new(DEFAULT_GETH_DATA_DIR).join("geth.ipc");
            if ipc_file.exists() {
                println!("Removing stale IPC file: {:?}", ipc_file);
                let _ = std::fs::remove_file(&ipc_file);
            }

            let show_i = MenuItem::with_id(app, "show", "Show", true, None::<&str>)?;
            let hide_i = MenuItem::with_id(app, "hide", "Hide", true, None::<&str>)?;
            let quit_i = MenuItem::with_id(app, "quit", "Quit", true, None::<&str>)?;
            let menu = Menu::with_items(app, &[&show_i, &hide_i, &quit_i])?;

            let icon = app.default_window_icon()
                .ok_or("Failed to get default window icon")?
                .clone();

            let tray = TrayIconBuilder::new()
                .icon(icon)
                .menu(&menu)
                .tooltip("Chiral Network")
                .show_menu_on_left_click(false)
                .on_tray_icon_event(|tray, event| match event {
                    TrayIconEvent::Click {
                        button: MouseButton::Left,
                        button_state: MouseButtonState::Up,
                        ..
                    } => {
                        println!("Tray icon left-clicked");
                        let app = tray.app_handle();
                        if let Some(window) = app.get_webview_window("main") {
                            let _ = window.unminimize();
                            let _ = window.show();
                            let _ = window.set_focus();
                        }
                    }
                    _ => {}
                })
                .on_menu_event(|app, event| match event.id.as_ref() {
                    "show" => {
                        println!("Show menu item clicked");
                        if let Some(window) = app.get_webview_window("main") {
                            let _ = window.show();
                            let _ = window.set_focus();
                        }
                    }
                    "hide" => {
                        println!("Hide menu item clicked");
                        if let Some(window) = app.get_webview_window("main") {
                            let _ = window.hide();
                        }
                    }
                    "quit" => {
                        println!("Quit menu item clicked");
                        // Stop geth before exiting
                        if let Some(state) = app.try_state::<AppState>() {
                            if let Ok(mut geth) = state.geth.try_lock() {
                                let _ = geth.stop();
                                println!("Geth node stopped");
                            }
                        }
                        app.exit(0);
                    }
                    _ => {}
                })
                .build(app)?;

            // Get the main window and ensure it's visible
            if let Some(window) = app.get_webview_window("main") {
                let _ = window.show();
                let _ = window.set_focus();

                let app_handle = app.handle().clone();
                window.on_window_event(move |event| {
                    if let tauri::WindowEvent::CloseRequested { api, .. } = event {
                        // Prevent the window from closing and hide it instead
                        api.prevent_close();
                        if let Some(window) = app_handle.get_webview_window("main") {
                            let _ = window.hide();
                        }
                    }
                });
            } else {
                println!("Could not find main window!");
            }

            // NOTE: You must add `start_proof_of_storage_watcher` to the invoke_handler call in the
            // real code where you register other commands. For brevity the snippet above shows where to add it.

            // Auto-start HTTP server
            // Spawn directly in setup() - no need to wait for window events
            {
                let app_handle = app.handle().clone();

                tauri::async_runtime::spawn(async move {
                    // Small delay to ensure state is fully initialized
                    tokio::time::sleep(tokio::time::Duration::from_millis(100)).await;

                    if let Some(state) = app_handle.try_state::<AppState>() {
<<<<<<< HEAD
                        let bind_addr: std::net::SocketAddr = ([0, 0, 0, 0], 8080).into();

                        match http_server::start_server(state.http_server_state.clone(), bind_addr).await {
                            Ok(bound_addr) => {
                                let mut addr_lock = state.http_server_addr.lock().await;
                                *addr_lock = Some(bound_addr);
                                println!("✅ HTTP server listening on http://{}", bound_addr);
                            }
                            Err(e) => {
                                tracing::error!("Failed to start HTTP server: {}", e);
                                eprintln!("⚠️  HTTP server failed to start: {}", e);
=======
                        // Try ports 8080-8090 to support multiple instances
                        let mut server_started = false;
                        for port in 8080..=8090 {
                            let bind_addr: std::net::SocketAddr = ([0, 0, 0, 0], port).into();

                            tracing::info!("Attempting to start HTTP server on port {}...", port);

                            match http_server::start_server(state.http_server_state.clone(), bind_addr).await {
                                Ok(bound_addr) => {
                                    let mut addr_lock = state.http_server_addr.lock().await;
                                    *addr_lock = Some(bound_addr);
                                    tracing::info!("HTTP server started at http://{}", bound_addr);
                                    println!("✅ HTTP server listening on http://{}", bound_addr);
                                    server_started = true;
                                    break;
                                }
                                Err(e) if e.to_string().contains("address already in use") || 
                                          e.to_string().contains("Address already in use") || 
                                          e.to_string().contains("os error 48") => {
                                    tracing::debug!("Port {} already in use, trying next port...", port);
                                    continue;
                                }
                                Err(e) => {
                                    tracing::error!("Failed to start HTTP server on port {}: {}", port, e);
                                    eprintln!("⚠️  HTTP server failed to start on port {}: {}", port, e);
                                    break;
                                }
>>>>>>> 9402e68e
                            }
                        }
                        
                        if !server_started {
                            tracing::warn!("Could not start HTTP server on any port (8080-8090)");
                            eprintln!("⚠️  HTTP server could not start - all ports 8080-8090 are in use");
                        }
                    }
                });
            }

            // Initialize download restart service
            {
                let app_handle = app.handle().clone();
                tauri::async_runtime::spawn(async move {
                    if let Some(state) = app_handle.try_state::<AppState>() {
                        let download_restart_service = Arc::new(download_restart::DownloadRestartService::new(
                            app_handle.clone()
                        ));
                        if let Ok(mut dr_guard) = state.download_restart.try_lock() {
                            *dr_guard = Some(download_restart_service);
                        }
                    }
                });
            }

            Ok(())
        })
        .build(tauri::generate_context!())
        .expect("error while building tauri application")
        .run(|app_handle, event| match event {
            tauri::RunEvent::ExitRequested { .. } => {
                println!("Exit requested event received");
                // Don't prevent exit, let it proceed naturally
            }
            tauri::RunEvent::Exit => {
                println!("App exiting, cleaning up geth...");
                // Stop geth before exiting
                if let Some(state) = app_handle.try_state::<AppState>() {
                    if let Ok(mut geth) = state.geth.try_lock() {
                        let _ = geth.stop();
                        println!("Geth node stopped on exit");
                    }
                }
            }
            _ => {}
        });
}

#[derive(Serialize, Deserialize, Debug)]
#[serde(rename_all = "camelCase")]
pub struct FileManifestForJs {
    merkle_root: String,
    chunks: Vec<manager::ChunkInfo>,
    encrypted_key_bundle: String, // Serialized JSON of the bundle
}

#[tauri::command]
async fn encrypt_file_for_self_upload(
    app: tauri::AppHandle,
    state: State<'_, AppState>,
    file_path: String,
) -> Result<FileManifestForJs, String> {
    // 1. Get the active user's private key from state to derive the public key.
    let private_key_hex = state
        .active_account_private_key
        .lock()
        .await
        .clone()
        .ok_or("No account is currently active. Please log in.")?;

    // Get the app data directory for chunk storage
    let app_data_dir = app
        .path()
        .app_data_dir()
        .map_err(|e| format!("Could not get app data directory: {}", e))?;
    let chunk_storage_path = app_data_dir.join("chunk_storage");

    // Run the encryption in a blocking task to avoid blocking the async runtime
    tokio::task::spawn_blocking(move || {
        let pk_bytes = hex::decode(private_key_hex.trim_start_matches("0x"))
            .map_err(|_| "Invalid private key format".to_string())?;
        let secret_key = StaticSecret::from(
            <[u8; 32]>::try_from(pk_bytes).map_err(|_| "Private key is not 32 bytes")?,
        );
        let public_key = PublicKey::from(&secret_key);

        // 2. Initialize ChunkManager with proper app data directory
        let manager = ChunkManager::new(chunk_storage_path);

        // 3. Call the existing backend function to perform the encryption.
        let manifest = manager.chunk_and_encrypt_file(Path::new(&file_path), &public_key)?;

        // 4. Serialize the key bundle to a JSON string so it can be sent to the frontend easily.
        let bundle_json =
            serde_json::to_string(&manifest.encrypted_key_bundle).map_err(|e| e.to_string())?;

        Ok(FileManifestForJs {
            merkle_root: manifest.merkle_root,
            chunks: manifest.chunks,
            encrypted_key_bundle: bundle_json,
        })
    })
    .await
    .map_err(|e| format!("Encryption task failed: {}", e))?
}

/// Encrypt a file for upload with optional recipient public key
#[tauri::command]
async fn encrypt_file_for_recipient(
    app: tauri::AppHandle,
    state: State<'_, AppState>,
    file_path: String,
    recipient_public_key: Option<String>,
) -> Result<FileManifestForJs, String> {
    // Get the app data directory for chunk storage
    let app_data_dir = app
        .path()
        .app_data_dir()
        .map_err(|e| format!("Could not get app data directory: {}", e))?;
    let chunk_storage_path = app_data_dir.join("chunk_storage");

    // Determine the public key to use for encryption
    let recipient_pk = if let Some(pk_hex) = recipient_public_key {
        // Use the provided recipient public key
        let pk_bytes = hex::decode(pk_hex.trim_start_matches("0x"))
            .map_err(|_| "Invalid recipient public key format".to_string())?;
        PublicKey::from(
            <[u8; 32]>::try_from(pk_bytes).map_err(|_| "Recipient public key is not 32 bytes")?,
        )
    } else {
        // Use the active user's own public key
        let private_key_hex = state
            .active_account_private_key
            .lock()
            .await
            .clone()
            .ok_or("No account is currently active. Please log in.")?;
        let pk_bytes = hex::decode(private_key_hex.trim_start_matches("0x"))
            .map_err(|_| "Invalid private key format".to_string())?;
        let secret_key = StaticSecret::from(
            <[u8; 32]>::try_from(pk_bytes).map_err(|_| "Private key is not 32 bytes")?,
        );
        PublicKey::from(&secret_key)
    };

    let private_key_hex = state
        .active_account_private_key
        .lock()
        .await
        .clone()
        .ok_or("No account is currently active. Please log in.")?;

    // Run the encryption in a blocking task to avoid blocking the async runtime
    tokio::task::spawn_blocking(move || {
        let pk_bytes = hex::decode(private_key_hex.trim_start_matches("0x"))
            .map_err(|_| "Invalid private key format".to_string())?;
        let secret_key = StaticSecret::from(
            <[u8; 32]>::try_from(pk_bytes).map_err(|_| "Private key is not 32 bytes")?,
        );

        // Initialize ChunkManager with proper app data directory
        let manager = ChunkManager::new(chunk_storage_path);

        // Call the existing backend function to perform the encryption with recipient's public key
        let manifest = manager.chunk_and_encrypt_file(Path::new(&file_path), &recipient_pk)?;

        // Serialize the key bundle to a JSON string so it can be sent to the frontend easily.
        let bundle_json = match manifest.encrypted_key_bundle {
            Some(bundle) => serde_json::to_string(&bundle).map_err(|e| e.to_string())?,
            None => return Err("No encryption key bundle generated".to_string()),
        };

        Ok(FileManifestForJs {
            merkle_root: manifest.merkle_root,
            chunks: manifest.chunks,
            encrypted_key_bundle: bundle_json,
        })
    })
    .await
    .map_err(|e| format!("Encryption task failed: {}", e))?
}

/// Unified upload command: processes file with ChunkManager and auto-publishes to DHT
/// Returns file metadata for frontend use
#[derive(serde::Serialize)]
#[serde(rename_all = "camelCase")]
struct UploadResult {
    merkle_root: String,
    file_name: String,
    file_size: u64,
    is_encrypted: bool,
    peer_id: String,
    cid: Option<String>, // Add CID field for Bitswap uploads
}

#[tauri::command]
async fn has_active_account(state: State<'_, AppState>) -> Result<bool, String> {
    Ok(state.active_account.lock().await.is_some())
}

#[tauri::command]
async fn get_active_account_address(state: State<'_, AppState>) -> Result<String, String> {
    state
        .active_account
        .lock()
        .await
        .clone()
        .ok_or_else(|| "No account is currently active. Please log in.".to_string())
}

#[tauri::command]
async fn get_active_account_private_key(state: State<'_, AppState>) -> Result<String, String> {
    state
        .active_account_private_key
        .lock()
        .await
        .clone()
        .ok_or_else(|| "No account is currently active. Please log in.".to_string())
}

#[tauri::command]
async fn decrypt_and_reassemble_file(
    app: tauri::AppHandle,
    state: State<'_, AppState>,
    manifest_js: FileManifestForJs,
    output_path: String,
) -> Result<(), String> {
    // 1. Get the active user's private key for decryption.
    let private_key_hex = state
        .active_account_private_key
        .lock()
        .await
        .clone()
        .ok_or("No account is currently active. Please log in.")?;

    let pk_bytes = hex::decode(private_key_hex.trim_start_matches("0x"))
        .map_err(|_| "Invalid private key format".to_string())?;
    let secret_key = StaticSecret::from(
        <[u8; 32]>::try_from(pk_bytes).map_err(|_| "Private key is not 32 bytes")?,
    );

    // 2. Deserialize the key bundle from the string.
    let encrypted_key_bundle: encryption::EncryptedAesKeyBundle =
        serde_json::from_str(&manifest_js.encrypted_key_bundle).map_err(|e| e.to_string())?;

    // Get the app data directory for chunk storage
    let app_data_dir = app
        .path()
        .app_data_dir()
        .map_err(|e| format!("Could not get app data directory: {}", e))?;
    let chunk_storage_path = app_data_dir.join("chunk_storage");

    // 3. Clone the data we need for the blocking task
    let chunks = manifest_js.chunks.clone();
    let output_path_clone = output_path.clone();

    // Run the decryption in a blocking task to avoid blocking the async runtime
    tokio::task::spawn_blocking(move || {
        // 4. Initialize ChunkManager with proper app data directory
        let manager = ChunkManager::new(chunk_storage_path);

        // 5. Call the existing backend function to decrypt and save the file.
        manager.reassemble_and_decrypt_file(
            &chunks,
            Path::new(&output_path_clone),
            &Some(encrypted_key_bundle),
            &secret_key, // Pass the secret key
        )
    })
    .await
    .map_err(|e| format!("Decryption task failed: {}", e))?
}

#[tauri::command]
async fn get_file_data(state: State<'_, AppState>, file_hash: String) -> Result<String, String> {
    let ft = {
        let ft_guard = state.file_transfer.lock().await;
        ft_guard.as_ref().cloned()
    };
    if let Some(ft) = ft {
        let data = ft
            .get_file_data(&file_hash)
            .await
            .ok_or("File not found".to_string())?;
        use base64::{engine::general_purpose, Engine as _};
        Ok(general_purpose::STANDARD.encode(&data))
    } else {
        Err("File transfer service not running".to_string())
    }
}

#[tauri::command]
async fn store_file_data(
    state: State<'_, AppState>,
    file_hash: String,
    file_name: String,
    file_data: Vec<u8>,
) -> Result<(), String> {
    let ft = {
        let ft_guard = state.file_transfer.lock().await;
        ft_guard.as_ref().cloned()
    };
    if let Some(ft) = ft {
        ft.store_file_data(file_hash, file_name, file_data).await;
        Ok(())
    } else {
        Err("File transfer service not running".to_string())
    }
}

// Proof-of-Storage blockchain watcher commands
// Monitors smart contract for storage challenges and submits proofs
#[tauri::command]
async fn start_proof_of_storage_watcher(
    state: State<'_, AppState>,
    app: tauri::AppHandle,
    contract_address: String,
    ws_url: String,
) -> Result<(), String> {
    // Basic validation
    if contract_address.trim().is_empty() {
        return Err("contract_address cannot be empty".into());
    }
    if ws_url.trim().is_empty() {
        return Err("ws_url cannot be empty".into());
    }

    // Store contract address in app state
    {
        let mut addr = state.proof_contract_address.lock().await;
        *addr = Some(contract_address.clone());
    }

    // Ensure any previous watcher is stopped
    stop_proof_of_storage_watcher(state.clone()).await.ok();

    // The DHT service is required for the listener to locate file chunks.
    let dht_service = {
        state
            .dht
            .lock()
            .await
            .as_ref()
            .cloned()
            .ok_or("DHT service is not running. Cannot start proof watcher.")?
    };

    let handle = tokio::spawn(async move {
        tracing::info!("Starting proof-of-storage watcher...");
        // The listener will run until the contract address is cleared or an error occurs.
        if let Err(e) =
            blockchain_listener::run_blockchain_listener(ws_url, contract_address, dht_service)
                .await
        {
            tracing::error!("Proof-of-storage watcher failed: {}", e);
            // Emit an event to the frontend to notify the user of the failure.
            let _ = app.emit(
                "proof_watcher_error",
                format!("Watcher failed: {}", e.to_string()),
            );
        }
        tracing::info!("Proof watcher task exiting");
    });

    // Store the handle in AppState to manage its lifecycle
    {
        let mut guard = state.proof_watcher.lock().await;
        *guard = Some(handle);
    }

    Ok(())
}

// MerkleProof placeholder type - replace with your actual proof representation.
#[derive(Debug, Clone)]
struct MerkleProof {
    pub leaf_hash: Vec<u8>,
    pub proof_nodes: Vec<Vec<u8>>, // sequence of sibling hashes
    pub index: u32,
    pub total_leaves: u32,
}

#[tauri::command]
async fn stop_proof_of_storage_watcher(state: State<'_, AppState>) -> Result<(), String> {
    // Clear the configured contract address, which signals the listener loop to exit.
    {
        let mut addr = state.proof_contract_address.lock().await;
        *addr = None;
    }

    // Stop the background task if present
    let maybe_handle = {
        let mut guard = state.proof_watcher.lock().await;
        guard.take()
    };

    if let Some(handle) = maybe_handle {
        tracing::info!("Stopping Proof-of-Storage watcher...");
        // Abort the task to ensure it stops immediately.
        handle.abort();
        // Awaiting the aborted handle can confirm it's terminated.
    match tokio::time::timeout(tokio::time::Duration::from_secs(2), handle).await {
            Ok(_) => tracing::info!("Proof watcher task successfully joined."),
            Err(_) => tracing::warn!("Proof watcher abort timed out"),
        }
    } else {
        tracing::info!("No proof watcher to stop");
    }

    Ok(())
}

#[cfg(test)]
mod tests {
    use super::*;

    #[tokio::test]
    async fn test_detect_mime_type_from_filename() {
        let cases = vec![
            ("image.jpg", "image/jpeg"),
            ("image.jpeg", "image/jpeg"),
            ("image.png", "image/png"),
            ("video.mp4", "video/mp4"),
            ("audio.mp3", "audio/mpeg"),
            ("document.pdf", "application/pdf"),
            ("archive.zip", "application/zip"),
            ("script.js", "application/javascript"),
            ("style.css", "text/css"),
            ("index.html", "text/html"),
            ("data.json", "application/json"),
            ("unknown.ext", "application/octet-stream"),
        ];

        for (input, expected_mime) in cases {
            let mime = detect_mime_type_from_filename(input);
            assert_eq!(mime, Some(expected_mime.to_string()));
        }
    }

    // Add more tests for other functions/modules as needed
}

#[derive(Debug, Serialize, Deserialize)]
struct RelayReputationStats {
    total_relays: usize,
    top_relays: Vec<RelayNodeStats>,
}

#[derive(Debug, Clone, Serialize, Deserialize)]
struct RelayNodeStats {
    peer_id: String,
    alias: Option<String>,
    reputation_score: f64,
    reservations_accepted: u64,
    circuits_established: u64,
    circuits_successful: u64,
    total_events: u64,
    last_seen: u64,
}

#[tauri::command]
async fn get_relay_reputation_stats(
    state: State<'_, AppState>,
    limit: Option<usize>,
) -> Result<RelayReputationStats, String> {
    // Read from relay reputation storage
    let stats_map = state.relay_reputation.lock().await;
    let aliases_map = state.relay_aliases.lock().await;

    let max_relays = limit.unwrap_or(100);

    // Convert HashMap to Vec, populate aliases, and sort by reputation score (descending)
    let mut all_relays: Vec<RelayNodeStats> = stats_map
        .values()
        .map(|stats| {
            let mut stats_with_alias = stats.clone();
            stats_with_alias.alias = aliases_map.get(&stats.peer_id).cloned();
            stats_with_alias
        })
        .collect();

    all_relays.sort_by(|a, b| {
        b.reputation_score
            .partial_cmp(&a.reputation_score)
            .unwrap_or(std::cmp::Ordering::Equal)
    });

    // Take top N relays
    let top_relays = all_relays.into_iter().take(max_relays).collect();
    let total_relays = stats_map.len();

    Ok(RelayReputationStats {
        total_relays,
        top_relays,
    })
}

#[tauri::command]
async fn set_relay_alias(
    state: State<'_, AppState>,
    peer_id: String,
    alias: String,
) -> Result<(), String> {
    let mut aliases = state.relay_aliases.lock().await;

    if alias.trim().is_empty() {
        aliases.remove(&peer_id);
    } else {
        aliases.insert(peer_id, alias.trim().to_string());
    }

    Ok(())
}

#[tauri::command]
async fn get_relay_alias(
    state: State<'_, AppState>,
    peer_id: String,
) -> Result<Option<String>, String> {
    let aliases = state.relay_aliases.lock().await;
    Ok(aliases.get(&peer_id).cloned())
}

#[tauri::command]
async fn get_multiaddresses(state: State<'_, AppState>) -> Result<Vec<String>, String> {
    let dht_guard = state.dht.lock().await;
    if let Some(dht) = dht_guard.as_ref() {
        Ok(dht.get_multiaddresses().await)
    } else {
        Ok(Vec::new())
    }
}


#[tauri::command]
async fn clear_seed_list() -> Result<(), String> {
    // Since you're using localStorage fallback, this command just needs to exist
    // The actual clearing happens in the frontend via localStorage.removeItem()
    // This command is here for consistency if you add file-based storage later
    Ok(())
}


#[tauri::command]
fn check_directory_exists(path: String) -> Result<bool, String> {
    use std::path::Path;
    let p = Path::new(&path);
    Ok(p.exists() && p.is_dir())
}<|MERGE_RESOLUTION|>--- conflicted
+++ resolved
@@ -6068,19 +6068,6 @@
                     tokio::time::sleep(tokio::time::Duration::from_millis(100)).await;
 
                     if let Some(state) = app_handle.try_state::<AppState>() {
-<<<<<<< HEAD
-                        let bind_addr: std::net::SocketAddr = ([0, 0, 0, 0], 8080).into();
-
-                        match http_server::start_server(state.http_server_state.clone(), bind_addr).await {
-                            Ok(bound_addr) => {
-                                let mut addr_lock = state.http_server_addr.lock().await;
-                                *addr_lock = Some(bound_addr);
-                                println!("✅ HTTP server listening on http://{}", bound_addr);
-                            }
-                            Err(e) => {
-                                tracing::error!("Failed to start HTTP server: {}", e);
-                                eprintln!("⚠️  HTTP server failed to start: {}", e);
-=======
                         // Try ports 8080-8090 to support multiple instances
                         let mut server_started = false;
                         for port in 8080..=8090 {
@@ -6108,7 +6095,6 @@
                                     eprintln!("⚠️  HTTP server failed to start on port {}: {}", port, e);
                                     break;
                                 }
->>>>>>> 9402e68e
                             }
                         }
                         
