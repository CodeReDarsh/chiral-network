// Prevents additional console window on Windows in release, DO NOT REMOVE!!
#![cfg_attr(not(debug_assertions), windows_subsystem = "windows")]
#![cfg_attr(
    all(not(debug_assertions), target_os = "windows"),
    windows_subsystem = "windows"
)]

// Modules unique to the binary
pub mod blockchain_listener;
pub mod commands;
pub mod ethereum;
pub mod geth_bootstrap;
pub mod geth_downloader;
pub mod headless;
pub mod http_server;
pub mod net;
pub mod pool;
pub mod transaction_services;
mod transfer_events;
pub mod reassembly;

// Re-export modules from the lib crate
use chiral_network::{
    analytics, bandwidth, bittorrent_handler, download_restart,
    download_source, dht, ed2k_client, encryption, file_transfer,
    http_download, keystore, logger, manager, multi_source_download, peer_selection, protocols,
    reputation, stream_auth, webrtc_service,
};

use protocols::{BitTorrentProtocolHandler, ProtocolManager, SimpleProtocolHandler};

use crate::commands::auth::{
    cleanup_expired_proxy_auth_tokens, generate_proxy_auth_token, revoke_proxy_auth_token,
    validate_proxy_auth_token,
};

use bandwidth::BandwidthController;
use crate::commands::bootstrap::get_bootstrap_nodes_command;
use crate::commands::network::get_full_network_stats;
use crate::commands::proxy::{
    disable_privacy_routing, enable_privacy_routing, list_proxies, proxy_connect, proxy_disconnect,
    proxy_echo, proxy_remove, ProxyNode,
};
use stream_auth::{
    AuthMessage, HmacKeyExchangeConfirmation, HmacKeyExchangeRequest, HmacKeyExchangeResponse,
    StreamAuthService,
};
use dht::{models::DhtMetricsSnapshot, models::FileMetadata, DhtEvent, DhtService};
use directories::ProjectDirs;
use ethereum::{
    create_new_account,
    get_account_from_private_key,
    get_balance,
    get_block_number,
    get_hashrate,
    get_mining_logs,
    get_mining_performance,
    get_mining_status, // Assuming you have a file_handler module
    get_network_difficulty,
    get_network_hashrate,
    get_peer_count,
    get_recent_mined_blocks,
    start_mining,
    stop_mining,
    EthAccount,
    GethProcess,
    MinedBlock,
};
use file_transfer::{DownloadMetricsSnapshot, FileTransferEvent, FileTransferService};
use fs2::available_space;
use geth_downloader::GethDownloader;
use keystore::Keystore;
use lazy_static::lazy_static;
use multi_source_download::{MultiSourceDownloadService, MultiSourceEvent, MultiSourceProgress};
use transfer_events::TransferEventBus;
use serde::{Deserialize, Serialize};
use sha2::Digest;
use std::collections::VecDeque;
use std::fs::{self, File};
use std::path::{Path, PathBuf};
use std::process::Command;
use std::{
    io::{BufRead, BufReader},
    sync::Arc,
    time::{Duration, Instant, SystemTime, UNIX_EPOCH},
};
use sysinfo::{Components, System};
use tauri::{
    menu::{Menu, MenuItem},
    tray::{MouseButton, MouseButtonState, TrayIconBuilder, TrayIconEvent},
    Emitter, Manager, State,
};
use tokio::{sync::Mutex, task::JoinHandle, time::sleep};
use totp_rs::{Algorithm, Secret, TOTP};
use tracing::{error, info, warn};
use webrtc_service::{WebRTCFileRequest, WebRTCService};

use manager::ChunkManager; // Import the ChunkManager
                                  // For key encoding
use dht::models::Ed2kDownloadStatus;
use dht::models::Ed2kSourceInfo;
use ed2k_client::{Ed2kClient, Ed2kSearchResult, Ed2kServerInfo};
use blockstore::block::Block;
use rand::Rng;
use std::io::Write;
use std::ops::Range;
use suppaftp::FtpStream;
use x25519_dalek::{PublicKey, StaticSecret}; // For key handling
                                             // Settings structure for backend use
#[derive(Debug, Clone, Serialize, Deserialize)]
struct BackendSettings {
    #[serde(rename = "storagePath")]
    storage_path: String,
    #[serde(rename = "enableFileLogging")]
    enable_file_logging: bool,
    #[serde(rename = "maxLogSizeMB")]
    max_log_size_mb: u64,
}

impl Default for BackendSettings {
    fn default() -> Self {
        Self {
            storage_path: "~/ChiralNetwork/Storage".to_string(),
            enable_file_logging: false,
            max_log_size_mb: 10,
        }
    }
}

/// Load settings from the Tauri app data directory
fn load_settings_from_file(app_handle: &tauri::AppHandle) -> BackendSettings {
    let app_data_dir = app_handle
        .path()
        .app_data_dir()
        .expect("Failed to get app data directory");

    let settings_file = app_data_dir.join("settings.json");
    info!("Loading settings from: {}", settings_file.display());

    if settings_file.exists() {
        match std::fs::read_to_string(&settings_file) {
            Ok(contents) => {
                match serde_json::from_str::<serde_json::Value>(&contents) {
                    Ok(json) => {
                        // Extract only the fields we need
                        let storage_path = json
                            .get("storagePath")
                            .and_then(|v| v.as_str())
                            .unwrap_or("~/ChiralNetwork/Storage")
                            .to_string();
                        let enable_file_logging = json
                            .get("enableFileLogging")
                            .and_then(|v| v.as_bool())
                            .unwrap_or(false);
                        let max_log_size_mb = json
                            .get("maxLogSizeMB")
                            .and_then(|v| v.as_u64())
                            .unwrap_or(10);

                        return BackendSettings {
                            storage_path,
                            enable_file_logging,
                            max_log_size_mb,
                        };
                    }
                    Err(e) => {
                        eprintln!("Failed to parse settings file: {}. Using defaults.", e);
                    }
                }
            }
            Err(e) => {
                eprintln!("Failed to read settings file: {}. Using defaults.", e);
            }
        }
    }

    BackendSettings::default()
}

/// Expand tilde (~) in path to home directory
fn expand_tilde(path: &str) -> PathBuf {
    if path.starts_with("~/") || path == "~" {
        if let Some(base_dirs) = directories::BaseDirs::new() {
            return base_dirs
                .home_dir()
                .join(path.strip_prefix("~/").unwrap_or(""));
        }
    }
    PathBuf::from(path)
}

/// Detect MIME type from file extension
fn detect_mime_type_from_filename(filename: &str) -> Option<String> {
    let extension = filename.rsplit('.').next()?.to_lowercase();

    match extension.as_str() {
        // Images
        "jpg" | "jpeg" => Some("image/jpeg".to_string()),
        "png" => Some("image/png".to_string()),
        "gif" => Some("image/gif".to_string()),
        "bmp" => Some("image/bmp".to_string()),
        "webp" => Some("image/webp".to_string()),
        "svg" => Some("image/svg+xml".to_string()),
        "ico" => Some("image/x-icon".to_string()),

        // Videos
        "mp4" => Some("video/mp4".to_string()),
        "avi" => Some("video/x-msvideo".to_string()),
        "mkv" => Some("video/x-matroska".to_string()),
        "mov" => Some("video/quicktime".to_string()),
        "wmv" => Some("video/x-ms-wmv".to_string()),
        "flv" => Some("video/x-flv".to_string()),
        "webm" => Some("video/webm".to_string()),

        // Audio
        "mp3" => Some("audio/mpeg".to_string()),
        "wav" => Some("audio/wav".to_string()),
        "flac" => Some("audio/flac".to_string()),
        "aac" => Some("audio/aac".to_string()),
        "ogg" => Some("audio/ogg".to_string()),
        "wma" => Some("audio/x-ms-wma".to_string()),

        // Documents
        "pdf" => Some("application/pdf".to_string()),
        "doc" => Some("application/msword".to_string()),
        "docx" => Some(
            "application/vnd.openxmlformats-officedocument.wordprocessingml.document".to_string(),
        ),
        "xls" => Some("application/vnd.ms-excel".to_string()),
        "xlsx" => {
            Some("application/vnd.openxmlformats-officedocument.spreadsheetml.sheet".to_string())
        }
        "ppt" => Some("application/vnd.ms-powerpoint".to_string()),
        "pptx" => Some(
            "application/vnd.openxmlformats-officedocument.presentationml.presentation".to_string(),
        ),
        "txt" => Some("text/plain".to_string()),
        "rtf" => Some("application/rtf".to_string()),

        // Archives
        "zip" => Some("application/zip".to_string()),
        "rar" => Some("application/x-rar-compressed".to_string()),
        "7z" => Some("application/x-7z-compressed".to_string()),
        "tar" => Some("application/x-tar".to_string()),
        "gz" => Some("application/gzip".to_string()),

        // Code files
        "html" | "htm" => Some("text/html".to_string()),
        "css" => Some("text/css".to_string()),
        "js" => Some("application/javascript".to_string()),
        "json" => Some("application/json".to_string()),
        "xml" => Some("application/xml".to_string()),
        "py" => Some("text/x-python".to_string()),
        "rs" => Some("text/rust".to_string()),
        "java" => Some("text/x-java-source".to_string()),
        "cpp" | "cc" | "cxx" => Some("text/x-c++src".to_string()),
        "c" => Some("text/x-csrc".to_string()),
        "h" => Some("text/x-chdr".to_string()),
        "hpp" => Some("text/x-c++hdr".to_string()),

        // Other common types
        "exe" => Some("application/x-msdownload".to_string()),
        "dll" => Some("application/x-msdownload".to_string()),
        "iso" => Some("application/x-iso9660-image".to_string()),

        // Default fallback
        _ => Some("application/octet-stream".to_string()),
    }
}

#[derive(Clone)]
struct QueuedTransaction {
    id: String,
    to_address: String,
    amount: f64,
    timestamp: u64,
}

#[derive(Clone)]
struct ProxyAuthToken {
    token: String,
    proxy_address: String,
    expires_at: u64,
    created_at: u64,
}

#[derive(Clone, Debug)]
pub struct StreamingUploadSession {
    pub file_name: String,
    pub file_size: u64,
    pub received_chunks: u32,
    pub total_chunks: u32,
    pub hasher: sha2::Sha256,
    pub created_at: std::time::SystemTime,
    pub chunk_cids: Vec<String>,
    pub file_data: Vec<u8>,
}

struct AppState {
    geth: Mutex<GethProcess>,
    downloader: Arc<GethDownloader>,
    miner_address: Mutex<Option<String>>,

    // Wrap in Arc so they can be cloned
    active_account: Arc<Mutex<Option<String>>>,
    active_account_private_key: Arc<Mutex<Option<String>>>,

    rpc_url: Mutex<String>,
    dht: Mutex<Option<Arc<DhtService>>>,
    file_transfer: Mutex<Option<Arc<FileTransferService>>>,
    webrtc: Mutex<Option<Arc<WebRTCService>>>,
    multi_source_download: Mutex<Option<Arc<MultiSourceDownloadService>>>,
    keystore: Arc<Mutex<Keystore>>,
    proxies: Arc<Mutex<Vec<ProxyNode>>>,
    privacy_proxies: Arc<Mutex<Vec<String>>>,
    file_transfer_pump: Mutex<Option<JoinHandle<()>>>,
    multi_source_pump: Mutex<Option<JoinHandle<()>>>,
    socks5_proxy_cli: Mutex<Option<String>>,
    analytics: Arc<analytics::AnalyticsService>,
    bandwidth: Arc<BandwidthController>,

    // New fields for transaction queue
    transaction_queue: Arc<Mutex<VecDeque<QueuedTransaction>>>,
    transaction_processor: Mutex<Option<JoinHandle<()>>>,
    processing_transaction: Arc<Mutex<bool>>,

    // New field for streaming upload sessions
    upload_sessions: Arc<Mutex<std::collections::HashMap<String, StreamingUploadSession>>>,

    // Proxy authentication tokens storage
    proxy_auth_tokens: Arc<Mutex<std::collections::HashMap<String, ProxyAuthToken>>>,

    // HTTP server for serving chunks and keys
    http_server_state: Arc<http_server::HttpServerState>,
    http_server_addr: Arc<Mutex<Option<std::net::SocketAddr>>>,
    http_server_shutdown: Arc<Mutex<Option<tokio::sync::oneshot::Sender<()>>>>,

    // Stream authentication service
    stream_auth: Arc<Mutex<StreamAuthService>>,

    // New field for storing canonical AES keys for files being seeded
    canonical_aes_keys: Arc<Mutex<std::collections::HashMap<String, [u8; 32]>>>,

    // Proof-of-Storage watcher background handle and contract address
    // make these clonable so we can .clone() and move into spawned tasks
    proof_watcher: Arc<Mutex<Option<JoinHandle<()>>>>,
    proof_contract_address: Arc<Mutex<Option<String>>>,

    // Relay reputation statistics storage
    relay_reputation: Arc<Mutex<std::collections::HashMap<String, RelayNodeStats>>>,

    // Relay node aliases (peer_id -> alias)
    relay_aliases: Arc<Mutex<std::collections::HashMap<String, String>>>,

    // Protocol manager for handling different download/upload protocols
    protocol_manager: Arc<ProtocolManager>,

    // File logger writer for dynamic log configuration updates
    file_logger: Arc<Mutex<Option<logger::ThreadSafeWriter>>>,
    // BitTorrent handler for creating and seeding torrents
    bittorrent_handler: Arc<bittorrent_handler::BitTorrentHandler>,

    // Download restart service for pause/resume functionality
    download_restart: Mutex<Option<Arc<download_restart::DownloadRestartService>>>,
}

/// Tauri command to create a new Chiral account
#[tauri::command]
async fn create_chiral_account(state: State<'_, AppState>) -> Result<EthAccount, String> {
    let account = create_new_account()?;

    // Set as active account
    {
        let mut active_account = state.active_account.lock().await;
        *active_account = Some(account.address.clone());
    }

    // Store private key in session
    {
        let mut active_key = state.active_account_private_key.lock().await;
        *active_key = Some(account.private_key.clone());
    }

    Ok(account)
}

#[tauri::command]
async fn import_chiral_account(
    private_key: String,
    state: State<'_, AppState>,
) -> Result<EthAccount, String> {
    let account = get_account_from_private_key(&private_key)?;

    // Set as active account
    {
        let mut active_account = state.active_account.lock().await;
        *active_account = Some(account.address.clone());
    }

    // Store private key in session
    {
        let mut active_key = state.active_account_private_key.lock().await;
        *active_key = Some(account.private_key.clone());
    }

    Ok(account)
}

#[tauri::command]
async fn start_geth_node(
    state: State<'_, AppState>,
    data_dir: String,
    rpc_url: Option<String>,
) -> Result<(), String> {
    let mut geth = state.geth.lock().await;
    let miner_address = state.miner_address.lock().await;
    let rpc_url = rpc_url.unwrap_or_else(|| "http://127.0.0.1:8545".to_string());
    *state.rpc_url.lock().await = rpc_url.clone();

    geth.start(&data_dir, miner_address.as_deref())?;
    Ok(())
}

#[tauri::command]
async fn download(identifier: String, state: State<'_, AppState>) -> Result<(), String> {
    println!("Received download command for: {}", identifier);
    #[allow(deprecated)]
    state.protocol_manager.download_simple(&identifier).await
}

/// Tauri command to seed a file.
/// It takes a local file path, starts seeding, and returns a magnet link.
#[tauri::command]
async fn seed(file_path: String, state: State<'_, AppState>) -> Result<String, String> {
    println!("Received seed command for: {}", file_path);
    // Delegate the seed operation to the protocol manager.
    #[allow(deprecated)]
    state.protocol_manager.seed_simple(&file_path).await
}

/// Tauri command to create and seed a BitTorrent file.
/// It takes a local file path, creates a torrent, starts seeding, and returns a magnet link.
#[tauri::command]
async fn create_and_seed_torrent(
    file_path: String,
    state: State<'_, AppState>,
) -> Result<String, String> {
    println!(
        "Received create_and_seed_torrent command for: {}",
        file_path
    );
    // Use the BitTorrent handler directly to create and seed the torrent
    state.bittorrent_handler.seed(&file_path).await
}

#[tauri::command]
async fn stop_geth_node(state: State<'_, AppState>) -> Result<(), String> {
    let mut geth = state.geth.lock().await;
    geth.stop()
}

#[tauri::command]
async fn save_account_to_keystore(
    address: String,
    private_key: String,
    password: String,
) -> Result<(), String> {
    let mut keystore = Keystore::load()?;
    keystore.add_account(address, &private_key, &password)?;
    Ok(())
}

#[tauri::command]
async fn load_account_from_keystore(
    address: String,
    password: String,
    state: State<'_, AppState>,
) -> Result<EthAccount, String> {
    let keystore = Keystore::load()?;

    // Get decrypted private key from keystore
    let private_key = keystore.get_account(&address, &password)?;

    // Set the active account in the app state
    {
        let mut active_account = state.active_account.lock().await;
        *active_account = Some(address.clone());
    }

    // Store the private key securely in memory for the session
    {
        let mut active_key = state.active_account_private_key.lock().await;
        *active_key = Some(private_key.clone());
    }

    // Update WebRTC service with the active private key for decryption
    if let Some(webrtc_service) = state.webrtc.lock().await.as_ref() {
        webrtc_service
            .set_active_private_key(Some(private_key.clone()))
            .await;
    }

    // Derive account details from private key
    get_account_from_private_key(&private_key)
}

#[tauri::command]
async fn list_keystore_accounts() -> Result<Vec<String>, String> {
    let keystore = Keystore::load()?;
    Ok(keystore.list_accounts())
}

#[tauri::command]
async fn get_disk_space(path: String) -> Result<u64, String> {
    match available_space(Path::new(&path)) {
        Ok(space) => Ok(space),
        Err(e) => Err(format!("Failed to get disk space: {}", e)),
    }
}

#[tauri::command]
async fn get_account_balance(address: String) -> Result<String, String> {
    get_balance(&address).await
}

#[tauri::command]
async fn get_user_balance(state: State<'_, AppState>) -> Result<String, String> {
    let account = get_active_account(&state).await?;
    get_balance(&account).await
}

#[tauri::command]
async fn get_transaction_receipt(
    tx_hash: String,
) -> Result<transaction_services::TransactionReceipt, String> {
    transaction_services::get_transaction_receipt(&tx_hash).await
}

#[tauri::command]
async fn can_afford_download(state: State<'_, AppState>, price: f64) -> Result<bool, String> {
    let account = get_active_account(&state).await?;
    let balance_str = get_balance(&account).await?;
    let balance = balance_str
        .parse::<f64>()
        .map_err(|e| format!("Failed to parse balance: {}", e))?;
    Ok(balance >= price)
}

#[tauri::command]
async fn process_download_payment(
    state: State<'_, AppState>,
    uploader_address: String,
    price: f64,
) -> Result<String, String> {
    // Get the active account address
    let account = get_active_account(&state).await?;

    // Get the private key from state
    let private_key = {
        let key_guard = state.active_account_private_key.lock().await;
        key_guard
            .clone()
            .ok_or("No private key available. Please log in again.")?
    };

    // Send the payment transaction
    ethereum::send_transaction(&account, &uploader_address, price, &private_key).await
}

#[tauri::command]
async fn record_download_payment(
    app: tauri::AppHandle,
    file_hash: String,
    file_name: String,
    file_size: u64,
    seeder_wallet_address: String,
    seeder_peer_id: String,
    downloader_address: String,
    downloader_peer_id: String,
    amount: f64,
    transaction_id: u64,
    transaction_hash: String,
    state: State<'_, AppState>,
) -> Result<(), String> {
    println!(
        "📝 Download payment recorded: {} Chiral to wallet {} (peer: {}) from {} (peer: {}) tx: {}",
        amount,
        seeder_wallet_address,
        seeder_peer_id,
        downloader_address,
        downloader_peer_id,
        transaction_hash
    );
    println!(
        "🔍 IMPORTANT: downloader_peer_id value: '{}'",
        downloader_peer_id
    );
    println!("🔍 IMPORTANT: seeder_peer_id value: '{}'", seeder_peer_id);

    // Send P2P payment notification message to the seeder's peer
    #[derive(Clone, serde::Serialize, serde::Deserialize)]
    struct PaymentNotificationMessage {
        file_hash: String,
        file_name: String,
        file_size: u64,
        downloader_address: String,
        downloader_peer_id: String,
        seeder_wallet_address: String,
        amount: f64,
        transaction_id: u64,
        transaction_hash: String,
    }

    let payment_msg = PaymentNotificationMessage {
        file_hash,
        file_name,
        file_size,
        downloader_address,
        downloader_peer_id,
        seeder_wallet_address: seeder_wallet_address.clone(),
        amount,
        transaction_id,
        transaction_hash: transaction_hash.clone(),
    };

    // Serialize the payment message
    let payment_json = serde_json::to_string(&payment_msg)
        .map_err(|e| format!("Failed to serialize payment message: {}", e))?;

    // Emit local event for payment notification (works on same machine for testing)
    app.emit("seeder_payment_received", payment_msg.clone())
        .map_err(|e| format!("Failed to emit payment notification: {}", e))?;

    println!(
        "✅ Payment notification emitted locally for seeder: {}",
        seeder_wallet_address
    );

    // Seeder will see the payment when they check the blockchain
    Ok(())
}

#[tauri::command]
async fn record_seeder_payment(
    _file_hash: String,
    _file_name: String,
    _file_size: u64,
    _downloader_address: String,
    _amount: f64,
    _transaction_id: u64,
) -> Result<(), String> {
    // Log the seeder payment receipt for analytics/audit purposes
    println!(
        "💰 Seeder payment received: {} Chiral from {}",
        _amount, _downloader_address
    );
    Ok(())
}

#[tauri::command]
async fn check_payment_notifications(
    _wallet_address: String,
    _state: State<'_, AppState>,
) -> Result<Vec<serde_json::Value>, String> {
    // NOTE: This command is kept for compatibility but not used anymore
    // Payment notifications are now handled via local events (seeder_payment_received)
    // For testing on same machine, the event system works fine
    // For cross-peer payments, this would need to be implemented with P2P messaging
    Ok(vec![])
}

#[tauri::command]
async fn get_network_peer_count() -> Result<u32, String> {
    get_peer_count().await
}

#[tauri::command]
async fn is_geth_running(state: State<'_, AppState>) -> Result<bool, String> {
    let geth = state.geth.lock().await;
    Ok(geth.is_running())
}

#[tauri::command]
async fn check_geth_binary(state: State<'_, AppState>) -> Result<bool, String> {
    Ok(state.downloader.is_geth_installed())
}

#[tauri::command]
async fn download_geth_binary(
    app: tauri::AppHandle,
    state: State<'_, AppState>,
) -> Result<(), String> {
    let downloader = state.downloader.clone();
    let app_handle = app.clone();

    downloader
        .download_geth(move |progress| {
            let _ = app_handle.emit("geth-download-progress", progress);
        })
        .await
}

#[tauri::command]
async fn set_miner_address(state: State<'_, AppState>, address: String) -> Result<(), String> {
    let mut miner_address = state.miner_address.lock().await;
    *miner_address = Some(address);
    Ok(())
}

#[tauri::command]
async fn test_backend_connection(state: State<'_, AppState>) -> Result<String, String> {
    info!("🧪 Testing backend connection...");

    let dht = { state.dht.lock().await.as_ref().cloned() };
    if let Some(dht) = dht {
        info!("✅ DHT service is available");
        Ok("DHT service is running".to_string())
    } else {
        info!("❌ DHT service is not available");
        Err("DHT not running".into())
    }
}

#[tauri::command]
async fn set_bandwidth_limits(
    upload_kbps: u64,
    download_kbps: u64,
    state: State<'_, AppState>,
) -> Result<(), String> {
    state.bandwidth.set_limits(upload_kbps, download_kbps).await;
    Ok(())
}

#[tauri::command]
async fn establish_webrtc_connection(
    state: State<'_, AppState>,
    peer_id: String,
    offer: String,
) -> Result<(), String> {
    let webrtc = { state.webrtc.lock().await.as_ref().cloned() };
    if let Some(webrtc) = webrtc {
        webrtc
            .establish_connection_with_answer(peer_id, offer)
            .await
    } else {
        Err("WebRTC service not running".into())
    }
}

#[tauri::command]
async fn send_webrtc_file_request(
    state: State<'_, AppState>,
    peer_id: String,
    file_hash: String,
    file_name: String,
    file_size: u64,
) -> Result<(), String> {
    let webrtc = { state.webrtc.lock().await.as_ref().cloned() };
    if let Some(webrtc) = webrtc {
        let request = WebRTCFileRequest {
            file_hash,
            file_name,
            file_size,
            requester_peer_id: {
                let dht = state.dht.lock().await;
                if let Some(d) = dht.as_ref() {
                    d.get_peer_id().await
                } else {
                    "unknown".to_string()
                }
            },
            recipient_public_key: None, // No encryption for basic downloads
        };
        webrtc.send_file_request(peer_id, request).await
    } else {
        Err("WebRTC service not running".into())
    }
}

#[tauri::command]
async fn get_webrtc_connection_status(
    state: State<'_, AppState>,
    peer_id: String,
) -> Result<bool, String> {
    let webrtc = { state.webrtc.lock().await.as_ref().cloned() };
    if let Some(webrtc) = webrtc {
        Ok(webrtc.get_connection_status(&peer_id).await)
    } else {
        Ok(false)
    }
}

#[tauri::command]
async fn disconnect_from_peer(state: State<'_, AppState>, peer_id: String) -> Result<(), String> {
    let webrtc = { state.webrtc.lock().await.as_ref().cloned() };
    if let Some(webrtc) = webrtc {
        webrtc.close_connection(peer_id).await
    } else {
        Err("WebRTC service not running".into())
    }
}

#[tauri::command]
async fn upload_file(
    state: State<'_, AppState>,
    file_name: String,
    file_path: String,
    _file_size: u64,
    mime_type: Option<String>,
    is_encrypted: bool,
    encryption_method: Option<String>,
    key_fingerprint: Option<String>,
    price: Option<f64>,
) -> Result<FileMetadata, String> {
    // Get the active account address
    let account = get_active_account(&state).await?;
    let dht_opt = { state.dht.lock().await.as_ref().cloned() };
    if let Some(dht) = dht_opt {
        // --- FIX: Calculate file_hash using file_transfer helper
        let file_data = tokio::fs::read(&file_path)
            .await
            .map_err(|e| e.to_string())?;
        let file_hash = FileTransferService::calculate_file_hash(&file_data);

        let created_at = std::time::SystemTime::now()
            .duration_since(std::time::UNIX_EPOCH)
            .unwrap_or(std::time::Duration::from_secs(0))
            .as_secs();

        // Use the DHT helper to create file metadata
        let metadata = dht
            .prepare_file_metadata(
                file_hash.clone(),
                file_name.clone(),
                file_data.len() as u64, // Use file size directly from data
                file_data.clone(),
                created_at,
                mime_type,
                None, // encrypted_key_bundle
                is_encrypted,
                encryption_method,
                key_fingerprint,
                price,
                Some(account.clone()),
            )
            .await?;

        // Store file data locally for seeding
        let ft = {
            let ft_guard = state.file_transfer.lock().await; // Store the file locally for seeding
            ft_guard.as_ref().cloned()
        };
        if let Some(ft) = ft {
            ft.store_file_data(file_hash.clone(), file_name.clone(), file_data.clone())
                .await;
        }

        // Register file with HTTP server for HTTP downloads
        // IMPORTANT: Use merkle_root as the key, not file_hash!
        // The DHT and downloads use merkle_root as the primary identifier
        state
            .http_server_state
            .register_file(http_server::HttpFileMetadata {
                hash: metadata.merkle_root.clone(), // Use merkle_root for lookups
                file_hash: file_hash.clone(),       // Use file_hash for storage path
                name: file_name.clone(),
                size: file_data.len() as u64,
                encrypted: is_encrypted,
            })
            .await;

        tracing::info!(
            "Registered file with HTTP server: {} (merkle_root: {}, file_hash: {})",
            file_name,
            metadata.merkle_root,
            file_hash
        );

        // Add HTTP source information to metadata
        let mut metadata_with_http = metadata.clone();
        if let Some(http_addr) = *state.http_server_addr.lock().await {
            use download_source::HttpSourceInfo;
            // Replace 0.0.0.0 with 127.0.0.1 so clients can actually connect
            let url = format!("http://{}", http_addr).replace("0.0.0.0", "127.0.0.1");
            metadata_with_http.http_sources = Some(vec![HttpSourceInfo {
                url: url.clone(),
                auth_header: None,
                verify_ssl: true,
                headers: None,
                timeout_secs: None,
            }]);
            tracing::info!("Added HTTP source to metadata: {}", url);
        }

        dht.publish_file(metadata_with_http.clone(), None).await?;
        Ok(metadata_with_http)
    } else {
        Err("DHT not running".into())
    }
}

/// Checks if the Geth RPC endpoint is ready to accept connections.
async fn is_geth_rpc_ready(state: &State<'_, AppState>) -> bool {
    let rpc_url = state.rpc_url.lock().await.clone();
    if let Ok(response) = reqwest::Client::new()
        .post(&rpc_url)
        .json(&serde_json::json!({
            "jsonrpc": "2.0", "method": "net_version", "params": [], "id": 1
        }))
        .send()
        .await
    {
        if response.status().is_success() {
            if let Ok(json) = response.json::<serde_json::Value>().await {
                return json.get("result").is_some();
            }
        }
    }
    false
}

/// Stops, restarts, and waits for the Geth node to be ready.
/// This is used when `miner_setEtherbase` is not available and a restart is required.
async fn restart_geth_and_wait(state: &State<'_, AppState>, data_dir: &str) -> Result<(), String> {
    info!("Restarting Geth with new configuration...");

    // Stop Geth
    state.geth.lock().await.stop()?;
    tokio::time::sleep(tokio::time::Duration::from_secs(2)).await; // Brief pause for shutdown

    // Restart with the stored miner address
    {
        let mut geth = state.geth.lock().await;
        let miner_address = state.miner_address.lock().await;
        info!("Restarting Geth with miner address: {:?}", miner_address);
        geth.start(data_dir, miner_address.as_deref())?;
    }

    // Wait for Geth to become responsive
    let max_attempts = 30;
    for attempt in 1..=max_attempts {
        if is_geth_rpc_ready(state).await {
            info!("Geth is ready for RPC calls after restart.");
            return Ok(());
        }
        info!(
            "Waiting for Geth to start... (attempt {}/{})",
            attempt, max_attempts
        );
        tokio::time::sleep(tokio::time::Duration::from_secs(1)).await;
    }

    Err("Geth failed to start up within 30 seconds after restart.".to_string())
}

#[tauri::command]
async fn get_miner_diagnostics(state: State<'_, AppState>) -> Result<serde_json::Value, String> {
    use crate::ethereum::NETWORK_CONFIG;
    use reqwest::Client;

    let client = Client::new();

    // Get current miner address from state
    let miner_addr = state.miner_address.lock().await;
    let current_miner = miner_addr.as_ref().map(|s| s.clone()).unwrap_or_else(|| "Not set".to_string());

    // Get current block number
    let block_num_payload = serde_json::json!({
        "jsonrpc": "2.0",
        "method": "eth_blockNumber",
        "params": [],
        "id": 1
    });

    let mut recent_miners = serde_json::Map::new();

    if let Ok(response) = client.post(&NETWORK_CONFIG.rpc_endpoint).json(&block_num_payload).send().await {
        if let Ok(json) = response.json::<serde_json::Value>().await {
            if let Some(result) = json.get("result").and_then(|r| r.as_str()) {
                if let Ok(current_block) = u64::from_str_radix(&result[2..], 16) {
                    println!("DEBUG: Current block is {}", current_block);

                    // Check last 5 blocks
                    for block_num in (current_block.saturating_sub(4)..=current_block).rev() {
                        let block_payload = serde_json::json!({
                            "jsonrpc": "2.0",
                            "method": "eth_getBlockByNumber",
                            "params": [format!("0x{:x}", block_num), false],
                            "id": 1
                        });

                        if let Ok(block_response) = client.post(&NETWORK_CONFIG.rpc_endpoint).json(&block_payload).send().await {
                            if let Ok(block_json) = block_response.json::<serde_json::Value>().await {
                                if let Some(block) = block_json.get("result") {
                                    if let Some(miner) = block.get("miner").and_then(|m| m.as_str()) {
                                        recent_miners.insert(format!("{}", block_num), serde_json::Value::String(miner.to_string()));
                                        println!("DEBUG: Block {} mined by: {}", block_num, miner);
                                    }
                                }
                            }
                        }
                    }
                }
            }
        }
    }

    let result = serde_json::json!({
        "current_miner_address": current_miner,
        "recent_block_miners": recent_miners
    });

    Ok(result)
}

#[tauri::command]
async fn start_miner(
    state: State<'_, AppState>,
    address: String,
    threads: u32,
    data_dir: String,
) -> Result<(), String> {
    // Store the miner address for future geth restarts
    {
        let mut miner_address = state.miner_address.lock().await;
        *miner_address = Some(address.clone());
    } // MutexGuard is dropped here

    // Try to start mining
    match start_mining(&address, threads).await {
        Ok(_) => Ok(()),
        Err(e) if e.contains("-32601") || e.to_lowercase().contains("does not exist") => {
            // miner_setEtherbase method doesn't exist, need to restart with etherbase
            warn!("miner_setEtherbase not supported, restarting geth with miner address...");
            restart_geth_and_wait(&state, &data_dir).await?;

            // Try mining again without setting etherbase (it's set via command line now)
            let rpc_url = state.rpc_url.lock().await.clone();
            let client = reqwest::Client::new();
            let start_mining_direct = serde_json::json!({
                "jsonrpc": "2.0",
                "method": "miner_start",
                "params": [threads],
                "id": 1
            });

            let response = client
                .post(&rpc_url)
                .json(&start_mining_direct)
                .send()
                .await
                .map_err(|e| format!("Failed to start mining after restart: {}", e))?;

            let json_response: serde_json::Value = response
                .json()
                .await
                .map_err(|e| format!("Failed to parse response: {}", e))?;

            if let Some(error) = json_response.get("error") {
                Err(format!("Failed to start mining after restart: {}", error))
            } else {
                Ok(())
            }
        }
        Err(e) => Err(format!("Failed to start mining: {}", e)),
    }
}

#[tauri::command]
async fn stop_miner() -> Result<(), String> {
    stop_mining().await
}

#[tauri::command]
async fn get_miner_status() -> Result<bool, String> {
    get_mining_status().await
}

#[tauri::command]
async fn get_blockchain_sync_status() -> Result<ethereum::SyncStatus, String> {
    ethereum::get_sync_status().await
}

#[tauri::command]
async fn get_miner_hashrate() -> Result<String, String> {
    get_hashrate().await
}

#[tauri::command]
async fn get_current_block() -> Result<u64, String> {
    get_block_number().await
}

#[tauri::command]
async fn get_network_stats() -> Result<(String, String), String> {
    let difficulty = get_network_difficulty().await?;
    let hashrate = get_network_hashrate().await?;
    Ok((difficulty, hashrate.to_string()))
}

#[tauri::command]
fn get_chain_id() -> u64 {
    ethereum::NETWORK_CONFIG.chain_id
}

#[tauri::command]
async fn get_block_details_by_number(
    block_number: u64,
) -> Result<Option<serde_json::Value>, String> {
    ethereum::get_block_details_by_number(block_number).await
}

#[tauri::command]
async fn get_miner_logs(data_dir: String, lines: usize) -> Result<Vec<String>, String> {
    get_mining_logs(&data_dir, lines)
}

#[tauri::command]
async fn get_miner_performance(data_dir: String) -> Result<(u64, f64), String> {
    get_mining_performance(&data_dir).await
}

#[tauri::command]
async fn start_mining_monitor(
    app: tauri::AppHandle,
    data_dir: String,
) -> Result<(), String> {
    use tokio::time::{sleep, Duration};
    use std::fs::File;
    use std::io::{BufReader, Seek, SeekFrom};

    // Store the last position we read from
    static LAST_POSITION: std::sync::Mutex<Option<u64>> = std::sync::Mutex::new(None);

    // Resolve data directory
    let exe_dir = std::env::current_exe()
        .map_err(|e| format!("Failed to get exe path: {}", e))?
        .parent()
        .ok_or("Failed to get exe dir")?
        .to_path_buf();
    let data_path = if Path::new(&data_dir).is_absolute() {
        PathBuf::from(&data_dir)
    } else {
        exe_dir.join(&data_dir)
    };
    let log_path = data_path.join("geth.log");

    tokio::spawn(async move {
        // Wait a moment for Geth to potentially create/update the log file
        tokio::time::sleep(Duration::from_secs(2)).await;

        loop {
            if let Ok(file) = File::open(&log_path) {
                let mut reader = BufReader::new(&file);

                // Get the last known position (don't hold the lock across await)
                let last_pos_value = {
                    let last_pos = LAST_POSITION.lock().unwrap();
                    *last_pos
                };

                // If this is the first run, start from the end of the file
                if last_pos_value.is_none() {
                    if let Ok(metadata) = file.metadata() {
                        let file_size = metadata.len();
                        let _ = reader.seek(SeekFrom::Start(file_size));
                    }
                } else if let Some(pos) = last_pos_value {
                    let _ = reader.seek(SeekFrom::Start(pos));
                }

                let mut new_lines = Vec::new();

                // Read new lines since last position
                if let Ok(metadata) = file.metadata() {
                    let file_size = metadata.len();

                    use std::io::BufRead;
                    for line_result in reader.lines() {
                        if let Ok(line) = line_result {
                            // Check if this line indicates a block was mined
                            // Only trigger on "Successfully sealed new block" to avoid duplicate events
                            if line.contains("Successfully sealed new block") {
                                // 🎉 WE MINED A BLOCK! 🎉
                                // Simple as that - increment our counter and update frontend
                                increment_mined_blocks().await;

                                // Emit event to frontend - that's it!
                                let result = app.emit("block_mined", serde_json::json!({
                                    "log_line": line,
                                    "timestamp": chrono::Utc::now().timestamp()
                                }));
                                match result {
                                    Ok(_) => {},
                                    Err(e) => {},
                                }
                            }
                            new_lines.push(line);
                        }
                    }

                    // Update the last position (acquire lock only for the update)
                    {
                        let mut last_pos = LAST_POSITION.lock().unwrap();
                        *last_pos = Some(file_size);
                    }
                }
            }

            // Check every 1 second
            sleep(Duration::from_secs(1)).await;
        }
    });

    Ok(())
}

lazy_static! {
    static ref BLOCKS_CACHE: Mutex<Option<(String, u64, Instant)>> = Mutex::new(None);
    // Simple running count of total blocks mined (since we started monitoring)
    static ref TOTAL_MINED_BLOCKS: Mutex<u64> = Mutex::new(0);
}

async fn increment_mined_blocks() {
    let mut count = TOTAL_MINED_BLOCKS.lock().await;
    *count += 1;
    println!("🎉 Block mined! Total blocks mined: {}", *count);
}

async fn get_total_mined_blocks() -> u64 {
    let count = TOTAL_MINED_BLOCKS.lock().await;
    *count
}

#[tauri::command]
async fn clear_blocks_cache() {
    let mut cache = BLOCKS_CACHE.lock().await;
    *cache = None;

    // Don't reset incremental scanning - let it continue from where it left off
    // This ensures we maintain our scanning progress and don't lose discovered blocks
}

#[tauri::command]
async fn get_blocks_mined(_app: tauri::AppHandle, _address: String) -> Result<u64, String> {
    // Simple: return our running count
    let count = get_total_mined_blocks().await;
    Ok(count)
}
#[tauri::command]
async fn get_recent_mined_blocks_pub(
    address: String,
    lookback: u64,
    limit: usize,
) -> Result<Vec<MinedBlock>, String> {
    get_recent_mined_blocks(&address, lookback, limit).await
}

#[tauri::command]
async fn get_mined_blocks_range(
    address: String,
    from_block: u64,
    to_block: u64,
) -> Result<Vec<MinedBlock>, String> {
    ethereum::get_mined_blocks_range(&address, from_block, to_block).await
}

#[tauri::command]
async fn get_total_mining_rewards(address: String) -> Result<f64, String> {
    ethereum::get_total_mining_rewards(&address).await
}

#[tauri::command]
fn get_block_reward() -> f64 {
    ethereum::BLOCK_REWARD
}

#[tauri::command]
async fn calculate_accurate_totals(
    address: String,
    app: tauri::AppHandle,
) -> Result<ethereum::AccurateTotals, String> {
    ethereum::calculate_accurate_totals(&address, app).await
}

#[tauri::command]
async fn get_transaction_history(
    address: String,
    lookback: u64,
) -> Result<Vec<ethereum::TransactionHistoryItem>, String> {
    // Get current block number
    let current_block = ethereum::get_block_number().await?;

    // Calculate from_block (current - lookback, but not less than 0)
    let from_block = current_block.saturating_sub(lookback);

    // Scan transactions
    ethereum::get_transaction_history(&address, from_block, current_block).await
}

#[tauri::command]
async fn get_transaction_history_range(
    address: String,
    from_block: u64,
    to_block: u64,
) -> Result<Vec<ethereum::TransactionHistoryItem>, String> {
    ethereum::get_transaction_history(&address, from_block, to_block).await
}

#[tauri::command]
async fn start_dht_node(
    app: tauri::AppHandle,
    state: State<'_, AppState>,
    port: u16,
    mut bootstrap_nodes: Vec<String>,
    enable_autonat: Option<bool>,
    autonat_probe_interval_secs: Option<u64>,
    autonat_servers: Option<Vec<String>>,
    proxy_address: Option<String>,
    is_bootstrap: Option<bool>,
    chunk_size_kb: Option<usize>,
    cache_size_mb: Option<usize>,
    // New optional relay controls
    enable_autorelay: Option<bool>,
    preferred_relays: Option<Vec<String>>,
    enable_relay_server: Option<bool>,
    enable_upnp: Option<bool>,
) -> Result<String, String> {
    {
        let dht_guard = state.dht.lock().await;
        if dht_guard.is_some() {
            return Err("DHT node is already running".to_string());
        }
    }

    // AutoNAT disabled by default - users can enable in settings if needed for NAT detection
    let auto_enabled = enable_autonat.unwrap_or(false);
    info!("AUTONAT {}", auto_enabled);
    let probe_interval = autonat_probe_interval_secs.map(Duration::from_secs);
    let autonat_server_list = autonat_servers.unwrap_or(bootstrap_nodes.clone());

    // Get the proxy from the command line, if it was provided at launch
    let cli_proxy = state.socks5_proxy_cli.lock().await.clone();
    // Prioritize the command-line argument. Fall back to the one from the UI.
    let final_proxy_address = cli_proxy.or(proxy_address.clone());

    // Get the file transfer service for DHT integration
    let file_transfer_service = {
        let ft_guard = state.file_transfer.lock().await;
        ft_guard.as_ref().cloned()
    };

    // Create a ChunkManager instance
    let app_data_dir = app
        .path()
        .app_data_dir()
        .map_err(|e| format!("Could not get app data directory: {}", e))?;
    let chunk_storage_path = app_data_dir.join("chunk_storage");
    let chunk_manager = Arc::new(ChunkManager::new(chunk_storage_path));

    // --- AutoRelay is now disabled by default (can be enabled via config or env var)
    // Disable AutoRelay on bootstrap nodes (and via env var)
    let mut final_enable_autorelay = enable_autorelay.unwrap_or(false);
    if is_bootstrap.unwrap_or(false) {
        final_enable_autorelay = false;
        tracing::info!("AutoRelay disabled on bootstrap (hotfix).");
    }
    if std::env::var("CHIRAL_DISABLE_AUTORELAY").ok().as_deref() == Some("1") {
        final_enable_autorelay = false;
        tracing::info!("AutoRelay disabled via env CHIRAL_DISABLE_AUTORELAY=1");
    }

    // PHASE 2 FIX: Merge preferred relays into bootstrap nodes
    // This ensures relay nodes serve dual purpose:
    // 1. Circuit Relay v2 for NAT traversal
    // 2. DHT bootstrap for file discovery/publishing
    if let Some(relays) = &preferred_relays {
        for relay in relays {
            if !bootstrap_nodes.contains(relay) {
                info!(
                    "🔗 Adding relay {} to bootstrap nodes for DHT operations",
                    relay
                );
                bootstrap_nodes.push(relay.clone());
            }
        }
    }

    let proj_dirs = ProjectDirs::from("com", "chiral-network", "chiral-network")
        .ok_or("Failed to get project directories")?;
    // Create the async_std::path::Path here so we can pass a reference to it.
    let blockstore_db_path = proj_dirs.data_dir().join("blockstore_db");
    let async_blockstore_path = async_std::path::Path::new(blockstore_db_path.as_os_str());

    let dht_service = DhtService::new(
        port,
        bootstrap_nodes,
        None,
        is_bootstrap.unwrap_or(false),
        auto_enabled,
        probe_interval,
        autonat_server_list,
        final_proxy_address,
        file_transfer_service,
        Some(chunk_manager), // Pass the chunk manager
        chunk_size_kb,
        cache_size_mb,
        /* enable AutoRelay (disabled by default) */ final_enable_autorelay,
        preferred_relays.unwrap_or_default(),
        is_bootstrap.unwrap_or(false), // enable_relay_server only on bootstrap
        enable_upnp.unwrap_or(true), // enable UPnP by default
        Some(&async_blockstore_path),
    )
    .await
    .map_err(|e| format!("Failed to start DHT: {}", e))?;

    let peer_id = dht_service.get_peer_id().await;

    // DHT node is already running in a spawned background task
    let dht_arc = Arc::new(dht_service);

    // Spawn the event pump
    let app_handle = app.clone();
    let proxies_arc = state.proxies.clone();
    let relay_reputation_arc = state.relay_reputation.clone();
    let dht_clone_for_pump = dht_arc.clone();

    tokio::spawn(async move {
        use std::time::Duration;
        loop {
            // If the DHT service has been shut down, the weak reference will be None
            let events = dht_clone_for_pump.drain_events(64).await;
            if events.is_empty() {
                // Avoid busy-waiting
                tokio::time::sleep(Duration::from_millis(200)).await;
                // Check if the DHT is still alive before continuing
                if Arc::strong_count(&dht_clone_for_pump) <= 1 {
                    // 1 is the pump itself
                    info!("DHT service appears to be shut down. Exiting event pump.");
                    break;
                }
                continue;
            }

            for ev in events {
                match ev {
                    DhtEvent::PeerDiscovered { peer_id, addresses } => {
                        let payload = serde_json::json!({
                            "peerId": peer_id,
                            "addresses": addresses,
                        });
                        let _ = app_handle.emit("dht_peer_discovered", payload);
                    }
                    DhtEvent::PeerConnected { peer_id, address } => {
                        let payload = serde_json::json!({
                            "peerId": peer_id,
                            "address": address,
                        });
                        let _ = app_handle.emit("dht_peer_connected", payload);
                    }
                    DhtEvent::PeerDisconnected { peer_id } => {
                        let payload = serde_json::json!({ "peerId": peer_id });
                        let _ = app_handle.emit("dht_peer_disconnected", payload);
                    }
                    DhtEvent::ProxyStatus {
                        id,
                        address,
                        status,
                        latency_ms,
                        error,
                    } => {
                        let to_emit: ProxyNode = {
                            let mut proxies = proxies_arc.lock().await;

                            if let Some(i) = proxies.iter().position(|p| p.id == id) {
                                let p = &mut proxies[i];
                                if p.id != id {
                                    p.id = id.clone();
                                }
                                if !address.is_empty() {
                                    p.address = address.clone();
                                }
                                p.status = status.clone();
                                if let Some(ms) = latency_ms {
                                    p.latency = ms as u32;
                                }
                                p.error = error.clone();
                                p.clone()
                            } else {
                                let node = ProxyNode {
                                    id: id.clone(),
                                    address: address.clone(),
                                    status,
                                    latency: latency_ms.unwrap_or(0) as u32,
                                    error,
                                };
                                proxies.push(node.clone());
                                node
                            }
                        };

                        let _ = app_handle.emit("proxy_status_update", to_emit);
                    }
                    DhtEvent::NatStatus {
                        state,
                        confidence,
                        last_error,
                        summary,
                    } => {
                        let payload = serde_json::json!({
                            "state": state,
                            "confidence": confidence,
                            "lastError": last_error,
                            "summary": summary,
                        });
                        let _ = app_handle.emit("nat_status_update", payload);
                    }
                    DhtEvent::EchoReceived { from, utf8, bytes } => {
                        // Sending inbox event to frontend
                        let payload =
                            serde_json::json!({ "from": from, "text": utf8, "bytes": bytes });
                        let _ = app_handle.emit("proxy_echo_rx", payload);
                    }
                    DhtEvent::PeerRtt { peer, rtt_ms } => {
                        // NOTE: if from dht.rs only sends rtt for known proxies, then this is fine.
                        // If it can send rtt for any peer, we need to first check if it's generated from ProxyStatus
                        let mut proxies = proxies_arc.lock().await;
                        if let Some(p) = proxies.iter_mut().find(|p| p.id == peer) {
                            p.latency = rtt_ms as u32;
                            let _ = app_handle.emit("proxy_status_update", p.clone());
                        }
                    }
                    DhtEvent::DownloadedFile(metadata) => {
                        let payload = serde_json::json!(metadata);
                        let _ = app_handle.emit("file_content", payload);
                    }
                    DhtEvent::PublishedFile(metadata) => {
                        let payload = serde_json::json!(metadata);
                        let _ = app_handle.emit("published_file", payload);
                    }
                    DhtEvent::FileDiscovered(metadata) => {
                        let payload = serde_json::json!(metadata);
                        let _ = app_handle.emit("found_file", payload);
                    }
                    DhtEvent::ReputationEvent {
                        peer_id,
                        event_type,
                        impact,
                        data,
                    } => {
                        // Update relay reputation statistics
                        let mut stats = relay_reputation_arc.lock().await;
                        let entry = stats.entry(peer_id.clone()).or_insert(RelayNodeStats {
                            peer_id: peer_id.clone(),
                            alias: None,
                            reputation_score: 0.0,
                            reservations_accepted: 0,
                            circuits_established: 0,
                            circuits_successful: 0,
                            total_events: 0,
                            last_seen: 0,
                        });

                        // Update statistics based on event type
                        entry.reputation_score += impact;
                        entry.total_events += 1;
                        entry.last_seen = data
                            .get("timestamp")
                            .and_then(|v| v.as_u64())
                            .unwrap_or_else(|| {
                                std::time::SystemTime::now()
                                    .duration_since(std::time::UNIX_EPOCH)
                                    .unwrap_or(std::time::Duration::from_secs(0))
                                    .as_secs()
                            });

                        match event_type.as_str() {
                            "RelayReservationAccepted" => entry.reservations_accepted += 1,
                            "RelayCircuitEstablished" => entry.circuits_established += 1,
                            "RelayCircuitSuccessful" => entry.circuits_successful += 1,
                            _ => {}
                        }

                        // Emit event to frontend
                        let payload = serde_json::json!({
                            "peerId": peer_id,
                            "eventType": event_type,
                            "impact": impact,
                            "data": data,
                        });
                        let _ = app_handle.emit("relay_reputation_event", payload);
                    }
                    DhtEvent::BitswapChunkDownloaded {
                        file_hash,
                        chunk_index,
                        total_chunks,
                        chunk_size,
                    } => {
                        let payload = serde_json::json!({
                            "fileHash": file_hash,
                            "chunkIndex": chunk_index,
                            "totalChunks": total_chunks,
                            "chunkSize": chunk_size,
                        });
                        let _ = app_handle.emit("bitswap_chunk_downloaded", payload);
                    }
                    DhtEvent::PaymentNotificationReceived { from_peer, payload } => {
                        println!(
                            "💰 Payment notification received from peer {}: {:?}",
                            from_peer, payload
                        );
                        // Convert payload to match the expected format for seeder_payment_received
                        if let Ok(notification) =
                            serde_json::from_value::<serde_json::Value>(payload.clone())
                        {
                            let formatted_payload = serde_json::json!({
                                "file_hash": notification.get("file_hash").and_then(|v| v.as_str()).unwrap_or(""),
                                "file_name": notification.get("file_name").and_then(|v| v.as_str()).unwrap_or(""),
                                "file_size": notification.get("file_size").and_then(|v| v.as_u64()).unwrap_or(0),
                                "downloader_address": notification.get("downloader_address").and_then(|v| v.as_str()).unwrap_or(""),
                                "downloader_peer_id": notification.get("downloader_peer_id").and_then(|v| v.as_str()).unwrap_or(""),
                                "seeder_wallet_address": notification.get("seeder_wallet_address").and_then(|v| v.as_str()).unwrap_or(""),
                                "amount": notification.get("amount").and_then(|v| v.as_f64()).unwrap_or(0.0),
                                "transaction_id": notification.get("transaction_id").and_then(|v| v.as_u64()).unwrap_or(0),
                                "transaction_hash": notification.get("transaction_hash").and_then(|v| v.as_str()).unwrap_or(""),
                            });
                            // Emit the same event that local payments use
                            let _ = app_handle.emit("seeder_payment_received", formatted_payload);
                            println!("✅ Payment notification forwarded to frontend with transaction_hash and downloader_peer_id");
                        }
                    }
                    _ => {}
                }
            }
        }
    });

    {
        let mut dht_guard = state.dht.lock().await;
        *dht_guard = Some(dht_arc.clone());
    }

    // Also attach DHT to HTTP server state for provider-side metrics
    state.http_server_state.set_dht(dht_arc).await;

    Ok(peer_id)
}

#[tauri::command]
async fn stop_dht_node(app: tauri::AppHandle, state: State<'_, AppState>) -> Result<(), String> {
    let dht = {
        let mut dht_guard = state.dht.lock().await;
        dht_guard.take()
    };

    if let Some(dht) = dht {
        (*dht)
            .shutdown()
            .await
            .map_err(|e| format!("Failed to stop DHT: {}", e))?;
    }

    // Proxy reset
    {
        let mut proxies = state.proxies.lock().await;
        proxies.clear();
    }
    let _ = app.emit("proxy_reset", ());

    Ok(())
}

#[tauri::command]
async fn stop_publishing_file(state: State<'_, AppState>, file_hash: String) -> Result<(), String> {
    let dht = {
        let dht_guard = state.dht.lock().await;
        dht_guard.as_ref().cloned()
    };
    if let Some(dht) = dht {
        dht.stop_publishing_file(file_hash).await
    } else {
        Err("DHT node is not running".to_string())
    }
}

#[tauri::command]
async fn connect_to_peer(state: State<'_, AppState>, peer_address: String) -> Result<(), String> {
    let dht = {
        let dht_guard = state.dht.lock().await;
        dht_guard.as_ref().cloned()
    };

    if let Some(dht) = dht {
        dht.connect_peer(peer_address).await
    } else {
        Err("DHT node is not running".to_string())
    }
}

#[tauri::command]
async fn is_dht_running(state: State<'_, AppState>) -> Result<bool, String> {
    let dht_guard = state.dht.lock().await;
    Ok(dht_guard.is_some())
}

#[tauri::command]
async fn get_dht_peer_count(state: State<'_, AppState>) -> Result<usize, String> {
    let dht = {
        let dht_guard = state.dht.lock().await;
        dht_guard.as_ref().cloned()
    };

    if let Some(dht) = dht {
        Ok(dht.get_peer_count().await)
    } else {
        Ok(0) // Return 0 if DHT is not running
    }
}

#[tauri::command]
async fn get_dht_peer_id(state: State<'_, AppState>) -> Result<Option<String>, String> {
    let dht = {
        let dht_guard = state.dht.lock().await;
        dht_guard.as_ref().cloned()
    };

    if let Some(dht) = dht {
        Ok(Some(dht.get_peer_id().await))
    } else {
        Ok(None) // Return None if DHT is not running
    }
}

/// Get the peer ID (required for reputation system)
/// Returns error if DHT is not running
#[tauri::command]
async fn get_peer_id(state: State<'_, AppState>) -> Result<String, String> {
    let dht = {
        let dht_guard = state.dht.lock().await;
        dht_guard.as_ref().cloned()
    };

    if let Some(dht) = dht {
        let peer_id = dht.get_peer_id().await;
        println!("🔍 get_peer_id() called -> returning: {}", peer_id);
        Ok(peer_id)
    } else {
        println!("❌ get_peer_id() called but DHT is not running");
        Err("DHT is not running. Cannot get peer ID.".to_string())
    }
}

#[tauri::command]
async fn get_dht_connected_peers(state: State<'_, AppState>) -> Result<Vec<String>, String> {
    let dht = {
        let dht_guard = state.dht.lock().await;
        dht_guard.as_ref().cloned()
    };

    if let Some(dht) = dht {
        // Get connected peers from DHT
        let connected_peers = dht.get_connected_peers().await;
        Ok(connected_peers)
    } else {
        Ok(Vec::new()) // Return empty vector if DHT is not running
    }
}

#[tauri::command]
async fn create_auth_session(
    state: State<'_, AppState>,
    session_id: String,
    hmac_key: Vec<u8>,
) -> Result<(), String> {
    let mut auth_service = state.stream_auth.lock().await;
    auth_service.create_session(session_id, hmac_key)
}

#[tauri::command]
async fn verify_stream_auth(
    state: State<'_, AppState>,
    session_id: String,
    auth_message: AuthMessage,
) -> Result<bool, String> {
    let mut auth_service = state.stream_auth.lock().await;
    auth_service.verify_data(&session_id, &auth_message)
}

#[tauri::command]
async fn generate_hmac_key() -> Vec<u8> {
    StreamAuthService::generate_hmac_key()
}

#[tauri::command]
async fn cleanup_auth_sessions(state: State<'_, AppState>) -> Result<(), String> {
    let mut auth_service = state.stream_auth.lock().await;
    auth_service.cleanup_expired_sessions();
    auth_service.cleanup_expired_exchanges();
    Ok(())
}

#[tauri::command]
async fn initiate_hmac_key_exchange(
    state: State<'_, AppState>,
    initiator_peer_id: String,
    target_peer_id: String,
    session_id: String,
) -> Result<HmacKeyExchangeRequest, String> {
    let mut auth_service = state.stream_auth.lock().await;
    auth_service.initiate_key_exchange(initiator_peer_id, target_peer_id, session_id)
}

#[tauri::command]
async fn respond_to_hmac_key_exchange(
    state: State<'_, AppState>,
    request: HmacKeyExchangeRequest,
    responder_peer_id: String,
) -> Result<HmacKeyExchangeResponse, String> {
    let mut auth_service = state.stream_auth.lock().await;
    auth_service.respond_to_key_exchange(request, responder_peer_id)
}

#[tauri::command]
async fn confirm_hmac_key_exchange(
    state: State<'_, AppState>,
    response: HmacKeyExchangeResponse,
    initiator_peer_id: String,
) -> Result<HmacKeyExchangeConfirmation, String> {
    let mut auth_service = state.stream_auth.lock().await;
    auth_service.confirm_key_exchange(response, initiator_peer_id)
}

#[tauri::command]
async fn finalize_hmac_key_exchange(
    state: State<'_, AppState>,
    confirmation: HmacKeyExchangeConfirmation,
    responder_peer_id: String,
) -> Result<(), String> {
    let mut auth_service = state.stream_auth.lock().await;
    auth_service.finalize_key_exchange(confirmation, responder_peer_id)
}

#[tauri::command]
async fn get_hmac_exchange_status(
    state: State<'_, AppState>,
    exchange_id: String,
) -> Result<Option<String>, String> {
    let auth_service = state.stream_auth.lock().await;
    Ok(auth_service
        .get_exchange_status(&exchange_id)
        .map(|s| format!("{:?}", s)))
}

#[tauri::command]
async fn get_active_hmac_exchanges(state: State<'_, AppState>) -> Result<Vec<String>, String> {
    let auth_service = state.stream_auth.lock().await;
    Ok(auth_service.get_active_exchanges())
}


#[tauri::command]
async fn get_dht_health(state: State<'_, AppState>) -> Result<Option<DhtMetricsSnapshot>, String> {
    let dht = {
        let dht_guard = state.dht.lock().await;
        dht_guard.as_ref().cloned()
    };

    if let Some(dht) = dht {
        Ok(Some(dht.metrics_snapshot().await))
    } else {
        Ok(None)
    }
}

#[tauri::command]
async fn get_dht_events(state: State<'_, AppState>) -> Result<Vec<String>, String> {
    let dht = {
        let dht_guard = state.dht.lock().await;
        dht_guard.as_ref().cloned()
    };

    if let Some(dht) = dht {
        let events = dht.drain_events(100).await;
        // Convert events to concise human-readable strings for the UI
        let mapped: Vec<String> = events
            .into_iter()
            .map(|e| match e {
                // DhtEvent::PeerDiscovered(p) => format!("peer_discovered:{}", p),
                // DhtEvent::PeerConnected(p) => format!("peer_connected:{}", p),
                // DhtEvent::PeerDisconnected(p) => format!("peer_disconnected:{}", p),
                DhtEvent::PeerDiscovered { peer_id, addresses } => {
                    let joined = if addresses.is_empty() {
                        "-".to_string()
                    } else {
                        addresses.join("|")
                    };
                    format!("peer_discovered:{}:{}", peer_id, joined)
                }
                DhtEvent::PeerConnected { peer_id, address } => {
                    format!("peer_connected:{}:{}", peer_id, address.unwrap_or_default())
                }
                DhtEvent::PeerDisconnected { peer_id } => {
                    format!("peer_disconnected:{}", peer_id)
                }
                DhtEvent::FileDiscovered(meta) => {
                    // Serialize the full metadata object to JSON for the frontend
                    let payload = serde_json::to_string(&meta).unwrap_or_else(|_| "{}".to_string());
                    format!("file_discovered:{}", payload)
                }
                DhtEvent::PublishedFile(meta) => format!(
                    "file_published:{}:{}:{}", // Use merkle_root as the primary identifier
                    meta.merkle_root, meta.file_name, meta.file_size
                ),
                DhtEvent::DownloadedFile(file_metadata) => {
                    format!("Downloaded File {}", file_metadata.file_name)
                }
                DhtEvent::FileNotFound(hash) => format!("file_not_found:{}", hash),
                DhtEvent::Error(err) => format!("error:{}", err),
                DhtEvent::Info(msg) => format!("info:{}", msg),
                DhtEvent::Warning(msg) => format!("warning:{}", msg),
                DhtEvent::ProxyStatus {
                    id,
                    address,
                    status,
                    latency_ms,
                    error,
                } => {
                    let lat = latency_ms
                        .map(|ms| format!("{ms}"))
                        .unwrap_or_else(|| "-".into());
                    let err = error.unwrap_or_default();
                    format!(
                        "proxy_status:{id}:{address}:{status}:{lat}{}",
                        if err.is_empty() {
                            "".into()
                        } else {
                            format!(":{err}")
                        }
                    )
                }
                DhtEvent::NatStatus {
                    state,
                    confidence,
                    last_error,
                    summary,
                } => match serde_json::to_string(&serde_json::json!({
                    "state": state,
                    "confidence": confidence,
                    "lastError": last_error,
                    "summary": summary,
                })) {
                    Ok(json) => format!("nat_status:{json}"),
                    Err(_) => "nat_status:{}".to_string(),
                },
                DhtEvent::PeerRtt { peer, rtt_ms } => format!("peer_rtt:{peer}:{rtt_ms}"),
                DhtEvent::EchoReceived { from, utf8, bytes } => format!(
                    "echo_received:{}:{}:{}",
                    from,
                    utf8.unwrap_or_default(),
                    bytes
                ),
                DhtEvent::BitswapDataReceived { query_id, data } => {
                    format!("bitswap_data_received:{}:{}", query_id, data.len())
                }
                DhtEvent::BitswapError { query_id, error } => {
                    format!("bitswap_error:{}:{}", query_id, error)
                }
                DhtEvent::FileDownloaded { file_hash } => {
                    format!("file_downloaded:{}", file_hash)
                }
                DhtEvent::BitswapChunkDownloaded {
                    file_hash,
                    chunk_index,
                    total_chunks,
                    chunk_size,
                } => {
                    format!(
                        "bitswap_chunk_downloaded:{}:{}:{}:{}",
                        file_hash, chunk_index, total_chunks, chunk_size
                    )
                }
                DhtEvent::PaymentNotificationReceived { from_peer, payload } => {
                    format!("payment_notification_received:{}:{:?}", from_peer, payload)
                }
                DhtEvent::ReputationEvent {
                    peer_id,
                    event_type,
                    impact,
                    data,
                } => {
                    let json = serde_json::to_string(&serde_json::json!({
                        "peer_id": peer_id,
                        "event_type": event_type,
                        "impact": impact,
                        "data": data,
                    }))
                    .unwrap_or_else(|_| "{}".to_string());
                    format!("reputation_event:{}", json)
                }
            })
            .collect();
        Ok(mapped)
    } else {
        Ok(vec![])
    }
}

#[derive(Debug, Clone)]
enum TemperatureMethod {
    Sysinfo,
    #[cfg(target_os = "windows")]
    WindowsWmi,
    #[cfg(target_os = "linux")]
    LinuxSensors,
    #[cfg(target_os = "linux")]
    LinuxThermalZone(String),
    #[cfg(target_os = "linux")]
    LinuxHwmon(String),
}
#[tauri::command]
async fn get_power_consumption() -> Option<f32> {
    tokio::task::spawn_blocking(move || {
        use std::sync::OnceLock;
        use std::time::Instant;

        static LAST_UPDATE: OnceLock<std::sync::Mutex<Option<Instant>>> = OnceLock::new();
        static POWER_HISTORY: OnceLock<std::sync::Mutex<Vec<(Instant, f32)>>> = OnceLock::new();
        static WORKING_METHOD: OnceLock<std::sync::Mutex<Option<PowerMethod>>> = OnceLock::new();

        let last_update_mutex = LAST_UPDATE.get_or_init(|| std::sync::Mutex::new(None));
        let power_history_mutex = POWER_HISTORY.get_or_init(|| std::sync::Mutex::new(Vec::new()));
        let working_method_mutex = WORKING_METHOD.get_or_init(|| std::sync::Mutex::new(None));

        // Check if we have a cached working method and if it's still working
        if let Ok(mut working_method) = working_method_mutex.lock() {
            if let Some(ref method) = *working_method {
                if let Some(power) = try_power_method(method) {
                    return Some(smooth_power(power));
                }
                // Method stopped working, clear cache
                *working_method = None;
            }
        }

        // Try all methods to find one that works and cache it
        let methods_to_try = vec![
            PowerMethod::Systemstat,
            PowerMethod::Sysinfo,
        ];

        for method in methods_to_try {
            if let Some(power) = try_power_method(&method) {
                // Cache the working method
                let mut working_method = working_method_mutex.lock().ok()?;
                *working_method = Some(method.clone());
                return Some(smooth_power(power));
            }
        }

        // Try Windows-specific methods if basic ones failed
        #[cfg(target_os = "windows")]
        {
            if let Some((power, method)) = get_windows_power() {
                if let Ok(mut working_method) = working_method_mutex.lock() {
                    *working_method = Some(method);
                }
                return Some(smooth_power(power));
            }
        }

        // Try Linux-specific methods if basic ones failed
        #[cfg(target_os = "linux")]
        {
            if let Some((power, method)) = get_linux_power() {
                if let Ok(mut working_method) = working_method_mutex.lock() {
                    *working_method = Some(method);
                }
                return Some(smooth_power(power));
            }
        }

        // Try Mac-specific methods if basic ones failed
        #[cfg(target_os = "macos")]
        {
            if let Some((power, method)) = get_mac_power() {
                if let Ok(mut working_method) = working_method_mutex.lock() {
                    *working_method = Some(method);
                }
                return Some(smooth_power(power));
            }
        }

        // Final fallback: return None when power monitoring is unavailable

        None
    })
    .await // Await the result of the blocking task
    .unwrap_or(None)
}

#[derive(Clone, Debug)]
enum PowerMethod {
    Sysinfo,
    Systemstat,
}

fn smooth_power(raw_power: f32) -> f32 {
    use std::sync::OnceLock;
    use std::time::Instant;

    static POWER_HISTORY: OnceLock<std::sync::Mutex<Vec<(Instant, f32)>>> = OnceLock::new();

    let power_history_mutex = POWER_HISTORY.get_or_init(|| std::sync::Mutex::new(Vec::new()));

    // Helper function to add power reading to history and return smoothed value
    let now = Instant::now();
    let mut history = match power_history_mutex.lock() {
        Ok(h) => h,
        Err(e) => {
            tracing::error!("Failed to acquire power history lock: {}", e);
            return raw_power; // Return raw power if lock fails
        }
    };

    // Add current reading
    history.push((now, raw_power));

    // Keep only last 10 readings within 60 seconds
    history.retain(|(time, _)| now.duration_since(*time).as_secs() < 60);
    if history.len() > 10 {
        history.remove(0);
    }

    // Return smoothed power (weighted average, recent readings have more weight)
    if history.len() == 1 {
        raw_power
    } else {
        let total_weight: f32 = (1..=history.len()).map(|i| i as f32).sum();
        let weighted_sum: f32 = history
            .iter()
            .enumerate()
            .map(|(i, (_, power))| power * (i + 1) as f32)
            .sum();
        weighted_sum / total_weight
    }
}

fn try_power_method(method: &PowerMethod) -> Option<f32> {
    match method {
        PowerMethod::Sysinfo => {
            // Note: sysinfo doesn't currently support power consumption monitoring
            // This is a placeholder for future sysinfo versions
            None
        }
        PowerMethod::Systemstat => {
            // systemstat also doesn't support power consumption directly
            // This could be extended with platform-specific implementations
            None
        }
    }
}

#[cfg(target_os = "windows")]
fn get_windows_power() -> Option<(f32, PowerMethod)> {
    // Try multiple methods to get Windows power consumption

    // Method 1: Use PowerShell to query performance counters
    if let Some(power) = get_windows_power_via_powershell() {
        return Some((power, PowerMethod::Systemstat));
    }

    // Method 2: Try WMI queries for power information
    if let Some(power) = get_windows_power_via_wmi() {
        return Some((power, PowerMethod::Systemstat));
    }

    // Method 3: Try Windows Performance Counters directly
    if let Some(power) = get_windows_power_via_perf_counters() {
        return Some((power, PowerMethod::Systemstat));
    }

    // Method 4: Try direct Windows API calls or system information
    if let Some(power) = get_windows_power_via_system_info() {
        return Some((power, PowerMethod::Systemstat));
    }

    None
}

#[cfg(target_os = "windows")]
fn get_windows_power_via_powershell() -> Option<f32> {
    use std::process::Command;

    // Try to get CPU power consumption via Windows Performance Counters using PowerShell
    let ps_script = r#"
    try {
        # Get CPU power consumption from performance counters
        $counter = Get-Counter -Counter "\Processor Information(_Total)\% Processor Performance" -ErrorAction Stop
        $cpuUsage = $counter.CounterSamples.CookedValue

        # Estimate power based on CPU usage (this is an approximation, but better than nothing)
        # TDP for typical CPUs: assume 65W base + usage-based scaling
        $basePower = 65.0
        $usagePower = ($cpuUsage / 100.0) * 35.0  # Additional power based on usage
        $totalPower = $basePower + $usagePower

        # Output the power value
        [math]::Round($totalPower, 2)
    } catch {
        $null
    }
    "#;

    if let Ok(output) = Command::new("powershell")
        .args(["-Command", ps_script])
        .output()
    {
        if output.status.success() {
            if let Ok(output_str) = String::from_utf8(output.stdout) {
                let power_str = output_str.trim();
                if let Ok(power) = power_str.parse::<f32>() {
                    if power > 0.0 && power < 500.0 {
                        // Reasonable power range for CPU
                        return Some(power);
                    }
                }
            }
        }
    }

    None
}

#[cfg(target_os = "windows")]
fn get_windows_power_via_wmi() -> Option<f32> {
    use std::process::Command;

    // Try WMI to get battery information (for laptops) or power scheme info
    let wmi_script = r#"
    try {
        # Try to get battery discharge rate (for laptops)
        $battery = Get-WmiObject -Class Win32_Battery -ErrorAction Stop | Select-Object -First 1
        if ($battery -and $battery.EstimatedChargeRemaining -ne $null -and $battery.EstimatedRunTime -ne $null) {
            # Calculate current power draw from battery
            $remainingTimeHours = $battery.EstimatedRunTime / 60.0
            if ($remainingTimeHours -gt 0) {
                # Estimate power consumption based on battery capacity and remaining time
                # This is approximate but gives real power usage for battery-powered systems
                $power = 0.0
                if ($battery.DesignCapacity -gt 0) {
                    $power = $battery.DesignCapacity / $remainingTimeHours
                    if ($power -gt 0 -and $power -lt 200) {
                        [math]::Round($power, 2)
                        exit 0
                    }
                }
            }
        }

        # Fallback: Try to get active power scheme information
        $scheme = Get-WmiObject -Class Win32_PowerPlan -Filter "IsActive=True" -ErrorAction Stop
        if ($scheme) {
            # This doesn't give actual power consumption, but we can use it as a fallback indicator
            # Return a default power consumption based on power scheme
            if ($scheme.ElementName -like "*High Performance*") {
                85.0
            } elseif ($scheme.ElementName -like "*Balanced*") {
                65.0
            } elseif ($scheme.ElementName -like "*Power Saver*") {
                45.0
            } else {
                65.0
            }
        } else {
            $null
        }
    } catch {
        $null
    }
    "#;

    if let Ok(output) = Command::new("powershell")
        .args(["-Command", wmi_script])
        .output()
    {
        if output.status.success() {
            if let Ok(output_str) = String::from_utf8(output.stdout) {
                let power_str = output_str.trim();
                if !power_str.is_empty() && power_str != "null" {
                    if let Ok(power) = power_str.parse::<f32>() {
                        if power > 0.0 && power < 200.0 {
                            // Reasonable power range
                            return Some(power);
                        }
                    }
                }
            }
        }
    }

    None
}

#[cfg(target_os = "windows")]
fn get_windows_power_via_perf_counters() -> Option<f32> {
    use std::process::Command;

    // Try to get more detailed performance counter data
    let perf_script = r#"
    try {
        # Get multiple CPU-related performance counters
        $counters = @(
            "\Processor(_Total)\% Processor Time",
            "\Processor Information(_Total)\% Processor Performance"
        )

        $results = Get-Counter -Counter $counters -SampleInterval 1 -MaxSamples 1 -ErrorAction Stop

        $cpuTime = 0.0
        $cpuPerformance = 0.0

        foreach ($sample in $results.CounterSamples) {
            if ($sample.Path -like "*% Processor Time*") {
                $cpuTime = $sample.CookedValue
            } elseif ($sample.Path -like "*% Processor Performance*") {
                $cpuPerformance = $sample.CookedValue
            }
        }

        # Calculate power based on CPU activity
        # Base TDP assumption: 65W for typical desktop CPU
        $baseTDP = 65.0

        # Scale based on CPU performance percentage
        $power = $baseTDP * ($cpuPerformance / 100.0)

        # Ensure minimum power draw even when idle
        $power = [math]::Max($power, 35.0)

        [math]::Round($power, 2)
    } catch {
        $null
    }
    "#;

    if let Ok(output) = Command::new("powershell")
        .args(["-Command", perf_script])
        .output()
    {
        if output.status.success() {
            if let Ok(output_str) = String::from_utf8(output.stdout) {
                let power_str = output_str.trim();
                if let Ok(power) = power_str.parse::<f32>() {
                    if power > 0.0 && power < 500.0 {
                        // Reasonable power range
                        return Some(power);
                    }
                }
            }
        }
    }

    None
}

#[cfg(target_os = "windows")]
fn get_windows_power_via_system_info() -> Option<f32> {
    use std::process::Command;

    // Try to get system information and estimate power based on actual hardware
    let system_info_script = r#"
    try {
        # Get CPU information
        $cpu = Get-WmiObject -Class Win32_Processor -ErrorAction Stop | Select-Object -First 1
        $cpuName = $cpu.Name
        $cpuCores = $cpu.NumberOfCores
        $cpuThreads = $cpu.NumberOfLogicalProcessors

        # Get current CPU usage
        $cpuUsage = (Get-WmiObject -Class Win32_PerfFormattedData_PerfOS_Processor -Filter "Name='_Total'").PercentProcessorTime

        # Estimate TDP based on CPU model (this is more accurate than generic assumptions)
        $estimatedTDP = 65.0  # Default

        if ($cpuName -match "Intel.*Core.*i[3579]-1[0-9][0-9][0-9][0-9]") {
            # Intel 12th/13th/14th gen high-end CPUs
            $estimatedTDP = 125.0
        } elseif ($cpuName -match "Intel.*Core.*i[3579]-[0-9][0-9][0-9][0-9]") {
            # Intel 12th/13th/14th gen mainstream CPUs
            $estimatedTDP = 65.0
        } elseif ($cpuName -match "Intel.*Core.*i[3579]-[0-9][0-9][0-9]") {
            # Intel 10th/11th gen CPUs
            $estimatedTDP = 65.0
        } elseif ($cpuName -match "AMD.*Ryzen.*[79][0-9][0-9][0-9]") {
            # AMD Ryzen 7000/9000 series
            $estimatedTDP = 65.0
        } elseif ($cpuName -match "AMD.*Ryzen.*[3579][0-9][0-9][0-9]") {
            # AMD Ryzen 3000/5000/7000 series
            $estimatedTDP = 65.0
        } elseif ($cpuName -match "Threadripper") {
            # AMD Threadripper
            $estimatedTDP = 280.0
        }

        # Get RAM information and add its power consumption
        $ramModules = Get-WmiObject -Class Win32_PhysicalMemory -ErrorAction Stop
        $totalRamGB = 0
        foreach ($module in $ramModules) {
            $totalRamGB += [math]::Round($module.Capacity / 1GB, 0)
        }

        # Estimate RAM power consumption (about 2-3W per 8GB DDR4)
        $ramPower = [math]::Ceiling($totalRamGB / 8) * 2.5

        # Get GPU information (if dedicated GPU)
        $gpuPower = 0.0
        $gpus = Get-WmiObject -Class Win32_VideoController -ErrorAction Stop | Where-Object { $_.AdapterRAM -gt 0 }
        foreach ($gpu in $gpus) {
            if ($gpu.Name -notmatch "Microsoft Basic Display") {
                # Estimate GPU power based on VRAM
                $vramGB = [math]::Round($gpu.AdapterRAM / 1GB, 0)
                if ($gpu.Name -match "RTX|GeForce") {
                    $gpuPower += [math]::Max(50.0, $vramGB * 10.0)  # NVIDIA GPUs
                } elseif ($gpu.Name -match "Radeon|RX") {
                    $gpuPower += [math]::Max(40.0, $vramGB * 8.0)   # AMD GPUs
                } else {
                    $gpuPower += 30.0  # Generic dedicated GPU
                }
            }
        }

        # Calculate current power based on CPU usage
        $cpuPower = $estimatedTDP * ($cpuUsage / 100.0)
        $cpuPower = [math]::Max($cpuPower, $estimatedTDP * 0.3)  # Minimum 30% of TDP even when idle

        # Total system power
        $totalPower = $cpuPower + $ramPower + $gpuPower

        # Add a small base system power for motherboard, drives, etc.
        $totalPower += 25.0

        [math]::Round($totalPower, 2)
    } catch {
        $null
    }
    "#;

    if let Ok(output) = Command::new("powershell")
        .args(["-Command", system_info_script])
        .output()
    {
        if output.status.success() {
            if let Ok(output_str) = String::from_utf8(output.stdout) {
                let power_str = output_str.trim();
                if let Ok(power) = power_str.parse::<f32>() {
                    if power > 20.0 && power < 1000.0 {
                        // Reasonable power range for full system
                        return Some(power);
                    }
                }
            }
        }
    }

    None
}

#[cfg(target_os = "linux")]
fn get_linux_power() -> Option<(f32, PowerMethod)> {
    use std::fs;

    // Try RAPL (Running Average Power Limit) interface on Intel systems
    // This provides power consumption for CPU package and DRAM

    let rapl_paths = [
        "/sys/class/powercap/intel-rapl:0/energy_uj", // CPU package
        "/sys/class/powercap/intel-rapl/energy_uj",   // Alternative path
    ];

    static mut LAST_ENERGY: Option<(u64, Instant)> = None;
    static mut LAST_POWER: f32 = 0.0;

    for path in &rapl_paths {
        if let Ok(energy_str) = fs::read_to_string(path) {
            if let Ok(energy_uj) = energy_str.trim().parse::<u64>() {
                let now = Instant::now();

                unsafe {
                    if let Some((last_energy, last_time)) = LAST_ENERGY {
                        let time_diff = now.duration_since(last_time).as_secs_f64();
                        if time_diff > 0.0 {
                            let energy_diff = if energy_uj >= last_energy {
                                energy_uj - last_energy
                            } else {
                                // Counter wrapped around
                                (u64::MAX - last_energy) + energy_uj
                            };

                            let power_watts = (energy_diff as f64 / 1_000_000.0) / time_diff; // Convert µJ to J, then to W

                            if power_watts > 0.0 && power_watts < 1000.0 {
                                // Reasonable power range
                                LAST_POWER = power_watts as f32;
                                LAST_ENERGY = Some((energy_uj, now));
                                return Some((power_watts as f32, PowerMethod::Systemstat));
                            }
                        }
                    } else {
                        // First reading, store and wait for next
                        LAST_ENERGY = Some((energy_uj, now));
                    }
                }
            }
        }
    }

    None
}

#[cfg(target_os = "macos")]
fn get_mac_power() -> Option<(f32, PowerMethod)> {
    use std::time::Instant;

    // Static variables to track power readings over time
    static mut LAST_CPU_USAGE: Option<(f32, Instant)> = None;
    static mut LAST_POWER: f32 = 0.0;

    // Try to get power from SMC (System Management Controller)
    // SMC provides direct hardware power readings on Mac systems
    if let Some(power) = get_mac_power_from_smc() {
        return Some((power, PowerMethod::Systemstat));
    }

    // Fallback: Estimate power based on CPU usage
    // This is less accurate but works when SMC access is unavailable
    if let Some(power) = get_mac_power_from_cpu_usage() {
        return Some((power, PowerMethod::Sysinfo));
    }

    None
}

#[cfg(target_os = "macos")]
fn get_mac_power_from_smc() -> Option<f32> {
    // Try to read power consumption from SMC
    // The SMC provides real-time power metrics on Mac hardware

    // Note: SMC access on macOS requires specific hardware keys
    // This implementation may need adjustment based on actual Mac hardware
    // For now, we'll skip SMC implementation and rely on CPU estimation

    // The smc crate has complex API requirements and version conflicts
    // that make it difficult to use reliably across different Mac models

    None
}

#[cfg(target_os = "macos")]
fn get_mac_power_from_cpu_usage() -> Option<f32> {
    use std::process::Command;

    // Use system commands to estimate power consumption
    // Method 1: Get CPU usage and estimate from TDP

    // Get CPU usage percentage
    let cpu_usage_output = Command::new("sh")
        .arg("-c")
        .arg("ps -A -o %cpu | awk '{s+=$1} END {print s}'")
        .output();

    if let Ok(output) = cpu_usage_output {
        if output.status.success() {
            if let Ok(usage_str) = String::from_utf8(output.stdout) {
                if let Ok(cpu_usage) = usage_str.trim().parse::<f32>() {
                    // Get system info to estimate TDP
                    let sysctl_output = Command::new("sysctl")
                        .arg("-n")
                        .arg("machdep.cpu.brand_string")
                        .output();

                    let mut estimated_tdp = 15.0; // Default for MacBook

                    if let Ok(sysctl_out) = sysctl_output {
                        if let Ok(cpu_brand) = String::from_utf8(sysctl_out.stdout) {
                            // Estimate TDP based on CPU model
                            if cpu_brand.contains("M1")
                                || cpu_brand.contains("M2")
                                || cpu_brand.contains("M3")
                            {
                                // Apple Silicon - very efficient
                                estimated_tdp = 20.0; // M-series chips are low power
                            } else if cpu_brand.contains("Intel") {
                                // Intel Mac
                                if cpu_brand.contains("i9") {
                                    estimated_tdp = 45.0;
                                } else if cpu_brand.contains("i7") {
                                    estimated_tdp = 28.0;
                                } else if cpu_brand.contains("i5") {
                                    estimated_tdp = 20.0;
                                } else {
                                    estimated_tdp = 15.0;
                                }
                            }
                        }
                    }

                    // Get number of cores to adjust estimation
                    let core_count_output =
                        Command::new("sysctl").arg("-n").arg("hw.ncpu").output();

                    let mut num_cores = 4.0;
                    if let Ok(core_out) = core_count_output {
                        if let Ok(cores_str) = String::from_utf8(core_out.stdout) {
                            if let Ok(cores) = cores_str.trim().parse::<f32>() {
                                num_cores = cores;
                            }
                        }
                    }

                    // Calculate power consumption
                    // cpu_usage is total across all cores, so normalize by core count
                    let normalized_usage = cpu_usage / num_cores;
                    let cpu_power = estimated_tdp * (normalized_usage / 100.0);

                    // Add base system power (display, memory, etc.)
                    let base_power = 5.0; // Base system power for Mac
                    let total_power = cpu_power + base_power;

                    // Ensure minimum power draw
                    let final_power = total_power.max(estimated_tdp * 0.2); // At least 20% of TDP

                    if final_power > 0.0 && final_power < 200.0 {
                        return Some(final_power);
                    }
                }
            }
        }
    }

    None
}

#[tauri::command]
async fn get_cpu_temperature() -> Option<f32> {
    tokio::task::spawn_blocking(move || {
        use std::sync::OnceLock;
        use std::time::Instant;
        use sysinfo::MINIMUM_CPU_UPDATE_INTERVAL;
        use tracing::info;

        static LAST_UPDATE: OnceLock<std::sync::Mutex<Option<Instant>>> = OnceLock::new();
        static WORKING_METHOD: OnceLock<std::sync::Mutex<Option<TemperatureMethod>>> = OnceLock::new();
        static TEMP_HISTORY: OnceLock<std::sync::Mutex<Vec<(Instant, f32)>>> = OnceLock::new();

        let last_update_mutex = LAST_UPDATE.get_or_init(|| std::sync::Mutex::new(None));
        let working_method_mutex = WORKING_METHOD.get_or_init(|| std::sync::Mutex::new(None));
        let temp_history_mutex = TEMP_HISTORY.get_or_init(|| std::sync::Mutex::new(Vec::new()));

        {
            let mut last_update = last_update_mutex.lock().ok()?;
            if let Some(last) = *last_update {
                if last.elapsed() < MINIMUM_CPU_UPDATE_INTERVAL {
                    return None;
                }
            }
            *last_update = Some(Instant::now());
        }

        // Helper function to add temperature to history and return smoothed value
        let smooth_temperature = |raw_temp: f32| -> f32 {
            let now = Instant::now();
            let mut history = match temp_history_mutex.lock() {
                Ok(h) => h,
                Err(e) => {
                    tracing::error!("Failed to acquire temperature history lock: {}", e);
                    return raw_temp; // Return raw temp if lock fails
                }
            };

            // Add current reading
            history.push((now, raw_temp));

            // Keep only last 5 readings within 30 seconds
            history.retain(|(time, _)| now.duration_since(*time).as_secs() < 30);
            if history.len() > 5 {
                let excess = history.len() - 5;
                history.drain(0..excess);
            }

            // Return smoothed temperature (weighted average, recent readings have more weight)
            if history.len() == 1 {
                raw_temp
            } else {
                let total_weight: f32 = (1..=history.len()).map(|i| i as f32).sum();
                let weighted_sum: f32 = history.iter().enumerate()
                    .map(|(i, (_, temp))| temp * (i + 1) as f32)
                    .sum();
                weighted_sum / total_weight
            }
        };

        // Try cached working method first
        {
            let working_method = working_method_mutex.lock().ok()?;
            if let Some(ref method) = *working_method {
                if let Some(temp) = try_temperature_method(method) {
                    return Some(smooth_temperature(temp));
                }
                // Method stopped working, clear cache
                drop(working_method);
                let mut working_method = working_method_mutex.lock().ok()?;
                *working_method = None;
            }
        }

        // Try all methods to find one that works and cache it
        let methods_to_try = vec![
            TemperatureMethod::Sysinfo,
            #[cfg(target_os = "windows")]
            TemperatureMethod::WindowsWmi,
            #[cfg(target_os = "linux")]
            TemperatureMethod::LinuxSensors,
        ];

        for method in methods_to_try {
            if let Some(temp) = try_temperature_method(&method) {
                // Cache the working method
                let mut working_method = working_method_mutex.lock().ok()?;
                *working_method = Some(method.clone());
                return Some(smooth_temperature(temp));
            }
        }

        // Try more Linux methods if the basic ones failed
        #[cfg(target_os = "linux")]
        {
            if let Some((temp, method)) = get_linux_temperature_advanced() {
                if let Ok(mut working_method) = working_method_mutex.lock() {
                    *working_method = Some(method);
                }
                return Some(smooth_temperature(temp));
            }
        }

        // Final fallback: return None when sensors are unavailable
        // Only log the info message once to avoid spamming logs
        static SENSOR_WARNING_LOGGED: OnceLock<()> = OnceLock::new();

        SENSOR_WARNING_LOGGED.get_or_init(|| {
            info!("Hardware temperature sensors not accessible on this system. Temperature monitoring disabled.");
        });

        None
    })
    .await // 2. Await the result of the blocking task
    .unwrap_or(None)
}

fn try_temperature_method(method: &TemperatureMethod) -> Option<f32> {
    match method {
        TemperatureMethod::Sysinfo => {
            let mut sys = System::new_all();
            sys.refresh_cpu_all();
            let components = Components::new_with_refreshed_list();

            let mut core_count = 0;
            let sum: f32 = components
                .iter()
                .filter(|c| {
                    let label = c.label().to_lowercase();
                    label.contains("cpu")
                        || label.contains("package")
                        || label.contains("tdie")
                        || label.contains("core")
                        || label.contains("thermal")
                })
                .map(|c| {
                    core_count += 1;
                    c.temperature()
                })
                .sum();

            if core_count > 0 {
                let avg_temp = sum / core_count as f32;
                if avg_temp > 0.0 && avg_temp < 150.0 {
                    return Some(avg_temp);
                }
            }
            None
        }
        #[cfg(target_os = "windows")]
        TemperatureMethod::WindowsWmi => get_windows_temperature(),
        #[cfg(target_os = "linux")]
        TemperatureMethod::LinuxSensors => get_linux_sensors_temperature(),
        #[cfg(target_os = "linux")]
        TemperatureMethod::LinuxThermalZone(path) => {
            if let Ok(temp_str) = std::fs::read_to_string(path) {
                if let Ok(temp_millidegrees) = temp_str.trim().parse::<i32>() {
                    let temp_celsius = temp_millidegrees as f32 / 1000.0;
                    if temp_celsius > 0.0 && temp_celsius < 150.0 {
                        return Some(temp_celsius);
                    }
                }
            }
            None
        }
        #[cfg(target_os = "linux")]
        TemperatureMethod::LinuxHwmon(path) => {
            if let Ok(temp_str) = std::fs::read_to_string(path) {
                if let Ok(temp_millidegrees) = temp_str.trim().parse::<i32>() {
                    let temp_celsius = temp_millidegrees as f32 / 1000.0;
                    if temp_celsius > 0.0 && temp_celsius < 150.0 {
                        return Some(temp_celsius);
                    }
                }
            }
            None
        }
    }
}

#[cfg(target_os = "linux")]
fn get_linux_sensors_temperature() -> Option<f32> {
    // Try sensors command (most reliable and matches user expectations)
    if let Ok(output) = std::process::Command::new("sensors")
        .arg("-u") // Raw output
        .output()
    {
        if let Ok(output_str) = String::from_utf8(output.stdout) {
            let lines: Vec<&str> = output_str.lines().collect();
            let mut i = 0;

            while i < lines.len() {
                let line = lines[i].trim();

                // Look for CPU package temperature section
                if line.contains("Package id 0:") {
                    // Look for temp1_input in the following lines
                    for j in (i + 1)..(i + 10).min(lines.len()) {
                        let temp_line = lines[j].trim();
                        if temp_line.starts_with("temp1_input:") {
                            if let Some(temp_str) = temp_line.split(':').nth(1) {
                                if let Ok(temp) = temp_str.trim().parse::<f32>() {
                                    if temp > 0.0 && temp < 150.0 {
                                        return Some(temp);
                                    }
                                }
                            }
                            break;
                        }
                    }
                }
                // Look for first core temperature as fallback
                else if line.contains("Core 0:") {
                    // Look for temp2_input (Core 0 uses temp2_input)
                    for j in (i + 1)..(i + 10).min(lines.len()) {
                        let temp_line = lines[j].trim();
                        if temp_line.starts_with("temp2_input:") {
                            if let Some(temp_str) = temp_line.split(':').nth(1) {
                                if let Ok(temp) = temp_str.trim().parse::<f32>() {
                                    if temp > 0.0 && temp < 150.0 {
                                        return Some(temp);
                                    }
                                }
                            }
                            break;
                        }
                    }
                }
                i += 1;
            }
        }
    }

    None
}

#[cfg(target_os = "linux")]
fn get_linux_temperature_advanced() -> Option<(f32, TemperatureMethod)> {
    use std::fs;

    // Method 1: Try thermal zones (prioritize x86_pkg_temp)
    // Look for CPU thermal zones in /sys/class/thermal/
    // Prioritize x86_pkg_temp as it's usually the most accurate for CPU package temperature
    for i in 0..20 {
        let type_path = format!("/sys/class/thermal/thermal_zone{}/type", i);
        if let Ok(zone_type) = fs::read_to_string(&type_path) {
            let zone_type = zone_type.trim().to_lowercase();
            if zone_type == "x86_pkg_temp" {
                let thermal_path = format!("/sys/class/thermal/thermal_zone{}/temp", i);
                if let Ok(temp_str) = fs::read_to_string(&thermal_path) {
                    if let Ok(temp_millidegrees) = temp_str.trim().parse::<i32>() {
                        let temp_celsius = temp_millidegrees as f32 / 1000.0;
                        if temp_celsius > 0.0 && temp_celsius < 150.0 {
                            return Some((
                                temp_celsius,
                                TemperatureMethod::LinuxThermalZone(thermal_path),
                            ));
                        }
                    }
                }
            }
        }
    }

    // Fallback to other CPU thermal zones
    for i in 0..20 {
        let type_path = format!("/sys/class/thermal/thermal_zone{}/type", i);
        if let Ok(zone_type) = fs::read_to_string(&type_path) {
            let zone_type = zone_type.trim().to_lowercase();
            if zone_type.contains("cpu")
                || zone_type.contains("coretemp")
                || zone_type.contains("k10temp")
            {
                let thermal_path = format!("/sys/class/thermal/thermal_zone{}/temp", i);
                if let Ok(temp_str) = fs::read_to_string(&thermal_path) {
                    if let Ok(temp_millidegrees) = temp_str.trim().parse::<i32>() {
                        let temp_celsius = temp_millidegrees as f32 / 1000.0;
                        if temp_celsius > 0.0 && temp_celsius < 150.0 {
                            return Some((
                                temp_celsius,
                                TemperatureMethod::LinuxThermalZone(thermal_path),
                            ));
                        }
                    }
                }
            }
        }
    }

    // Method 2: Try hwmon (hardware monitoring) interfaces
    // Look for CPU temperature sensors in /sys/class/hwmon/
    for i in 0..10 {
        let hwmon_dir = format!("/sys/class/hwmon/hwmon{}", i);

        // Check if this hwmon device is for CPU temperature
        let name_path = format!("{}/name", hwmon_dir);
        if let Ok(name) = fs::read_to_string(&name_path) {
            let name = name.trim().to_lowercase();
            if name.contains("coretemp")
                || name.contains("k10temp")
                || name.contains("cpu")
                || name.contains("acpi")
            {
                // Try different temperature input files
                for temp_input in 1..=8 {
                    let temp_path = format!("{}/temp{}_input", hwmon_dir, temp_input);
                    if let Ok(temp_str) = fs::read_to_string(&temp_path) {
                        if let Ok(temp_millidegrees) = temp_str.trim().parse::<i32>() {
                            let temp_celsius = temp_millidegrees as f32 / 1000.0;
                            if temp_celsius > 0.0 && temp_celsius < 150.0 {
                                return Some((
                                    temp_celsius,
                                    TemperatureMethod::LinuxHwmon(temp_path),
                                ));
                            }
                        }
                    }
                }
            }
        }
    }

    // Method 3: Try reading from specific CPU temperature files using glob patterns
    let cpu_temp_paths = [
        "/sys/devices/platform/coretemp.0/hwmon/hwmon*/temp1_input",
        "/sys/devices/platform/coretemp.0/temp1_input",
        "/sys/bus/platform/devices/coretemp.0/hwmon/hwmon*/temp*_input",
        "/sys/devices/pci0000:00/0000:00:18.3/hwmon/hwmon*/temp1_input", // AMD
    ];

    for pattern in &cpu_temp_paths {
        if let Ok(paths) = glob::glob(pattern) {
            for path_result in paths {
                if let Ok(path) = path_result {
                    if let Ok(temp_str) = fs::read_to_string(&path) {
                        if let Ok(temp_millidegrees) = temp_str.trim().parse::<i32>() {
                            let temp_celsius = temp_millidegrees as f32 / 1000.0;
                            if temp_celsius > 0.0 && temp_celsius < 150.0 {
                                let path_str = path.to_string_lossy().to_string();
                                return Some((
                                    temp_celsius,
                                    TemperatureMethod::LinuxHwmon(path_str),
                                ));
                            }
                        }
                    }
                }
            }
        }
    }

    None
}

#[cfg(target_os = "windows")]
fn get_windows_temperature() -> Option<f32> {
    use std::sync::OnceLock;

    static LAST_LOG_STATE: OnceLock<std::sync::Mutex<bool>> = OnceLock::new();

    // Try multiple WMI methods for better compatibility

    // Method 1: Try HighPrecisionTemperature (newer Windows versions)
    if let Ok(output) = Command::new("powershell")
        .args([
            "-Command",
            "try { Get-WmiObject -Query \"SELECT HighPrecisionTemperature FROM Win32_PerfRawData_Counters_ThermalZoneInformation\" -ErrorAction Stop | Select-Object -First 1 -ExpandProperty HighPrecisionTemperature } catch { $null }"
        ])
        .output()
    {
        if let Ok(output_str) = String::from_utf8(output.stdout) {
            let trimmed = output_str.trim();
            if !trimmed.is_empty() && trimmed != "null" {
                if let Ok(temp_tenths_kelvin) = trimmed.parse::<f32>() {
                    let temp_celsius = (temp_tenths_kelvin / 10.0) - 273.15;
                    if temp_celsius > 0.0 && temp_celsius < 150.0 {
                        // Log success only once
                        let log_state = LAST_LOG_STATE.get_or_init(|| std::sync::Mutex::new(false));
                        if let Ok(mut logged) = log_state.lock() {
                            if !*logged {
                                *logged = true;
                            }
                        }
                        return Some(temp_celsius);
                    }
                }
            }
        }
    }

    // Method 2: Try CurrentTemperature (older Windows versions)
    if let Ok(output) = Command::new("powershell")
        .args([
            "-Command",
            "try { Get-WmiObject -Query \"SELECT CurrentTemperature FROM Win32_TemperatureProbe\" -ErrorAction Stop | Select-Object -First 1 -ExpandProperty CurrentTemperature } catch { $null }"
        ])
        .output()
    {
        if let Ok(output_str) = String::from_utf8(output.stdout) {
            let trimmed = output_str.trim();
            if !trimmed.is_empty() && trimmed != "null" {
                if let Ok(temp_tenths_kelvin) = trimmed.parse::<f32>() {
                    let temp_celsius = (temp_tenths_kelvin / 10.0) - 273.15;
                    if temp_celsius > 0.0 && temp_celsius < 150.0 {
                        let log_state = LAST_LOG_STATE.get_or_init(|| std::sync::Mutex::new(false));
                        if let Ok(mut logged) = log_state.lock() {
                            if !*logged {
                                *logged = true;
                            }
                        }
                        return Some(temp_celsius);
                    }
                }
            }
        }
    }

    // Method 3: Try MSAcpi_ThermalZoneTemperature (alternative approach)
    if let Ok(output) = Command::new("powershell")
        .args([
            "-Command",
            "try { Get-WmiObject -Namespace \"root\\wmi\" -Query \"SELECT CurrentTemperature FROM MSAcpi_ThermalZoneTemperature\" -ErrorAction Stop | Select-Object -First 1 -ExpandProperty CurrentTemperature } catch { $null }"
        ])
        .output()
    {
        if let Ok(output_str) = String::from_utf8(output.stdout) {
            let trimmed = output_str.trim();
            if !trimmed.is_empty() && trimmed != "null" {
                if let Ok(temp_tenths_kelvin) = trimmed.parse::<f32>() {
                    let temp_celsius = (temp_tenths_kelvin / 10.0) - 273.15;
                    if temp_celsius > 0.0 && temp_celsius < 150.0 {
                        let log_state = LAST_LOG_STATE.get_or_init(|| std::sync::Mutex::new(false));
                        if let Ok(mut logged) = log_state.lock() {
                            if !*logged {
                                *logged = true;
                            }
                        }
                        return Some(temp_celsius);
                    }
                }
            }
        }
    }

    // Log only once when no sensor is found
    let log_state = LAST_LOG_STATE.get_or_init(|| std::sync::Mutex::new(false));
    if let Ok(mut logged) = log_state.lock() {
        if !*logged {
            info!("⚠️ No WMI temperature sensors detected. Temperature monitoring disabled.");
            *logged = true;
        }
    }

    None
}

#[tauri::command]
fn detect_locale() -> String {
    sys_locale::get_locale().unwrap_or_else(|| "en-US".into())
}

#[tauri::command]
fn get_default_storage_path(app: tauri::AppHandle) -> Result<String, String> {
    let app_data_dir = app
        .path()
        .app_data_dir()
        .map_err(|e| format!("Could not get app data directory: {}", e))?;

    // Get the parent of app data dir to place storage at user level
    let user_dir = app_data_dir
        .parent()
        .ok_or_else(|| "Failed to get parent directory".to_string())?;

    let storage_path = user_dir.join("Chiral-Network-Storage");

    storage_path
        .to_str()
        .map(|s| s.to_string())
        .ok_or_else(|| "Failed to convert path to string".to_string())
}

// #[tauri::command]
// fn check_directory_exists(path: String) -> bool {
//     Path::new(&path).is_dir()
// }

#[tauri::command]
async fn ensure_directory_exists(path: String) -> Result<(), String> {
    let path_obj = Path::new(&path);

    // Get parent directory (in case path is a file path)
    let dir_to_create = if path_obj.extension().is_some() {
        // This looks like a file path, get the parent directory
        path_obj
            .parent()
            .ok_or_else(|| "Invalid path".to_string())?
    } else {
        // This is a directory path
        path_obj
    };

    tokio::fs::create_dir_all(dir_to_create)
        .await
        .map_err(|e| format!("Failed to create directory: {}", e))
}

#[tauri::command]
async fn start_file_transfer_service(
    app: tauri::AppHandle,
    state: State<'_, AppState>,
) -> Result<(), String> {
    {
        let ft_guard = state.file_transfer.lock().await;
        if ft_guard.is_some() {
            return Err("File transfer service is already running".to_string());
        }
    }

    let file_transfer_service = FileTransferService::new_with_encryption(true)
        .await
        .map_err(|e| format!("Failed to start file transfer service: {}", e))?;

    let ft_arc = Arc::new(file_transfer_service);
    {
        let mut ft_guard = state.file_transfer.lock().await;
        *ft_guard = Some(ft_arc.clone());
    }

    // Initialize WebRTC service with file transfer service
    let webrtc_service = WebRTCService::new(
        app.app_handle().clone(),
        ft_arc.clone(),
        state.keystore.clone(),
        state.bandwidth.clone(),
    )
    .await
    .map_err(|e| format!("Failed to start WebRTC service: {}", e))?;

    let webrtc_arc = Arc::new(webrtc_service);
    {
        let mut webrtc_guard = state.webrtc.lock().await;
        *webrtc_guard = Some(webrtc_arc.clone());
    }

    // Initialize multi-source download service
    let dht_arc = {
        let dht_guard = state.dht.lock().await;
        dht_guard.as_ref().cloned()
    };

    if let Some(dht_service) = dht_arc {
<<<<<<< HEAD
        // Create transfer event bus for unified event emission
        let transfer_event_bus = Arc::new(TransferEventBus::new(app.app_handle().clone()));
=======
>>>>>>> 3aabca1b
        let multi_source_service = MultiSourceDownloadService::new(
            dht_service,
            webrtc_arc.clone(),
            state.bittorrent_handler.clone(),
<<<<<<< HEAD
            transfer_event_bus,
=======
>>>>>>> 3aabca1b
        );
        let multi_source_arc = Arc::new(multi_source_service);

        {
            let mut multi_source_guard = state.multi_source_download.lock().await;
            *multi_source_guard = Some(multi_source_arc.clone());
        }

        // Start multi-source download service
        {
            let mut pump_guard = state.multi_source_pump.lock().await;
            if pump_guard.is_none() {
                let app_handle = app.clone();
                let ms_clone = multi_source_arc.clone();
                let handle = tokio::spawn(async move {
                    pump_multi_source_events(app_handle, ms_clone).await;
                });
                *pump_guard = Some(handle);
            }
        }

        // Start the service background task
        let ms_clone = multi_source_arc.clone();
        tokio::spawn(async move {
            ms_clone.run().await;
        });
    }

    {
        let mut pump_guard = state.file_transfer_pump.lock().await;
        if pump_guard.is_none() {
            let app_handle = app.clone();
            let ft_clone = ft_arc.clone();
            let handle = tokio::spawn(async move {
                pump_file_transfer_events(app_handle, ft_clone).await;
            });
            *pump_guard = Some(handle);
        }
    }

    Ok(())
}

#[tauri::command]
async fn upload_file_to_network(
    state: State<'_, AppState>,
    file_path: String,
    price: Option<f64>,
) -> Result<(), String> {
    println!(
        "🔍 BACKEND: upload_file_to_network called with price: {:?}",
        price
    );

    // Get the active account address
    let account = get_active_account(&state).await?;

    // Get the private key from state
    let private_key = {
        let key_guard = state.active_account_private_key.lock().await;
        key_guard
            .clone()
            .ok_or("No private key available. Please log in again.")?
    };

    let ft = {
        let ft_guard = state.file_transfer.lock().await;
        ft_guard.as_ref().cloned()
    };

    if let Some(ft) = ft {
        // Upload the file
        let c = file_path.clone();
        let file_name = Path::new(&c)
            .file_name() // returns Option<&OsStr>
            .and_then(|s| s.to_str()) // convert OsStr -> &str
            .unwrap_or(&file_path); // fallback to whole path if not found

        ft.upload_file_with_account(
            file_path.clone(),
            file_name.to_string(),
            Some(account.clone()),
            Some(private_key),
        )
        .await
        .map_err(|e| format!("Failed to upload file: {}", e))?;

        // Get the file hash by reading the file and calculating it
        let file_data = tokio::fs::read(&file_path)
            .await
            .map_err(|e| format!("Failed to read file: {}", e))?;
        let file_hash = file_transfer::FileTransferService::calculate_file_hash(&file_data);

        // Also publish to DHT if it's running
        let dht = {
            let dht_guard = state.dht.lock().await;
            dht_guard.as_ref().cloned()
        };

        if let Some(dht) = dht {
            let metadata = FileMetadata {
                merkle_root: file_hash.clone(),
                is_root: true,
                file_name: file_name.to_string(),
                file_size: file_data.len() as u64,
                file_data: file_data.clone(),
                seeders: vec![],
                created_at: std::time::SystemTime::now()
                    .duration_since(std::time::UNIX_EPOCH)
                    .unwrap()
                    .as_secs(),
                mime_type: None,
                is_encrypted: false,
                encryption_method: None,
                key_fingerprint: None,
                parent_hash: None,
                cids: None,
                encrypted_key_bundle: None,
                price,
                uploader_address: Some(account.clone()),
                ..Default::default()
            };
            // Prepare a timestamp for metadata
            let created_at = std::time::SystemTime::now()
                .duration_since(std::time::UNIX_EPOCH)
                .unwrap_or(std::time::Duration::from_secs(0))
                .as_secs();

            // Use DHT helper to prepare file metadata
            match dht
                .prepare_file_metadata(
                    file_hash.clone(),
                    file_name.to_string(),
                    file_data.len() as u64,
                    file_data.clone(),
                    created_at,
                    None,                  // mime_type
                    None,                  // encrypted_key_bundle
                    false,                 // is_encrypted
                    None,                  // encryption_method
                    None,                  // key_fingerprint
                    price,                 // Add price parameter
                    Some(account.clone()), // Add uploader_address parameter
                )
                .await
            {
                Ok(metadata) => {
                    // Store file data locally for seeding
                    ft.store_file_data(file_hash.clone(), file_name.to_string(), file_data.clone())
                        .await;

                    // Register file with HTTP server for HTTP downloads
                    // IMPORTANT: Use merkle_root as the key, not file_hash!
                    state
                        .http_server_state
                        .register_file(http_server::HttpFileMetadata {
                            hash: metadata.merkle_root.clone(), // Use merkle_root for lookups
                            file_hash: file_hash.clone(),       // Use file_hash for storage path
                            name: file_name.to_string(),
                            size: file_data.len() as u64,
                            encrypted: false,
                        })
                        .await;

                    info!(
                        "Registered file with HTTP server: {} (merkle_root: {}, file_hash: {})",
                        file_name, metadata.merkle_root, file_hash
                    );

                    match dht.publish_file(metadata.clone(), None).await {
                        Ok(_) => info!("Published file metadata to DHT: {}", file_hash),
                        Err(e) => warn!("Failed to publish file metadata to DHT: {}", e),
                    }
                }
                Err(e) => {
                    warn!("Failed to prepare file metadata: {}", e);
                }
            }

            Ok(())
        } else {
            Err("DHT Service not running.".to_string())
        }
    } else {
        Err("File transfer service is not running".to_string())
    }
}

#[tauri::command]
async fn start_ftp_download(
    url: String,
    output_path: String,
    username: Option<String>,
    password: Option<String>,
) -> Result<String, String> {
    let parsed = url::Url::parse(&url).map_err(|e| e.to_string())?;
    let host = parsed.host_str().ok_or("Invalid FTP URL")?;
    let path = parsed.path();

    // Connect to FTP
    let mut ftp = FtpStream::connect((host, 21))
        .map_err(|e| format!("Failed to connect to FTP server: {}", e))?;

    // Login
    if let (Some(user), Some(pass)) = (username.clone(), password.clone()) {
        ftp.login(&user, &pass)
            .map_err(|e| format!("FTP login failed: {}", e))?;
    } else {
        ftp.login("anonymous", "anonymous")
            .map_err(|e| format!("Anonymous login failed: {}", e))?;
    }

    // Create output file
    let mut file = std::fs::File::create(&output_path)
        .map_err(|e| format!("Failed to create output file: {}", e))?;

    // Retrieve file and stream in chunks
    ftp.retr(path, |reader| {
        let mut buffer = [0u8; 65536]; // 64 KB
        loop {
            let bytes_read = reader
                .read(&mut buffer)
                .map_err(|e| suppaftp::FtpError::ConnectionError(e))?;
            if bytes_read == 0 {
                break; // End of file
            }
            file.write_all(&buffer[..bytes_read])
                .map_err(|e| suppaftp::FtpError::ConnectionError(e))?;
        }
        Ok(())
    })
    .map_err(|e| format!("FTP RETR failed: {}", e))?;

    ftp.quit().ok();

    Ok(format!("Downloaded successfully to {}", output_path))
}

#[tauri::command]
async fn add_ed2k_source(
    file_hash: String,
    ed2k_link: String,
    state: State<'_, AppState>,
) -> Result<(), String> {
    let ed2k_info = Ed2kSourceInfo::from_ed2k_link(&ed2k_link)
        .map_err(|e| format!("Invalid ed2k link: {}", e))?;

    let dht_guard = state.dht.lock().await;
    let dht = dht_guard.as_ref().ok_or("DHT not initialized")?;

    let metadata_opt = dht
        .synchronous_search_metadata(file_hash.clone(), 3000)
        .await?;

    let mut metadata = metadata_opt.ok_or("Metadata not found")?;

    let mut list = metadata.ed2k_sources.take().unwrap_or_default();
    list.push(ed2k_info);
    metadata.ed2k_sources = Some(list);

    dht.publish_file(metadata, None).await?;

    Ok(())
}

#[tauri::command]
async fn list_ed2k_sources(
    file_hash: String,
    state: State<'_, AppState>,
) -> Result<Vec<Ed2kSourceInfo>, String> {
    let dht_guard = state.dht.lock().await;
    let dht = dht_guard.as_ref().ok_or("DHT not initialized")?;

    let metadata_opt = dht
        .synchronous_search_metadata(file_hash.clone(), 3000)
        .await?;

    let metadata = metadata_opt.ok_or(format!("Metadata not found for {}", file_hash))?;

    Ok(metadata.ed2k_sources.unwrap_or_default())
}

#[tauri::command]
async fn remove_ed2k_source(
    file_hash: String,
    server_url: String,
    state: State<'_, AppState>,
) -> Result<(), String> {
    let dht_guard = state.dht.lock().await;
    let dht = dht_guard.as_ref().ok_or("DHT not initialized")?;

    let metadata_opt = dht
        .synchronous_search_metadata(file_hash.clone(), 3000)
        .await?;

    let mut metadata = metadata_opt.ok_or("Metadata not found")?;

    if let Some(list) = &mut metadata.ed2k_sources {
        list.retain(|s| s.server_url != server_url);
    }

    dht.publish_file(metadata, None).await?;

    Ok(())
}

#[tauri::command]
async fn test_ed2k_connection(server_url: String) -> Result<Ed2kServerInfo, String> {
    use ed2k_client::Ed2kClient;

    let mut client = Ed2kClient::new(server_url.clone());

    // Try to connect
    client
        .connect()
        .await
        .map_err(|e| format!("Connection failed: {}", e))?;

    // Get server info
    let server_info = client.get_server_info().await.map_err(|e| e.to_string())?;

    Ok(server_info)
}

#[tauri::command]
async fn search_ed2k_file(
    query: String,
    server_url: Option<String>,
) -> Result<Vec<Ed2kSearchResult>, String> {
    let server = server_url.unwrap_or_else(|| "ed2k://|server|176.103.48.36|4661|/".to_string());
    let mut client = Ed2kClient::new(server);

    client.connect().await.map_err(|e| e.to_string())?;
    let results = client.search(&query).await.map_err(|e| e.to_string())?;

    Ok(results)
}

#[tauri::command]
async fn get_ed2k_download_status(
    file_hash: String,
    state: State<'_, AppState>,
) -> Result<Ed2kDownloadStatus, String> {
    // Since ED2K downloading is not implemented yet,
    // return a placeholder status
    Ok(Ed2kDownloadStatus {
        progress: 0.0,
        downloaded_bytes: 0,
        total_bytes: 0,
        state: format!("No ED2K download active for {}", file_hash),
    })
}

#[tauri::command]
fn parse_ed2k_link(ed2k_link: String) -> Result<Ed2kSourceInfo, String> {
    Ed2kSourceInfo::from_ed2k_link(&ed2k_link).map_err(|e| e.to_string())
}

#[tauri::command]
async fn download_blocks_from_network(
    state: State<'_, AppState>,
    file_metadata: FileMetadata,
    download_path: String,
) -> Result<(), String> {
    let dht = {
        let dht_guard = state.dht.lock().await;
        dht_guard.as_ref().cloned()
    };

    if let Some(dht) = dht {
        info!("calling dht download_file");
        dht.download_file(file_metadata, download_path).await
    } else {
        Err("DHT node is not running".to_string())
    }
}

#[tauri::command]
async fn download_file_from_network(
    state: State<'_, AppState>,
    file_hash: String,
    output_path: String, // Remove the underscore - we'll use this now
) -> Result<String, String> {
    use std::path::Path;

    // ✅ VALIDATE OUTPUT PATH BEFORE STARTING DOWNLOAD
    let path = Path::new(&output_path);

    // Check if parent directory exists
    if let Some(parent) = path.parent() {
        if !parent.exists() {
            return Err(format!(
                "Download failed: Directory does not exist: {}",
                parent.display()
            ));
        }
        if !parent.is_dir() {
            return Err(format!(
                "Download failed: Path is not a directory: {}",
                parent.display()
            ));
        }
    } else {
        return Err("Download failed: Invalid file path".to_string());
    }

    let ft = {
        let ft_guard = state.file_transfer.lock().await;
        ft_guard.as_ref().cloned()
    };

    if let Some(_ft) = ft {
        info!("Starting P2P download for: {}", file_hash);

        // Search DHT for file metadata
        let dht = {
            let dht_guard = state.dht.lock().await;
            dht_guard.as_ref().cloned()
        };

        if let Some(dht_service) = dht {
            // Search for file metadata in DHT with 35 second timeout
            // This is longer than the Kademlia query timeout (30s) to account for:
            // - Provider queries that run in parallel (can take 3-5s)
            // - Network latency and retries
            // - Multiple query rounds for distant peers
            match dht_service
                .synchronous_search_metadata(file_hash.clone(), 35000)
                .await
            {
                Ok(Some(metadata)) => {
                    info!(
                        "Found file metadata in DHT: {} (size: {} bytes)",
                        metadata.file_name, metadata.file_size
                    );

                    // Implement peer discovery for file chunks
                    info!(
                        "Discovering peers for file: {} with {} known seeders",
                        metadata.file_name,
                        metadata.seeders.len()
                    );

                    if metadata.seeders.is_empty() {
                        return Err(format!(
                            "No seeders available for file: {} ({})",
                            metadata.file_name, metadata.merkle_root
                        ));
                    }

                    // Discover and verify available peers for this file
                    let available_peers = dht_service
                        .discover_peers_for_file(&metadata)
                        .await
                        .map_err(|e| format!("Peer discovery failed: {}", e))?;

                    if available_peers.is_empty() {
                        info!("File found but no seeders currently available");
                        // Return metadata as JSON instead of error so frontend can display file info
                        let metadata_json = serde_json::to_string(&metadata)
                            .map_err(|e| format!("Failed to serialize metadata: {}", e))?;
                        return Ok(metadata_json);
                    }

                    // Implement chunk requesting protocol with real WebRTC
                    // Create WebRTC offer for the first available peer
                    let webrtc = {
                        let webrtc_guard = state.webrtc.lock().await;
                        webrtc_guard.as_ref().cloned()
                    };

                    if let Some(webrtc_service) = webrtc {
                        // Select the best peer for download
                        let selected_peer = if available_peers.len() == 1 {
                            available_peers[0].clone()
                        } else {
                            // Use peer selection strategy to pick the best peer
                            let recommended = dht_service
                                .select_peers_with_strategy(
                                    &available_peers,
                                    1,
                                    peer_selection::SelectionStrategy::FastestFirst,
                                    false,
                                )
                                .await;
                            recommended
                                .into_iter()
                                .next()
                                .unwrap_or_else(|| available_peers[0].clone())
                        };

                        info!("Selected peer {} for WebRTC download", selected_peer);

                        // Create WebRTC offer
                        match webrtc_service.create_offer(selected_peer.clone()).await {
                            Ok(offer) => {
                                info!("Created WebRTC offer for peer {}", selected_peer);

                                // Send WebRTC offer via DHT signaling
                                let offer_request = dht::WebRTCOfferRequest {
                                    offer_sdp: offer, // The Merkle root is now the primary file hash
                                    file_hash: metadata.merkle_root.clone(),
                                    requester_peer_id: dht_service.get_peer_id().await,
                                };

                                match dht_service
                                    .send_webrtc_offer(selected_peer.clone(), offer_request)
                                    .await
                                {
                                    Ok(answer_receiver) => {
                                        info!(
                                            "Sent WebRTC offer to peer {}, waiting for answer",
                                            selected_peer
                                        );

                                        // Wait for WebRTC answer with timeout
                                        match tokio::time::timeout(
                                            Duration::from_secs(30),
                                            answer_receiver,
                                        )
                                        .await
                                        {
                                            Ok(Ok(Ok(answer_response))) => {
                                                info!(
                                                    "Received WebRTC answer from peer {}",
                                                    selected_peer
                                                );

                                                // Establish WebRTC connection with the answer
                                                match webrtc_service
                                                    .establish_connection_with_answer(
                                                        selected_peer.clone(),
                                                        answer_response.answer_sdp,
                                                    )
                                                    .await
                                                {
                                                    Ok(_) => {
                                                        info!("WebRTC connection established with peer {}", selected_peer);

                                                        // Send file request over WebRTC data channel
                                                        let file_request = webrtc_service::WebRTCFileRequest {
                                                            file_hash: metadata.merkle_root.clone(),
                                                            file_name: metadata.file_name.clone(),
                                                            file_size: metadata.file_size,
                                                            requester_peer_id: dht_service.get_peer_id().await,
                                                            recipient_public_key: None, // No encryption for basic downloads
                                                        };

                                                        match webrtc_service
                                                            .send_file_request(
                                                                selected_peer.clone(),
                                                                file_request,
                                                            )
                                                            .await
                                                        {
                                                            Ok(_) => {
                                                                info!("Sent file request for {} to peer {}", metadata.file_name, selected_peer);

                                                                // The peer will now start sending chunks automatically
                                                                // We don't need to request individual chunks - the WebRTC service handles this
                                                                Ok(format!(
                                                                    "WebRTC download initiated: {} ({} bytes) from peer {}",
                                                                    metadata.file_name, metadata.file_size, selected_peer
                                                                ))
                                                            }
                                                            Err(e) => {
                                                                warn!("Failed to send file request: {}", e);
                                                                Err(format!("Failed to send file request: {}", e))
                                                            }
                                                        }
                                                    }
                                                    Err(e) => {
                                                        warn!("Failed to establish WebRTC connection: {}", e);
                                                        Err(format!(
                                                            "WebRTC connection failed: {}",
                                                            e
                                                        ))
                                                    }
                                                }
                                            }
                                            Ok(Ok(Err(e))) => {
                                                warn!("WebRTC signaling failed: {}", e);
                                                Err(format!("WebRTC signaling failed: {}", e))
                                            }
                                            Ok(Err(_)) => {
                                                warn!("WebRTC answer receiver was canceled");
                                                Err("WebRTC answer receiver was canceled"
                                                    .to_string())
                                            }
                                            Err(_) => {
                                                warn!(
                                                    "WebRTC answer timeout from peer {}",
                                                    selected_peer
                                                );
                                                Err(format!(
                                                    "WebRTC answer timeout from peer {}",
                                                    selected_peer
                                                ))
                                            }
                                        }
                                    }
                                    Err(e) => {
                                        warn!("Failed to send WebRTC offer: {}", e);
                                        Err(format!("Failed to send WebRTC offer: {}", e))
                                    }
                                }
                            }
                            Err(e) => {
                                warn!("Failed to create WebRTC offer: {}", e);
                                Err(format!("WebRTC setup failed: {}", e))
                            }
                        }
                    } else {
                        Err("WebRTC service not available".to_string())
                    }
                }
                Ok(None) => {
                    return Err("DHT search timed out - file metadata not found".to_string());
                }
                Err(e) => {
                    warn!("DHT search failed: {}", e);

                    return Err(format!("DHT search failed: {}", e));
                }
            }
        } else {
            return Err("DHT service not available".to_string());
        }
    } else {
        Err("File transfer service is not running".to_string())
    }
}

#[tauri::command]
async fn show_in_folder(path: String) -> Result<(), String> {
    #[cfg(target_os = "windows")]
    {
        std::process::Command::new("explorer")
            .args(["/select,", &path])
            .spawn()
            .map_err(|e| format!("Failed to open folder: {}", e))?;
    }

    #[cfg(target_os = "macos")]
    {
        std::process::Command::new("open")
            .args(["-R", &path])
            .spawn()
            .map_err(|e| format!("Failed to open folder: {}", e))?;
    }

    #[cfg(target_os = "linux")]
    {
        std::process::Command::new("xdg-open")
            .arg(&path)
            .spawn()
            .map_err(|e| format!("Failed to open file manager: {}", e))?;
    }
    Ok(())
}

/// Save a file blob to a temporary file (for drag-and-drop uploads)
/// Returns the path to the temp file
#[tauri::command]
async fn save_temp_file_for_upload(
    file_name: String,
    file_data: Vec<u8>,
) -> Result<String, String> {
    let temp_dir = std::env::temp_dir().join("chiral_uploads");
    fs::create_dir_all(&temp_dir).map_err(|e| format!("Failed to create temp directory: {}", e))?;

    // Create unique temp file path
    let timestamp = SystemTime::now()
        .duration_since(UNIX_EPOCH)
        .unwrap_or(Duration::from_secs(0))
        .as_nanos();
    let temp_file_path = temp_dir.join(format!("{}_{}", timestamp, file_name));

    // Write file data
    fs::write(&temp_file_path, file_data)
        .map_err(|e| format!("Failed to write temp file: {}", e))?;

    Ok(temp_file_path.to_string_lossy().to_string())
}

/// Get file size in bytes
#[tauri::command]
async fn get_file_size(file_path: String) -> Result<u64, String> {
    let metadata =
        fs::metadata(&file_path).map_err(|e| format!("Failed to get file metadata: {}", e))?;
    Ok(metadata.len())
}

#[tauri::command]
async fn start_streaming_upload(
    file_name: String,
    file_size: u64,
    state: State<'_, AppState>,
) -> Result<String, String> {
    // Check for active account - require login for all uploads
    let account = get_active_account(&state).await?;

    let dht_opt = { state.dht.lock().await.as_ref().cloned() };
    if dht_opt.is_none() {
        return Err("DHT not running".into());
    }

    // Generate a unique upload session ID
    let upload_id = format!(
        "upload_{}",
        std::time::SystemTime::now()
            .duration_since(std::time::UNIX_EPOCH)
            .unwrap_or(std::time::Duration::from_secs(0))
            .as_nanos()
    );

    // Store upload session in app state
    let mut upload_sessions = state.upload_sessions.lock().await;
    upload_sessions.insert(
        upload_id.clone(),
        StreamingUploadSession {
            file_name,
            file_size,
            received_chunks: 0,
            total_chunks: 0, // Will be set when we know chunk count
            hasher: sha2::Sha256::new(),
            created_at: std::time::SystemTime::now(),
            chunk_cids: Vec::new(),
            file_data: Vec::new(),
        },
    );

    Ok(upload_id)
}

#[tauri::command]
async fn upload_file_chunk(
    upload_id: String,
    chunk_data: Vec<u8>,
    _chunk_index: u32,
    is_last_chunk: bool,
    state: State<'_, AppState>,
) -> Result<Option<String>, String> {
    let mut upload_sessions = state.upload_sessions.lock().await;
    let session = upload_sessions
        .get_mut(&upload_id)
        .ok_or_else(|| format!("Upload session {} not found", upload_id))?;

    // Update hasher with chunk data and accumulate file data
    session.hasher.update(&chunk_data);
    session.file_data.extend_from_slice(&chunk_data);
    session.received_chunks += 1;

    // Store chunk directly in Bitswap (if DHT is available)
    if let Some(dht) = state.dht.lock().await.as_ref() {
        // Create a block from the chunk data
        use dht::split_into_blocks;
        let blocks = split_into_blocks(&chunk_data, dht.chunk_size());

        for block in blocks.iter() {
            let cid = match block.cid() {
                Ok(c) => c,
                Err(e) => {
                    error!("failed to get cid for chunk block: {}", e);
                    return Err(format!("failed to get cid for chunk block: {}", e));
                }
            };

            // Collect CID for root block creation
            session.chunk_cids.push(cid.to_string());

            // Store block in Bitswap via DHT command
            if let Err(e) = dht.store_block(cid.clone(), block.data().to_vec()).await {
                error!("failed to store chunk block {}: {}", cid, e);
                return Err(format!("failed to store chunk block {}: {}", cid, e));
            }
        }
    }

    if is_last_chunk {
        // Calculate Merkle root for integrity verification
        let hasher = std::mem::replace(&mut session.hasher, sha2::Sha256::new());
        let merkle_root = format!("{:x}", hasher.finalize());

        // Create root block containing the list of chunk CIDs
        let chunk_cids = std::mem::take(&mut session.chunk_cids);
        let root_block_data = match serde_json::to_vec(&chunk_cids) {
            Ok(data) => data,
            Err(e) => {
                return Err(format!("Failed to serialize chunk CIDs: {}", e));
            }
        };

        // Generate CID for the root block
        use dht::{Cid, Code, MultihashDigest, RAW_CODEC};
        let root_cid = Cid::new_v1(RAW_CODEC, Code::Sha2_256.digest(&root_block_data));

        // Store root block in Bitswap
        let dht_opt = { state.dht.lock().await.as_ref().cloned() };
        if let Some(dht) = &dht_opt {
            if let Err(e) = dht.store_block(root_cid.clone(), root_block_data).await {
                error!("failed to store root block: {}", e);
                return Err(format!("failed to store root block: {}", e));
            }
        } else {
            return Err("DHT not running".into());
        }

        // Create minimal metadata (without file_data to avoid DHT size limits)
        let created_at = std::time::SystemTime::now()
            .duration_since(std::time::UNIX_EPOCH)
            .unwrap_or(std::time::Duration::from_secs(0))
            .as_secs();

        let metadata = dht::models::FileMetadata {
            merkle_root: merkle_root, // Store Merkle root for verification
            file_name: session.file_name.clone(),
            file_size: session.file_size,
            file_data: vec![], // Empty - data is stored in Bitswap blocks
            seeders: vec![],
            created_at,
            mime_type: None,
            is_encrypted: false,
            encryption_method: None,
            key_fingerprint: None,
            cids: Some(vec![root_cid.clone()]), // The root CID for retrieval
            encrypted_key_bundle: None,
            parent_hash: None,
            is_root: true,
            download_path: None,
            price: None,
            uploader_address: None,
            ftp_sources: None,
            http_sources: None,
            info_hash: None,
            trackers: None,
            ed2k_sources: None,
        };

        // Store complete file data locally for seeding
        let complete_file_data = session.file_data.clone();
        let file_name_for_storage = session.file_name.clone();

        // Clean up session before storing file data
        let file_hash = root_cid.to_string();
        upload_sessions.remove(&upload_id);

        // Release the upload_sessions lock before the async operation
        drop(upload_sessions);

        // Store file data in FileTransferService
        let ft = {
            let ft_guard = state.file_transfer.lock().await;
            ft_guard.as_ref().cloned()
        };
        if let Some(ft) = ft {
            ft.store_file_data(file_hash.clone(), file_name_for_storage, complete_file_data)
                .await;
        }

        // Add HTTP source information to metadata
        let mut metadata_with_http = metadata.clone();
        if let Some(http_addr) = *state.http_server_addr.lock().await {
            use download_source::HttpSourceInfo;
            metadata_with_http.http_sources = Some(vec![HttpSourceInfo {
                url: format!("http://{}", http_addr),
                auth_header: None,
                verify_ssl: true,
                headers: None,
                timeout_secs: None,
            }]);
            tracing::info!(
                "Added HTTP source to streaming upload metadata: http://{}",
                http_addr
            );
        }

        // Publish to DHT
        if let Some(dht) = dht_opt {
            dht.publish_file(metadata_with_http.clone(), None).await?;
        } else {
            return Err("DHT not running".into());
        }

        Ok(Some(file_hash))
    } else {
        Ok(None)
    }
}

#[tauri::command]
async fn cancel_streaming_upload(
    upload_id: String,
    state: State<'_, AppState>,
) -> Result<(), String> {
    let mut upload_sessions = state.upload_sessions.lock().await;
    upload_sessions.remove(&upload_id);
    Ok(())
}

#[tauri::command]
async fn write_file(path: String, contents: Vec<u8>) -> Result<(), String> {
    tokio::fs::write(&path, contents)
        .await
        .map_err(|e| format!("Failed to write file: {}", e))?;
    Ok(())
}

#[tauri::command]
async fn get_file_transfer_events(state: State<'_, AppState>) -> Result<Vec<String>, String> {
    let ft = {
        let ft_guard = state.file_transfer.lock().await;
        ft_guard.as_ref().cloned()
    };

    if let Some(ft) = ft {
        let events = ft.drain_events(100).await;
        let mapped: Vec<String> = events
            .into_iter()
            .map(|e| match e {
                FileTransferEvent::FileUploaded {
                    file_hash,
                    file_name,
                } => {
                    format!("file_uploaded:{}:{}", file_hash, file_name)
                }
                FileTransferEvent::FileDownloaded { file_path } => {
                    format!("file_downloaded:{}", file_path)
                }
                FileTransferEvent::FileNotFound { file_hash } => {
                    format!("file_not_found:{}", file_hash)
                }
                FileTransferEvent::Error { message } => {
                    format!("error:{}", message)
                }
                FileTransferEvent::DownloadAttempt(snapshot) => {
                    match serde_json::to_string(&snapshot) {
                        Ok(json) => format!("download_attempt:{}", json),
                        Err(_) => "download_attempt:{}".to_string(),
                    }
                }
            })
            .collect();
        Ok(mapped)
    } else {
        Ok(vec![])
    }
}

#[tauri::command]
async fn get_download_metrics(
    state: State<'_, AppState>,
) -> Result<DownloadMetricsSnapshot, String> {
    let ft = {
        let ft_guard = state.file_transfer.lock().await;
        ft_guard.as_ref().cloned()
    };

    if let Some(ft) = ft {
        Ok(ft.download_metrics_snapshot().await)
    } else {
        Ok(DownloadMetricsSnapshot::default())
    }
}

async fn pump_file_transfer_events(app: tauri::AppHandle, ft: Arc<FileTransferService>) {
    loop {
        let events = ft.drain_events(64).await;
        if events.is_empty() {
            if Arc::strong_count(&ft) <= 1 {
                break;
            }
            sleep(Duration::from_millis(250)).await;
            continue;
        }

        for event in events {
            match event {
                FileTransferEvent::DownloadAttempt(snapshot) => {
                    if let Err(err) = app.emit("download_attempt", &snapshot) {
                        warn!("Failed to emit download_attempt event: {}", err);
                    }
                }
                other => {
                    if let Err(err) = app.emit("file_transfer_event", format!("{:?}", other)) {
                        warn!("Failed to emit file_transfer_event: {}", err);
                    }
                }
            }
        }
    }
}

async fn pump_multi_source_events(app: tauri::AppHandle, ms: Arc<MultiSourceDownloadService>) {
    loop {
        let events = ms.drain_events(64).await;
        if events.is_empty() {
            if Arc::strong_count(&ms) <= 1 {
                break;
            }
            sleep(Duration::from_millis(250)).await;
            continue;
        }

        for event in events {
            match &event {
                MultiSourceEvent::DownloadStarted {
                    file_hash: _,
                    total_peers: _,
                } => {
                    if let Err(err) = app.emit("multi_source_download_started", &event) {
                        warn!(
                            "Failed to emit multi_source_download_started event: {}",
                            err
                        );
                    }
                }
                MultiSourceEvent::ProgressUpdate {
                    file_hash: _,
                    progress,
                } => {
                    if let Err(err) = app.emit("multi_source_progress_update", progress) {
                        warn!("Failed to emit multi_source_progress_update event: {}", err);
                    }
                }
                MultiSourceEvent::DownloadCompleted {
                    file_hash: _,
                    output_path: _,
                    duration_secs: _,
                    average_speed_bps: _,
                } => {
                    if let Err(err) = app.emit("multi_source_download_completed", &event) {
                        warn!(
                            "Failed to emit multi_source_download_completed event: {}",
                            err
                        );
                    }
                }
                _ => {
                    if let Err(err) = app.emit("multi_source_event", &event) {
                        warn!("Failed to emit multi_source_event: {}", err);
                    }
                }
            }
        }
    }
}

#[tauri::command]
async fn start_multi_source_download(
    state: State<'_, AppState>,
    file_hash: String,
    output_path: String,
    max_peers: Option<usize>,
    chunk_size: Option<usize>,
) -> Result<String, String> {
    let ms = {
        let ms_guard = state.multi_source_download.lock().await;
        ms_guard.as_ref().cloned()
    };

    if let Some(multi_source_service) = ms {
        multi_source_service
            .start_download(file_hash.clone(), output_path, max_peers, chunk_size)
            .await?;

        Ok(format!("Multi-source download started for: {}", file_hash))
    } else {
        Err("Multi-source download service not available".to_string())
    }
}

#[tauri::command]
async fn cancel_multi_source_download(
    state: State<'_, AppState>,
    file_hash: String,
) -> Result<(), String> {
    let ms = {
        let ms_guard = state.multi_source_download.lock().await;
        ms_guard.as_ref().cloned()
    };

    if let Some(multi_source_service) = ms {
        multi_source_service.cancel_download(file_hash).await
    } else {
        Err("Multi-source download service not available".to_string())
    }
}

#[tauri::command]
async fn get_multi_source_progress(
    state: State<'_, AppState>,
    file_hash: String,
) -> Result<Option<MultiSourceProgress>, String> {
    let ms = {
        let ms_guard = state.multi_source_download.lock().await;
        ms_guard.as_ref().cloned()
    };

    if let Some(multi_source_service) = ms {
        Ok(multi_source_service.get_download_progress(&file_hash).await)
    } else {
        Err("Multi-source download service not available".to_string())
    }
}

#[tauri::command]
async fn update_proxy_latency(
    state: State<'_, AppState>,
    proxy_id: String,
    latency_ms: Option<u64>,
) -> Result<(), String> {
    let ms = {
        let ms_guard = state.multi_source_download.lock().await;
        ms_guard.as_ref().cloned()
    };

    if let Some(multi_source_service) = ms {
        multi_source_service
            .update_proxy_latency(proxy_id, latency_ms)
            .await;
        Ok(())
    } else {
        Err("Multi-source download service not available for proxy latency update".to_string())
    }
}

#[tauri::command]
async fn get_proxy_optimization_status(
    state: State<'_, AppState>,
) -> Result<serde_json::Value, String> {
    let ms = {
        let ms_guard = state.multi_source_download.lock().await;
        ms_guard.as_ref().cloned()
    };

    if let Some(multi_source_service) = ms {
        Ok(multi_source_service.get_proxy_optimization_status().await)
    } else {
        Err("Multi-source download service not available for proxy optimization status".to_string())
    }
}

#[tauri::command]
async fn download_file_multi_source(
    state: State<'_, AppState>,
    file_hash: String,
    output_path: String,
    prefer_multi_source: Option<bool>,
    max_peers: Option<usize>,
) -> Result<String, String> {
    let prefer_multi_source = prefer_multi_source.unwrap_or(true);

    // If multi-source is preferred and available, use it
    if prefer_multi_source {
        let ms = {
            let ms_guard = state.multi_source_download.lock().await;
            ms_guard.as_ref().cloned()
        };

        if let Some(multi_source_service) = ms {
            info!("Using multi-source download for file: {}", file_hash);
            return multi_source_service
                .start_download(file_hash.clone(), output_path, max_peers, None)
                .await
                .map(|_| format!("Multi-source download initiated for: {}", file_hash));
        }
    }

    // Fallback to original single-source download
    info!(
        "Falling back to single-source download for file: {}",
        file_hash
    );
    download_file_from_network(state, file_hash, output_path).await
}

#[tauri::command]
async fn encrypt_file_with_password(
    input_path: String,
    output_path: String,
    password: String,
) -> Result<encryption::EncryptionInfo, String> {
    use std::path::Path;

    let input = Path::new(&input_path);
    let output = Path::new(&output_path);

    if !input.exists() {
        return Err("Input file does not exist".to_string());
    }

    let result =
        encryption::FileEncryption::encrypt_file_with_password(input, output, &password).await?;

    Ok(result.encryption_info)
}

#[tauri::command]
async fn decrypt_file_with_password(
    input_path: String,
    output_path: String,
    password: String,
    encryption_info: encryption::EncryptionInfo,
) -> Result<u64, String> {
    use std::path::Path;

    let input = Path::new(&input_path);
    let output = Path::new(&output_path);

    if !input.exists() {
        return Err("Encrypted file does not exist".to_string());
    }

    encryption::FileEncryption::decrypt_file_with_password(
        input,
        output,
        &password,
        &encryption_info,
    )
    .await
}

#[tauri::command]
async fn encrypt_file_for_upload(
    input_path: String,
    password: Option<String>,
) -> Result<(String, encryption::EncryptionInfo), String> {
    use std::path::Path;

    let input = Path::new(&input_path);
    if !input.exists() {
        return Err("Input file does not exist".to_string());
    }

    // Create encrypted file in same directory with .enc extension
    let encrypted_path = input.with_extension("enc");

    let result = if let Some(pwd) = password {
        encryption::FileEncryption::encrypt_file_with_password(input, &encrypted_path, &pwd).await?
    } else {
        // Generate random key for no-password encryption
        let key = encryption::FileEncryption::generate_random_key();
        encryption::FileEncryption::encrypt_file(input, &encrypted_path, &key).await?
    };

    Ok((
        encrypted_path.to_string_lossy().to_string(),
        result.encryption_info,
    ))
}

#[tauri::command]
async fn search_file_metadata(
    state: State<'_, AppState>,
    file_hash: String,
    timeout_ms: Option<u64>,
) -> Result<(), String> {
    let dht = {
        let dht_guard = state.dht.lock().await;
        dht_guard.as_ref().cloned()
    };

    if let Some(dht) = dht {
        let timeout = timeout_ms.unwrap_or(10_000);
        dht.search_metadata(file_hash, timeout).await
    } else {
        Err("DHT node is not running".to_string())
    }
}

#[tauri::command]
async fn get_file_seeders(
    state: State<'_, AppState>,
    file_hash: String,
) -> Result<Vec<String>, String> {
    let dht = {
        let dht_guard = state.dht.lock().await;
        dht_guard.as_ref().cloned()
    };

    if let Some(dht_service) = dht {
        Ok(dht_service.get_seeders_for_file(&file_hash).await)
    } else {
        Err("DHT node is not running".to_string())
    }
}

#[tauri::command]
async fn get_available_storage() -> f64 {
    use std::time::Duration;
    use tokio::time::timeout;

    // On Windows, use the current directory's drive, on Unix use "/"
    let path = if cfg!(windows) {
        Path::new(".")
    } else {
        Path::new("/")
    };

    // Add timeout to prevent hanging - run in a blocking task with timeout
    let result = timeout(
        Duration::from_secs(5),
        tokio::task::spawn_blocking(move || {
            available_space(path).map(|space| space as f64 / 1024.0 / 1024.0 / 1024.0)
            // Convert to GB
        }),
    )
    .await;

    match result {
        Ok(Ok(storage_result)) => match storage_result {
            Ok(storage_gb) => {
                if storage_gb > 0.0 && storage_gb.is_finite() {
                    storage_gb.floor()
                } else {
                    warn!("Invalid storage value: {:.2}, using fallback", storage_gb);
                    100.0
                }
            }
            Err(e) => {
                warn!("Disk space check failed: {}, using fallback", e);
                100.0
            }
        },
        Ok(Err(e)) => {
            warn!("Task failed: {}, using fallback", e);
            100.0
        }
        Err(_) => {
            warn!("Failed to get available storage (timeout or error), using fallback");
            100.0
        }
    }
}

const DEFAULT_GETH_DATA_DIR: &str = "./bin/geth-data";

/// Robust disk space checking that tries multiple methods to avoid hanging
fn get_disk_space_robust(path: &std::path::Path) -> Result<f64, String> {
    use std::fs;
    use std::process::Command;

    // Method 1: Try fs2::available_space (can hang on Windows)
    match available_space(path) {
        Ok(space) => return Ok(space as f64 / 1024.0 / 1024.0 / 1024.0),
        Err(_) => {
            // Continue to other methods
        }
    }

    // Method 2: Try using system commands (Windows: wmic, Unix: df)
    #[cfg(windows)]
    {
        match Command::new("wmic")
            .args(&["logicaldisk", "where", "name='C:'", "get", "freespace"])
            .output()
        {
            Ok(output) => {
                if output.status.success() {
                    let stdout = String::from_utf8_lossy(&output.stdout);
                    for line in stdout.lines() {
                        let line = line.trim();
                        if let Ok(bytes) = line.parse::<u64>() {
                            return Ok(bytes as f64 / 1024.0 / 1024.0);
                        }
                    }
                }
            }
            Err(_) => {}
        }
    }

    #[cfg(unix)]
    {
        match Command::new("df").arg(path).arg("-k").output() {
            Ok(output) => {
                if output.status.success() {
                    let stdout = String::from_utf8_lossy(&output.stdout);
                    for line in stdout.lines().skip(1) {
                        let parts: Vec<&str> = line.split_whitespace().collect();
                        if parts.len() >= 4 {
                            if let Ok(kilobytes) = parts[3].parse::<u64>() {
                                return Ok(kilobytes as f64 / 1024.0 / 1024.0);
                            }
                        }
                    }
                }
            }
            Err(_) => {}
        }
    }

    // Method 3: Try filesystem metadata (less accurate but won't hang)
    match fs::metadata(path) {
        Ok(_) => {
            // If we can read metadata, assume we have at least some space
            // This is a fallback that won't hang
            return Ok(50.0); // Assume 50GB as safe fallback
        }
        Err(_) => {}
    }

    // Final fallback
    Err("Unable to determine available disk space".to_string())
}

#[derive(Serialize)]
#[serde(rename_all = "camelCase")]
struct GethStatusPayload {
    installed: bool,
    running: bool,
    binary_path: Option<String>,
    data_dir: String,
    data_dir_exists: bool,
    log_path: Option<String>,
    log_available: bool,
    log_lines: usize,
    version: Option<String>,
    last_logs: Vec<String>,
    last_updated: u64,
}

fn resolve_geth_data_dir(data_dir: &str) -> Result<PathBuf, String> {
    let dir = PathBuf::from(data_dir);
    if dir.is_absolute() {
        return Ok(dir);
    }

    let exe_dir = std::env::current_exe()
        .map_err(|e| format!("Failed to get executable path: {}", e))?
        .parent()
        .ok_or_else(|| "Failed to determine executable directory".to_string())?
        .to_path_buf();

    Ok(exe_dir.join(dir))
}

fn read_last_lines(path: &Path, max_lines: usize) -> Result<Vec<String>, String> {
    let file = File::open(path).map_err(|e| format!("Failed to open log file: {}", e))?;
    let reader = BufReader::new(file);
    let mut buffer = VecDeque::with_capacity(max_lines);

    for line in reader.lines() {
        let line = line.map_err(|e| format!("Failed to read log file: {}", e))?;
        if buffer.len() == max_lines {
            buffer.pop_front();
        }
        buffer.push_back(line);
    }

    Ok(buffer.into_iter().collect())
}

#[tauri::command]
async fn check_bootstrap_health() -> Result<geth_bootstrap::BootstrapHealthReport, String> {
    Ok(geth_bootstrap::check_all_bootstrap_nodes().await)
}

#[tauri::command]
async fn get_geth_status(
    state: State<'_, AppState>,
    data_dir: Option<String>,
    log_lines: Option<usize>,
) -> Result<GethStatusPayload, String> {
    let requested_lines = log_lines.unwrap_or(40).clamp(1, 200);
    let data_dir_value = data_dir.unwrap_or_else(|| DEFAULT_GETH_DATA_DIR.to_string());

    let running = {
        let geth = state.geth.lock().await;
        geth.is_running()
    };

    let downloader = state.downloader.clone();
    let geth_path = downloader.geth_path();
    let installed = geth_path.exists();
    let binary_path = installed.then(|| geth_path.to_string_lossy().into_owned());

    let data_path = resolve_geth_data_dir(&data_dir_value)?;
    let data_dir_exists = data_path.exists();
    let log_path = data_path.join("geth.log");
    let log_available = log_path.exists();

    let last_logs = if log_available {
        match read_last_lines(&log_path, requested_lines) {
            Ok(lines) => lines,
            Err(err) => {
                warn!("Failed to read geth logs: {}", err);
                Vec::new()
            }
        }
    } else {
        Vec::new()
    };

    let version = if installed {
        match Command::new(&geth_path).arg("version").output() {
            Ok(output) if output.status.success() => {
                let stdout = String::from_utf8_lossy(&output.stdout).trim().to_string();
                if stdout.is_empty() {
                    None
                } else {
                    Some(stdout)
                }
            }
            Ok(output) => {
                warn!(
                    "geth version command exited with status {:?}",
                    output.status.code()
                );
                None
            }
            Err(err) => {
                warn!("Failed to execute geth version: {}", err);
                None
            }
        }
    } else {
        None
    };

    let last_updated = SystemTime::now()
        .duration_since(UNIX_EPOCH)
        .unwrap_or_default()
        .as_secs();

    let log_path_string = if log_available {
        Some(log_path.to_string_lossy().into_owned())
    } else {
        None
    };

    Ok(GethStatusPayload {
        installed,
        running,
        binary_path,
        data_dir: data_dir_value,
        data_dir_exists,
        log_path: log_path_string,
        log_available,
        log_lines: requested_lines,
        version,
        last_logs,
        last_updated,
    })
}

#[tauri::command]
async fn logout(state: State<'_, AppState>) -> Result<(), ()> {
    let mut active_account = state.active_account.lock().await;
    *active_account = None;

    // Clear private key from memory
    let mut active_key = state.active_account_private_key.lock().await;
    *active_key = None;

    // Clear private key from WebRTC service
    if let Some(webrtc_service) = state.webrtc.lock().await.as_ref() {
        webrtc_service.set_active_private_key(None).await;
    }

    Ok(())
}

async fn get_active_account(state: &State<'_, AppState>) -> Result<String, String> {
    state
        .active_account
        .lock()
        .await
        .clone()
        .ok_or_else(|| "No account is currently active. Please log in.".to_string())
}

// --- 2FA Commands ---

#[derive(serde::Serialize)]
struct TotpSetup {
    secret: String,
    otpauth_url: String,
}

#[tauri::command]
fn generate_totp_secret() -> Result<TotpSetup, String> {
    // Customize the issuer and account name.
    // The account name should ideally be the user's identifier (e.g., email or username).
    let issuer = "Chiral Network".to_string();
    let account_name = "Chiral User".to_string(); // Generic name, as it's not tied to a specific account yet

    // Generate a new secret using random bytes
    use rand::RngCore;
    let mut rng = rand::thread_rng();
    let mut secret_bytes = [0u8; 20]; // 160-bit secret (recommended for SHA1)
    rng.fill_bytes(&mut secret_bytes);
    let secret = Secret::Raw(secret_bytes.to_vec());

    // Create a TOTP object.
    let totp = TOTP::new(
        Algorithm::SHA1,
        6,  // 6 digits
        1,  // 1 second tolerance
        30, // 30 second step
        secret.to_bytes().map_err(|e| e.to_string())?,
        Some(issuer),
        account_name,
    )
    .map_err(|e| e.to_string())?;

    let otpauth_url = totp.get_url();
    // For totp-rs v5+, use to_encoded() to get the base32 string
    let secret_string = secret.to_encoded().to_string();

    Ok(TotpSetup {
        secret: secret_string,
        otpauth_url,
    })
}

#[tauri::command]
async fn is_2fa_enabled(state: State<'_, AppState>) -> Result<bool, String> {
    let address = get_active_account(&state).await?;
    let keystore = Keystore::load()?;
    Ok(keystore.is_2fa_enabled(&address)?)
}

#[tauri::command]
async fn verify_and_enable_totp(
    secret: String,
    code: String,
    password: String, // Password needed to encrypt the secret
    state: State<'_, AppState>,
) -> Result<bool, String> {
    let address = get_active_account(&state).await?;

    // 1. Verify the code against the provided secret first.
    // Create a Secret enum from the base32 string, then get its raw bytes.
    let secret_bytes = Secret::Encoded(secret.clone());
    let totp = TOTP::new(
        Algorithm::SHA1,
        6,
        1,
        30,
        secret_bytes.to_bytes().map_err(|e| e.to_string())?,
        Some("Chiral Network".to_string()),
        address.clone(),
    )
    .map_err(|e| e.to_string())?;

    if !totp.check_current(&code).unwrap_or(false) {
        return Ok(false); // Code is invalid, don't enable.
    }

    // 2. Code is valid, so save the secret to the keystore.
    let mut keystore = Keystore::load()?;
    keystore.set_2fa_secret(&address, &secret, &password)?;

    Ok(true)
}

#[tauri::command]
async fn verify_totp_code(
    code: String,
    password: String, // Password needed to decrypt the secret
    state: State<'_, AppState>,
) -> Result<bool, String> {
    let address = get_active_account(&state).await?;
    let keystore = Keystore::load()?;

    // 1. Retrieve the secret from the keystore.
    let secret_b32 = keystore
        .get_2fa_secret(&address, &password)?
        .ok_or_else(|| "2FA is not enabled for this account.".to_string())?;

    // 2. Verify the provided code against the stored secret.
    // Create a Secret enum from the base32 string, then get its raw bytes.
    let secret_bytes = Secret::Encoded(secret_b32);
    let totp = TOTP::new(
        Algorithm::SHA1,
        6,
        1,
        30,
        secret_bytes.to_bytes().map_err(|e| e.to_string())?,
        Some("Chiral Network".to_string()),
        address.clone(),
    )
    .map_err(|e| e.to_string())?;

    Ok(totp.check_current(&code).unwrap_or(false))
}

#[tauri::command]
async fn disable_2fa(password: String, state: State<'_, AppState>) -> Result<(), String> {
    let address = get_active_account(&state).await?;
    let mut keystore = Keystore::load()?;
    keystore.remove_2fa_secret(&address, &password)?;
    Ok(())
}

// Peer Selection Commands

#[tauri::command]
async fn get_recommended_peers_for_file(
    state: State<'_, AppState>,
    file_hash: String,
    file_size: u64,
    require_encryption: bool,
) -> Result<Vec<String>, String> {
    let dht_guard = state.dht.lock().await;
    if let Some(ref dht) = *dht_guard {
        Ok(dht
            .get_recommended_peers_for_download(&file_hash, file_size, require_encryption)
            .await)
    } else {
        Err("DHT service not available".to_string())
    }
}

#[tauri::command]
async fn record_transfer_success(
    state: State<'_, AppState>,
    peer_id: String,
    bytes: u64,
    duration_ms: u64,
) -> Result<(), String> {
    let dht_guard = state.dht.lock().await;
    if let Some(ref dht) = *dht_guard {
        dht.record_transfer_success(&peer_id, bytes, duration_ms)
            .await;
        Ok(())
    } else {
        Err("DHT service not available".to_string())
    }
}

#[tauri::command]
async fn record_transfer_failure(
    state: State<'_, AppState>,
    peer_id: String,
    error: String,
) -> Result<(), String> {
    let dht_guard = state.dht.lock().await;
    if let Some(ref dht) = *dht_guard {
        dht.record_transfer_failure(&peer_id, &error).await;
        Ok(())
    } else {
        Err("DHT service not available".to_string())
    }
}

#[tauri::command]
async fn get_peer_metrics(
    state: State<'_, AppState>,
) -> Result<Vec<peer_selection::PeerMetrics>, String> {
    let dht_guard = state.dht.lock().await;
    if let Some(ref dht) = *dht_guard {
        Ok(dht.get_peer_metrics().await)
    } else {
        Err("DHT service not available".to_string())
    }
}

#[tauri::command]
async fn report_malicious_peer(
    peer_id: String,
    severity: String,
    state: State<'_, AppState>,
) -> Result<(), String> {
    let dht_guard = state.dht.lock().await;
    if let Some(ref dht) = *dht_guard {
        dht.report_malicious_peer(&peer_id, &severity).await;
        Ok(())
    } else {
        Err("DHT service not available".to_string())
    }
}

#[tauri::command]
async fn select_peers_with_strategy(
    state: State<'_, AppState>,
    available_peers: Vec<String>,
    count: usize,
    strategy: String,
    require_encryption: bool,
    blacklisted_peers: Vec<String>,
) -> Result<Vec<String>, String> {
    use peer_selection::SelectionStrategy;

    let selection_strategy = match strategy.as_str() {
        "fastest" => SelectionStrategy::FastestFirst,
        "reliable" => SelectionStrategy::MostReliable,
        "bandwidth" => SelectionStrategy::HighestBandwidth,
        "balanced" => SelectionStrategy::Balanced,
        "encryption" => SelectionStrategy::EncryptionPreferred,
        "load_balanced" => SelectionStrategy::LoadBalanced,
        _ => SelectionStrategy::Balanced,
    };

    let filtered_peers: Vec<String> = available_peers
        .into_iter()
        .filter(|peer| !blacklisted_peers.contains(peer))
        .collect();

    let dht_guard = state.dht.lock().await;
    if let Some(ref dht) = *dht_guard {
        Ok(dht
            .select_peers_with_strategy(
                &filtered_peers,
                count,
                selection_strategy,
                require_encryption,
            )
            .await)
    } else {
        Err("DHT service not available".to_string())
    }
}

#[tauri::command]
async fn set_peer_encryption_support(
    state: State<'_, AppState>,
    peer_id: String,
    supported: bool,
) -> Result<(), String> {
    let dht_guard = state.dht.lock().await;
    if let Some(ref dht) = *dht_guard {
        dht.set_peer_encryption_support(&peer_id, supported).await;
        Ok(())
    } else {
        Err("DHT service not available".to_string())
    }
}

#[tauri::command]
async fn cleanup_inactive_peers(
    state: State<'_, AppState>,
    max_age_seconds: u64,
) -> Result<(), String> {
    let dht_guard = state.dht.lock().await;
    if let Some(ref dht) = *dht_guard {
        dht.cleanup_inactive_peers(max_age_seconds).await;
        Ok(())
    } else {
        Err("DHT service not available".to_string())
    }
}

#[tauri::command]
async fn send_chiral_transaction(
    state: State<'_, AppState>,
    to_address: String,
    amount: f64,
) -> Result<String, String> {
    // Get the active account address
    let account = get_active_account(&state).await?;

    // Get the private key from state
    let private_key = {
        let key_guard = state.active_account_private_key.lock().await;
        key_guard
            .clone()
            .ok_or("No private key available. Please log in again.")?
    };

    let tx_hash = ethereum::send_transaction(&account, &to_address, amount, &private_key).await?;

    Ok(tx_hash)
}

#[tauri::command]
async fn queue_transaction(
    app: tauri::AppHandle,
    state: State<'_, AppState>,
    to_address: String,
    amount: f64,
) -> Result<String, String> {
    // Validate account is logged in
    let account = get_active_account(&state).await?;

    // Generate unique transaction ID
    let tx_id = format!(
        "tx_{}",
        SystemTime::now()
            .duration_since(UNIX_EPOCH)
            .unwrap_or(Duration::from_secs(0))
            .as_millis()
    );

    // Create queued transaction
    let queued_tx = QueuedTransaction {
        id: tx_id.clone(),
        to_address,
        amount,
        timestamp: SystemTime::now()
            .duration_since(UNIX_EPOCH)
            .unwrap_or(Duration::from_secs(0))
            .as_secs(),
    };

    // Add to queue
    {
        let mut queue = state.transaction_queue.lock().await;
        queue.push_back(queued_tx);
    }

    // Start processor if not running
    {
        let mut processor_guard = state.transaction_processor.lock().await;
        if processor_guard.is_none() {
            let app_handle = app.clone();
            let queue_arc = state.transaction_queue.clone();
            let processing_arc = state.processing_transaction.clone();

            // Clone the Arc references we need instead of borrowing state
            let active_account_arc = state.active_account.clone();
            let active_key_arc = state.active_account_private_key.clone();

            let handle = tokio::spawn(async move {
                process_transaction_queue(
                    app_handle,
                    queue_arc,
                    processing_arc,
                    active_account_arc,
                    active_key_arc,
                )
                .await;
            });

            *processor_guard = Some(handle);
        }
    }

    Ok(tx_id)
}

async fn process_transaction_queue(
    app: tauri::AppHandle,
    queue: Arc<Mutex<VecDeque<QueuedTransaction>>>,
    processing: Arc<Mutex<bool>>,
    active_account: Arc<Mutex<Option<String>>>,
    active_private_key: Arc<Mutex<Option<String>>>,
) {
    loop {
        // Check if already processing
        {
            let is_processing = processing.lock().await;
            if *is_processing {
                tokio::time::sleep(Duration::from_millis(500)).await;
                continue;
            }
        }

        // Get next transaction from queue
        let next_tx = {
            let mut queue_guard = queue.lock().await;
            queue_guard.pop_front()
        };

        if let Some(tx) = next_tx {
            // Mark as processing
            {
                let mut is_processing = processing.lock().await;
                *is_processing = true;
            }

            // Emit queue status
            let _ = app.emit("transaction_queue_processing", &tx.id);

            // Get account and private key from the Arc references
            let account_opt = {
                let account_guard = active_account.lock().await;
                account_guard.clone()
            };

            let private_key_opt = {
                let key_guard = active_private_key.lock().await;
                key_guard.clone()
            };

            match (account_opt, private_key_opt) {
                (Some(account), Some(private_key)) => {
                    // Process transaction
                    match ethereum::send_transaction(
                        &account,
                        &tx.to_address,
                        tx.amount,
                        &private_key,
                    )
                    .await
                    {
                        Ok(tx_hash) => {
                            // Success - emit event
                            let _ = app.emit(
                                "transaction_sent",
                                serde_json::json!({
                                    "id": tx.id,
                                    "txHash": tx_hash,
                                    "to": tx.to_address,
                                    "amount": tx.amount,
                                }),
                            );

                            // Wait a bit before processing next (to ensure nonce increments)
                            tokio::time::sleep(Duration::from_secs(2)).await;
                        }
                        Err(e) => {
                            // Error - emit event
                            warn!("Transaction failed: {}", e);
                            let _ = app.emit(
                                "transaction_failed",
                                serde_json::json!({
                                    "id": tx.id,
                                    "error": e,
                                    "to": tx.to_address,
                                    "amount": tx.amount,
                                }),
                            );
                        }
                    }
                }
                _ => {
                    // No account or private key - user logged out
                    warn!("Cannot process transaction - user logged out");
                    let _ = app.emit(
                        "transaction_failed",
                        serde_json::json!({
                            "id": tx.id,
                            "error": "User logged out",
                            "to": tx.to_address,
                            "amount": tx.amount,
                        }),
                    );
                }
            }

            // Mark as not processing
            {
                let mut is_processing = processing.lock().await;
                *is_processing = false;
            }
        } else {
            // Queue is empty, sleep
            tokio::time::sleep(Duration::from_millis(500)).await;
        }
    }
}

#[tauri::command]
async fn get_transaction_queue_status(
    state: State<'_, AppState>,
) -> Result<serde_json::Value, String> {
    let queue = state.transaction_queue.lock().await;
    let processing = state.processing_transaction.lock().await;

    Ok(serde_json::json!({
        "queueLength": queue.len(),
        "isProcessing": *processing,
        "transactions": queue.iter().map(|tx| serde_json::json!({
            "id": tx.id,
            "to": tx.to_address,
            "amount": tx.amount,
            "timestamp": tx.timestamp,
        })).collect::<Vec<_>>(),
    }))
}

// Analytics commands
#[tauri::command]
async fn get_bandwidth_stats(
    state: State<'_, AppState>,
) -> Result<analytics::BandwidthStats, String> {
    Ok(state.analytics.get_bandwidth_stats().await)
}

#[tauri::command]
async fn get_bandwidth_history(
    state: State<'_, AppState>,
    limit: Option<usize>,
) -> Result<Vec<analytics::BandwidthDataPoint>, String> {
    Ok(state.analytics.get_bandwidth_history(limit).await)
}

#[tauri::command]
async fn get_performance_metrics(
    state: State<'_, AppState>,
) -> Result<analytics::PerformanceMetrics, String> {
    Ok(state.analytics.get_performance_metrics().await)
}

#[tauri::command]
async fn get_network_activity(
    state: State<'_, AppState>,
) -> Result<analytics::NetworkActivity, String> {
    Ok(state.analytics.get_network_activity().await)
}

#[tauri::command]
async fn get_resource_contribution(
    state: State<'_, AppState>,
) -> Result<analytics::ResourceContribution, String> {
    Ok(state.analytics.get_resource_contribution().await)
}

#[tauri::command]
async fn get_contribution_history(
    state: State<'_, AppState>,
    limit: Option<usize>,
) -> Result<Vec<analytics::ContributionDataPoint>, String> {
    Ok(state.analytics.get_contribution_history(limit).await)
}

#[tauri::command]
async fn reset_analytics(state: State<'_, AppState>) -> Result<(), String> {
    state.analytics.reset_stats().await;
    Ok(())
}

// Logger configuration commands
/// Saves application settings to a JSON file in the app data directory
#[tauri::command]
async fn save_app_settings(app: tauri::AppHandle, settings_json: String) -> Result<(), String> {
    let app_data_dir = app
        .path()
        .app_data_dir()
        .map_err(|e| format!("Failed to get app data directory: {}", e))?;

    // Ensure the directory exists
    std::fs::create_dir_all(&app_data_dir)
        .map_err(|e| format!("Failed to create app data directory: {}", e))?;

    let settings_file = app_data_dir.join("settings.json");

    std::fs::write(&settings_file, settings_json)
        .map_err(|e| format!("Failed to write settings file: {}", e))?;

    info!("Settings saved to: {}", settings_file.display());
    Ok(())
}

/// Updates the file logger configuration at runtime.
/// This allows enabling/disabling file logging and changing log rotation settings
/// without restarting the application.
///
/// All existing `info!()`, `debug!()`, `error!()` etc. calls throughout the codebase
/// will automatically be captured and written to the log files when enabled.
///
/// Logs are always written to the AppData directory, not the user's storage directory.
///
/// Note: The tracing subscriber is initialized at startup, so changes to enable/disable
/// logging will only affect whether logs are written to disk. Console logging remains active.
#[tauri::command]
async fn update_log_config(
    app: tauri::AppHandle,
    max_log_size_mb: u64,
    enabled: bool,
    state: State<'_, AppState>,
) -> Result<(), String> {
    // Get the app data directory (not the user's storage directory)
    let app_data_dir = app
        .path()
        .app_data_dir()
        .map_err(|e| format!("Failed to get app data directory: {}", e))?;

    let logs_dir = app_data_dir.join("logs");
    let config = logger::LogConfig::new(&logs_dir, max_log_size_mb, enabled);

    let logger_lock = state.file_logger.lock().await;
    if let Some(ref writer) = *logger_lock {
        writer.update_config(config).map_err(|e| e.to_string())?;

        if enabled {
            info!(
                "File logging enabled: {} (max size: {} MB)",
                logs_dir.display(),
                max_log_size_mb
            );
            // Force a write to create the log file if it doesn't exist
            info!("Logger configuration updated");
        } else {
            info!("File logging disabled");
        }
    } else {
        return Err("File logger not initialized. Please restart the application.".to_string());
    }

    Ok(())
}

/// Get the directory where logs are stored
#[tauri::command]
fn get_logs_directory(app: tauri::AppHandle) -> Result<String, String> {
    let app_data_dir = app
        .path()
        .app_data_dir()
        .map_err(|e| format!("Failed to get app data directory: {}", e))?;

    let logs_dir = app_data_dir.join("logs");
    Ok(logs_dir.to_string_lossy().to_string())
}
#[tauri::command]
async fn reset_network_services(state: State<'_, AppState>) -> Result<(), String> {
    // Stop DHT if running
    if let Some(dht) = state.dht.lock().await.as_ref() {
        let _ = dht.shutdown().await;
    }
    *state.dht.lock().await = None;

    // Stop WebRTC if running (just clear the reference)
    *state.webrtc.lock().await = None;

    // Stop file transfer service (just clear the reference)
    *state.file_transfer.lock().await = None;

    // Stop multi-source download service (just clear the reference)
    *state.multi_source_download.lock().await = None;

    // Stop any running pumps
    *state.file_transfer_pump.lock().await = None;
    *state.multi_source_pump.lock().await = None;
    Ok(())
}

// ============================================================================
// HTTP Server Commands - Serve files via HTTP protocol
// ============================================================================

/// Start HTTP server for serving encrypted chunks and file manifests
///
/// The server will listen on the specified port and serve files that have been
/// registered via `register_file()`.
///
/// Returns the actual bound address (useful if port 0 was used for auto-assignment)
#[tauri::command]
async fn start_http_server(state: State<'_, AppState>, port: u16) -> Result<String, String> {
    // Check if server is already running
    {
        let addr_lock = state.http_server_addr.lock().await;
        if addr_lock.is_some() {
            return Err("HTTP server is already running".to_string());
        }
    }

    let bind_addr: std::net::SocketAddr = ([0, 0, 0, 0], port).into();

    tracing::info!("Starting HTTP server on {}", bind_addr);

    // Create shutdown channel
    let (shutdown_tx, shutdown_rx) = tokio::sync::oneshot::channel();

    // Start the server with shutdown signal
    let server_state = state.http_server_state.clone();
    let bound_addr = http_server::start_server(server_state, bind_addr, shutdown_rx)
        .await
        .map_err(|e| format!("Failed to start HTTP server: {}", e))?;

    // Store the bound address and shutdown sender
    {
        let mut addr_lock = state.http_server_addr.lock().await;
        *addr_lock = Some(bound_addr);
    }
    {
        let mut shutdown_lock = state.http_server_shutdown.lock().await;
        *shutdown_lock = Some(shutdown_tx);
    }

    Ok(format!("http://{}", bound_addr))
}

/// Stop HTTP server
#[tauri::command]
async fn stop_http_server(state: State<'_, AppState>) -> Result<(), String> {
    let addr = {
        let mut addr_lock = state.http_server_addr.lock().await;
        if addr_lock.is_none() {
            return Err("HTTP server is not running".to_string());
        }
        addr_lock.take()
    };

    tracing::info!("Stopping HTTP server at {:?}", addr);

    // Send shutdown signal
    let shutdown_tx = {
        let mut shutdown_lock = state.http_server_shutdown.lock().await;
        shutdown_lock.take()
    };

    if let Some(tx) = shutdown_tx {
        // Send shutdown signal (ignore error if receiver already dropped)
        let _ = tx.send(());
        tracing::info!("Sent graceful shutdown signal to HTTP server");
    } else {
        tracing::warn!("No shutdown channel found, server may not shut down gracefully");
    }

    Ok(())
}

/// Get HTTP server status
#[tauri::command]
async fn get_http_server_status(state: State<'_, AppState>) -> Result<serde_json::Value, String> {
    let addr_lock = state.http_server_addr.lock().await;

    match &*addr_lock {
        Some(addr) => Ok(serde_json::json!({
            "running": true,
            "address": format!("http://{}", addr)
        })),
        None => Ok(serde_json::json!({
            "running": false,
            "address": null
        })),
    }
}

/// Download a file via HTTP protocol using Range requests
///
/// This uses HTTP Range headers (RFC 7233) to download file chunks in parallel,
/// without requiring pre-chunking or manifest endpoints.
///
/// Flow:
/// 1. Fetch file metadata from HTTP server
/// 2. Calculate byte ranges (256KB chunks)
/// 3. Download chunks in parallel using Range headers
/// 4. Reassemble chunks into final file
///
/// Files are downloaded as-is (encrypted if they were encrypted).
/// Decryption happens at a higher level when needed.
///
/// Emits `http_download_progress` events with progress updates.
#[tauri::command]
async fn download_file_http(
    app: tauri::AppHandle,
    state: State<'_, AppState>,
    seeder_url: String,
    merkle_root: String,
    output_path: String,
    peer_id: Option<String>,
) -> Result<(), String> {
    tracing::info!(
        "Starting HTTP Range-based download: {} from {}",
        merkle_root,
        seeder_url
    );

    tracing::info!("Output path: {}", output_path);

    // Get our local peer ID to send to provider
    let downloader_peer_id = if let Some(dht) = state.dht.lock().await.as_ref() {
        Some(dht.get_peer_id().await)
    } else {
        None
    };

    if let Some(ref local_id) = downloader_peer_id {
        tracing::info!("📤 Downloader peer ID: {}", local_id);
    }

    // Create progress channel
    let (progress_tx, mut progress_rx) =
        tokio::sync::mpsc::channel::<http_download::HttpDownloadProgress>(100);

    // Spawn progress event emitter
    let app_handle = app.clone();
    let emit_task = tokio::spawn(async move {
        while let Some(progress) = progress_rx.recv().await {
            tracing::info!(
                "HTTP download progress: {}/{} chunks, {}/{} bytes, status: {:?}",
                progress.chunks_downloaded,
                progress.chunks_total,
                progress.bytes_downloaded,
                progress.bytes_total,
                progress.status
            );
            let _ = app_handle.emit("http_download_progress", &progress);
        }
    });

    // Create HTTP download client with downloader peer ID
    let client = http_download::HttpDownloadClient::new_with_peer_id(downloader_peer_id);

    let start_time = std::time::Instant::now();

    // Start download using Range requests
    let result = client
        .download_file(
            &seeder_url,
            &merkle_root,
            std::path::Path::new(&output_path),
            Some(progress_tx),
        )
        .await;

    // Wait for progress emitter to finish
    drop(emit_task);

    match result {
        Ok(()) => {
            let duration_ms = start_time.elapsed().as_millis() as u64;

            // Get file size
            let file_size = tokio::fs::metadata(&output_path)
                .await
                .map(|m| m.len())
                .unwrap_or(0);

            tracing::info!(
                "HTTP download completed successfully: {} ({} bytes in {} ms)",
                output_path,
                file_size,
                duration_ms
            );

            // Record successful transfer metrics if peer_id provided
            if let Some(ref peer_id_str) = peer_id {
                if let Some(dht) = state.dht.lock().await.as_ref() {
                    dht.record_transfer_success(peer_id_str, file_size, duration_ms)
                        .await;
                    tracing::info!("📊 Recorded successful transfer for peer: {}", peer_id_str);
                }
            }

            Ok(())
        }
        Err(e) => {
            tracing::error!("HTTP download failed: {}", e);

            // Record failed transfer metrics if peer_id provided
            if let Some(ref peer_id_str) = peer_id {
                if let Some(dht) = state.dht.lock().await.as_ref() {
                    dht.record_transfer_failure(peer_id_str, "http_download_error")
                        .await;
                    tracing::info!("📊 Recorded failed transfer for peer: {}", peer_id_str);
                }
            }

            Err(e)
        }
    }
}

// Download restart Tauri commands

#[tauri::command]
async fn start_download_restart(
    request: download_restart::StartDownloadRequest,
    state: State<'_, AppState>,
) -> Result<String, String> {
    let dr_guard = state.download_restart.lock().await;
    if let Some(ref service) = *dr_guard {
        service
            .start_download(request)
            .await
            .map_err(|e| e.to_string())
    } else {
        Err("Download restart service not initialized".to_string())
    }
}

#[tauri::command]
async fn pause_download_restart(
    download_id: String,
    state: State<'_, AppState>,
) -> Result<(), String> {
    let dr_guard = state.download_restart.lock().await;
    if let Some(ref service) = *dr_guard {
        service
            .pause_download(&download_id)
            .await
            .map_err(|e| e.to_string())
    } else {
        Err("Download restart service not initialized".to_string())
    }
}

#[tauri::command]
async fn resume_download_restart(
    download_id: String,
    state: State<'_, AppState>,
) -> Result<(), String> {
    let dr_guard = state.download_restart.lock().await;
    if let Some(ref service) = *dr_guard {
        service
            .resume_download(&download_id)
            .await
            .map_err(|e| e.to_string())
    } else {
        Err("Download restart service not initialized".to_string())
    }
}

#[tauri::command]
async fn get_download_status_restart(
    download_id: String,
    state: State<'_, AppState>,
) -> Result<download_restart::DownloadStatus, String> {
    let dr_guard = state.download_restart.lock().await;
    if let Some(ref service) = *dr_guard {
        service
            .get_status(&download_id)
            .await
            .map_err(|e| e.to_string())
    } else {
        Err("Download restart service not initialized".to_string())
    }
}

// #[cfg(not(test))]
fn main() {
    // Don't initialize tracing subscriber here - we'll do it in setup() after loading settings
    // so we can configure file logging properly

    // Parse command line arguments
    use clap::Parser;
    let args = headless::CliArgs::parse();

    // For headless mode, initialize basic console logging
    if args.headless {
        use tracing_subscriber::{fmt, prelude::*, EnvFilter};
        let mut filter = EnvFilter::from_default_env();

        // Add directives with safe fallback
        if let Ok(directive) = "chiral_network=info".parse() {
            filter = filter.add_directive(directive);
        }
        if let Ok(directive) = "libp2p=warn".parse() {
            filter = filter.add_directive(directive);
        }
        if let Ok(directive) = "libp2p_kad=warn".parse() {
            filter = filter.add_directive(directive);
        }
        if let Ok(directive) = "libp2p_swarm=warn".parse() {
            filter = filter.add_directive(directive);
        }
        if let Ok(directive) = "libp2p_mdns=warn".parse() {
            filter = filter.add_directive(directive);
        }

        tracing_subscriber::registry()
            .with(fmt::layer())
            .with(filter)
            .init();

        println!("Running in headless mode...");

        // Create a tokio runtime for async operations
        let runtime = tokio::runtime::Runtime::new().expect("Failed to create tokio runtime");

        // Run the headless mode
        if let Err(e) = runtime.block_on(headless::run_headless(args)) {
            eprintln!("Error in headless mode: {}", e);
            std::process::exit(1);
        }
        return;
    }

    let runtime = tokio::runtime::Runtime::new().expect("Failed to create tokio runtime");
    let (bittorrent_handler_arc, protocol_manager_arc) = runtime.block_on(async {
        // Allow multiple instances by using CHIRAL_INSTANCE_ID environment variable
        let instance_id = std::env::var("CHIRAL_INSTANCE_ID")
            .ok()
            .and_then(|id| id.parse::<u16>().ok())
            .unwrap_or(1);

        let instance_suffix = if instance_id == 1 {
            String::new()
        } else {
            format!("-{}", instance_id)
        };

        let download_dir =
            directories::ProjectDirs::from("com", "chiral-network", "chiral-network")
                .map(|dirs| {
                    dirs.data_dir()
                        .join(format!("downloads{}", instance_suffix))
                })
                .unwrap_or_else(|| {
                    std::env::current_dir()
                        .unwrap()
                        .join(format!("downloads{}", instance_suffix))
                });

        if let Err(e) = std::fs::create_dir_all(&download_dir) {
            eprintln!("Failed to create download directory: {}", e);
        }

        // Calculate port range based on instance ID to avoid conflicts
        // Instance 1: 6881-6891, Instance 2: 6892-6902, etc.

        let base_port = 6881 + ((instance_id - 1) * 11);
        let port_range = base_port..(base_port + 10);
        // random port fallback, npm run tauri dev seems to not work with environment var solution
        let bittorrent_handler = create_bt_handler_with_fallback(download_dir, port_range).await;
        let bittorrent_handler_arc = Arc::new(bittorrent_handler);

        let mut manager = ProtocolManager::new();

        // Wrap the simple handler in the enhanced protocol handler
        let bittorrent_protocol_handler = BitTorrentProtocolHandler::new(bittorrent_handler_arc.clone());
        manager.register(Box::new(bittorrent_protocol_handler));
        
        (bittorrent_handler_arc, Arc::new(manager))
    });

    // Reputation system Tauri commands
    #[tauri::command]
    async fn publish_reputation_verdict(
        verdict: reputation::TransactionVerdict,
        state: State<'_, AppState>,
    ) -> Result<(), String> {
        println!("📊 RUST: publish_reputation_verdict called");
        tracing::info!(
            "📊 publish_reputation_verdict: {} -> {} ({:?})",
            verdict.issuer_id,
            verdict.target_id,
            verdict.outcome
        );

        // Get DHT service from AppState
        let dht_guard = state.dht.lock().await;
        let dht = dht_guard
            .as_ref()
            .ok_or_else(|| "DHT service not initialized".to_string())?;

        // Create ReputationDhtService and store verdict
        let mut reputation_dht = reputation::ReputationDhtService::new();
        reputation_dht.set_dht_service(Arc::clone(dht));
        println!("📊 RUST: About to store verdict");
        reputation_dht.store_transaction_verdict(&verdict).await?;

        println!("✅ RUST: Verdict stored successfully");
        tracing::info!(
            "✅ Published verdict to DHT for peer: {}",
            verdict.target_id
        );
        Ok(())
    }

    #[tauri::command]
    async fn get_reputation_verdicts(
        peer_id: String,
        state: State<'_, AppState>,
    ) -> Result<Vec<reputation::TransactionVerdict>, String> {
        println!("🔍 RUST: get_reputation_verdicts called for: {}", peer_id);
        tracing::info!("📊 get_reputation_verdicts for peer: {}", peer_id);

        // Get DHT service from AppState
        let dht_guard = state.dht.lock().await;
        let dht = dht_guard
            .as_ref()
            .ok_or_else(|| "DHT service not initialized".to_string())?;

        // Create ReputationDhtService and retrieve verdicts
        let mut reputation_dht = reputation::ReputationDhtService::new();
        reputation_dht.set_dht_service(Arc::clone(dht));
        println!("🔍 RUST: About to retrieve verdicts");
        let verdicts = reputation_dht
            .retrieve_transaction_verdicts(&peer_id)
            .await?;

        println!("✅ RUST: Retrieved {} verdicts", verdicts.len());
        tracing::info!(
            "✅ Retrieved {} verdicts for peer: {}",
            verdicts.len(),
            peer_id
        );
        Ok(verdicts)
    }

    tauri::Builder::default()
        .plugin(tauri_plugin_fs::init())
        .manage(AppState {
            geth: Mutex::new(GethProcess::new()),
            downloader: Arc::new(GethDownloader::new()),
            miner_address: Mutex::new(None),
            active_account: Arc::new(Mutex::new(None)),
            active_account_private_key: Arc::new(Mutex::new(None)),
            rpc_url: Mutex::new("http://127.0.0.1:8545".to_string()),
            dht: Mutex::new(None),
            file_transfer: Mutex::new(None),
            webrtc: Mutex::new(None),
            multi_source_download: Mutex::new(None),
            keystore: Arc::new(Mutex::new(
                Keystore::load().unwrap_or_else(|_| Keystore::new()),
            )),
            proxies: Arc::new(Mutex::new(Vec::new())),
            privacy_proxies: Arc::new(Mutex::new(Vec::new())),
            file_transfer_pump: Mutex::new(None),
            multi_source_pump: Mutex::new(None),
            socks5_proxy_cli: Mutex::new(args.socks5_proxy),
            analytics: Arc::new(analytics::AnalyticsService::new()),
            bandwidth: Arc::new(BandwidthController::new()),

            // Initialize transaction queue
            transaction_queue: Arc::new(Mutex::new(VecDeque::new())),
            transaction_processor: Mutex::new(None),
            processing_transaction: Arc::new(Mutex::new(false)),

            // Initialize upload sessions
            upload_sessions: Arc::new(Mutex::new(std::collections::HashMap::new())),

            // Initialize proxy authentication tokens
            proxy_auth_tokens: Arc::new(Mutex::new(std::collections::HashMap::new())),

            // Initialize HTTP server state (uses same storage as FileTransferService)
            http_server_state: Arc::new(http_server::HttpServerState::new({
                // Use same storage directory as FileTransferService (files/, not chunks/)
                use directories::ProjectDirs;
                ProjectDirs::from("com", "chiral-network", "chiral-network")
                    .map(|dirs| dirs.data_dir().join("files"))
                    .unwrap_or_else(|| std::env::current_dir().unwrap().join("files"))
            })),
            http_server_addr: Arc::new(Mutex::new(None)),
            http_server_shutdown: Arc::new(Mutex::new(None)),

            // Initialize stream authentication
            stream_auth: Arc::new(Mutex::new(stream_auth::StreamAuthService::new())),

            // Initialize the new map for AES keys
            canonical_aes_keys: Arc::new(Mutex::new(std::collections::HashMap::new())),

            // Proof-of-Storage watcher background handle and contract address
            // make these clonable so we can .clone() and move into spawned tasks
            proof_watcher: Arc::new(Mutex::new(None)),
            proof_contract_address: Arc::new(Mutex::new(None)),

            // Relay reputation statistics
            relay_reputation: Arc::new(Mutex::new(std::collections::HashMap::new())),

            // Relay aliases
            relay_aliases: Arc::new(Mutex::new(std::collections::HashMap::new())),

            // Protocol Manager with BitTorrent support
            protocol_manager: protocol_manager_arc,

            // File logger - will be initialized in setup phase after loading settings
            file_logger: Arc::new(Mutex::new(None)),

            // BitTorrent handler for creating and seeding torrents
            bittorrent_handler: bittorrent_handler_arc,

            // Download restart service (will be initialized in setup)
            download_restart: Mutex::new(None),
        })
        .invoke_handler(tauri::generate_handler![
            create_chiral_account,
            import_chiral_account,
            has_active_account,
            get_active_account_address,
            get_active_account_private_key,
            get_account_balance,
            get_user_balance,
            get_transaction_receipt,
            can_afford_download,
            process_download_payment,
            record_download_payment,
            record_seeder_payment,
            check_payment_notifications,
            get_network_peer_count,
            start_geth_node,
            stop_geth_node,
            save_account_to_keystore,
            load_account_from_keystore,
            list_keystore_accounts,
            pool::discover_mining_pools,
            pool::create_mining_pool,
            pool::join_mining_pool,
            pool::leave_mining_pool,
            pool::get_current_pool_info,
            pool::get_pool_stats,
            pool::update_pool_discovery,
            get_disk_space,
            send_chiral_transaction,
            queue_transaction,
            get_transaction_queue_status,
            get_cpu_temperature,
            get_power_consumption,
            download,
            seed,
            create_and_seed_torrent,
            is_geth_running,
            check_geth_binary,
            get_geth_status,
            download_geth_binary,
            check_bootstrap_health,
            set_miner_address,
            start_miner,
            stop_miner,
            get_miner_status,
            get_blockchain_sync_status,
            get_miner_hashrate,
            get_current_block,
            get_network_stats,
            get_chain_id,
            get_block_details_by_number,
            get_transaction_history,
            get_transaction_history_range,
            get_miner_logs,
            get_miner_performance,
            get_miner_diagnostics,
            start_mining_monitor,
            clear_blocks_cache,
            get_blocks_mined,
            get_recent_mined_blocks_pub,
            get_mined_blocks_range,
            get_total_mining_rewards,
            get_block_reward,
            calculate_accurate_totals,
            get_cpu_temperature,
            start_dht_node,
            stop_dht_node,
            stop_publishing_file,
            search_file_metadata,
            get_file_seeders,
            connect_to_peer,
            get_dht_events,
            detect_locale,
            get_default_storage_path,
            check_directory_exists,
            ensure_directory_exists,
            get_dht_health,
            get_dht_peer_count,
            get_dht_peer_id,
            get_peer_id,
            is_dht_running,
            get_dht_connected_peers,
            start_file_transfer_service,
            download_file_from_network,
            upload_file_to_network,
            start_ftp_download,
            download_blocks_from_network,
            start_multi_source_download,
            cancel_multi_source_download,
            get_multi_source_progress,
            update_proxy_latency,
            get_proxy_optimization_status,
            download_file_multi_source,
            get_file_transfer_events,
            write_file,
            get_download_metrics,
            encrypt_file_with_password,
            decrypt_file_with_password,
            encrypt_file_for_upload,
            show_in_folder,
            get_available_storage,
            proxy_connect,
            proxy_disconnect,
            proxy_remove,
            proxy_echo,
            list_proxies,
            enable_privacy_routing,
            disable_privacy_routing,
            get_bootstrap_nodes_command,
            generate_totp_secret,
            is_2fa_enabled,
            verify_and_enable_totp,
            verify_totp_code,
            logout,
            disable_2fa,
            get_recommended_peers_for_file,
            record_transfer_success,
            record_transfer_failure,
            get_peer_metrics,
            report_malicious_peer,
            select_peers_with_strategy,
            set_peer_encryption_support,
            cleanup_inactive_peers,
            upload_file,
            test_backend_connection,
            set_bandwidth_limits,
            establish_webrtc_connection,
            send_webrtc_file_request,
            get_webrtc_connection_status,
            disconnect_from_peer,
            start_streaming_upload,
            upload_file_chunk,
            cancel_streaming_upload,
            get_bandwidth_stats,
            get_bandwidth_history,
            get_performance_metrics,
            get_network_activity,
            get_resource_contribution,
            get_contribution_history,
            reset_analytics,
            reset_network_services,
            // ed2k server commands
            add_ed2k_source,
            list_ed2k_sources,
            remove_ed2k_source,
            test_ed2k_connection,
            search_ed2k_file,
            get_ed2k_download_status,
            parse_ed2k_link,
            // HTTP server commands
            start_http_server,
            stop_http_server,
            get_http_server_status,
            // Reputation system commands
            publish_reputation_verdict,
            get_reputation_verdicts,
            download_file_http,
            save_temp_file_for_upload,
            get_file_size,
            // Reassembly system commands
            reassembly::write_chunk_temp,
            reassembly::verify_and_finalize,
            reassembly::save_chunk_bitmap,
            reassembly::load_chunk_bitmap,
            reassembly::cleanup_transfer_temp,
            encrypt_file_for_self_upload,
            encrypt_file_for_recipient,
            //request_file_access,
            decrypt_and_reassemble_file,
            create_auth_session,
            verify_stream_auth,
            generate_hmac_key,
            cleanup_auth_sessions,
            initiate_hmac_key_exchange,
            respond_to_hmac_key_exchange,
            confirm_hmac_key_exchange,
            finalize_hmac_key_exchange,
            get_hmac_exchange_status,
            get_active_hmac_exchanges,
            generate_proxy_auth_token,
            validate_proxy_auth_token,
            revoke_proxy_auth_token,
            cleanup_expired_proxy_auth_tokens,
            get_file_data,
            store_file_data,
            start_proof_of_storage_watcher,
            stop_proof_of_storage_watcher,
            get_relay_reputation_stats,
            set_relay_alias,
            get_relay_alias,
            save_app_settings,
            update_log_config,
            get_logs_directory,
            check_directory_exists,
            get_multiaddresses,
            clear_seed_list,
            get_full_network_stats,
            // Download restart commands
            start_download_restart,
            pause_download_restart,
            resume_download_restart,
            get_download_status_restart
        ])
        .plugin(tauri_plugin_process::init())
        .plugin(tauri_plugin_os::init())
        .plugin(tauri_plugin_shell::init())
        .plugin(tauri_plugin_dialog::init())
        .plugin(tauri_plugin_store::Builder::default().build())
        .on_window_event(|window, event| {
            if let tauri::WindowEvent::Destroyed = event {
                // When window is destroyed, stop geth
                if let Some(state) = window.app_handle().try_state::<AppState>() {
                    if let Ok(mut geth) = state.geth.try_lock() {
                        let _ = geth.stop();
                        println!("Geth node stopped on window destroy");
                    }
                }
            }
        })
        .setup(|app| {
            // Load settings from disk
            let settings = load_settings_from_file(&app.handle());

            // Initialize tracing subscriber with console output and optionally file output
            use tracing_subscriber::{fmt, prelude::*, EnvFilter};

            let env_filter = {
                #[cfg(debug_assertions)]
                {
                    EnvFilter::from_default_env()
                        .add_directive("chiral_network=info".parse().unwrap())
                        .add_directive("libp2p=warn".parse().unwrap())
                        .add_directive("libp2p_kad=warn".parse().unwrap())
                        .add_directive("libp2p_swarm=warn".parse().unwrap())
                        .add_directive("libp2p_mdns=warn".parse().unwrap())
                }
                #[cfg(not(debug_assertions))]
                {
                    EnvFilter::from_default_env()
                        .add_directive("chiral_network=warn".parse().unwrap())
                        .add_directive("libp2p=error".parse().unwrap())
                }
            };

            // Always create file logger (even if disabled) so it can be enabled/disabled later
            let app_data_dir = app
                .path()
                .app_data_dir()
                .expect("Failed to get app data directory");
            let logs_dir = app_data_dir.join("logs");

            let log_config = logger::LogConfig::new(
                &logs_dir,
                settings.max_log_size_mb,
                settings.enable_file_logging,
            );

            let file_logger_writer = match logger::RotatingFileWriter::new(log_config) {
                Ok(writer) => {
                    let thread_safe_writer = logger::ThreadSafeWriter::new(writer);
                    Some(thread_safe_writer)
                }
                Err(e) => {
                    eprintln!("Failed to initialize file logger: {}", e);
                    None
                }
            };

            // Initialize tracing subscriber with both console and file output
            // File output will only write if enabled in config
            if let Some(ref file_writer) = file_logger_writer {
                tracing_subscriber::registry()
                    .with(fmt::layer()) // Console output
                    .with(fmt::layer().with_writer(file_writer.clone())) // File output (respects enabled flag)
                    .with(env_filter)
                    .init();
            } else {
                tracing_subscriber::registry()
                    .with(fmt::layer()) // Console output only
                    .with(env_filter)
                    .init();
            }

            // Store the file logger in app state so it can be updated later
            if let Some(file_writer) = file_logger_writer {
                if let Some(state) = app.try_state::<AppState>() {
                    let mut file_logger = state.file_logger.blocking_lock();
                    *file_logger = Some(file_writer.clone());

                    // Log the current log file path if logging is enabled
                    if settings.enable_file_logging {
                        if let Some(path) = file_writer.current_log_file_path() {
                            info!("Logs are being written to: {}", path.display());
                        }
                    }
                }
            }

            // Clean up any orphaned geth processes on startup
            #[cfg(unix)]
            {
                use std::process::Command;
                // Kill any geth processes that might be running from previous sessions
                let _ = Command::new("pkill")
                    .arg("-9")
                    .arg("-f")
                    .arg("geth.*--datadir.*geth-data")
                    .output();
            }

            #[cfg(windows)]
            {
                use std::process::Command;
                // On Windows, use taskkill to terminate geth processes
                let _ = Command::new("taskkill")
                    .args(["/F", "/IM", "geth.exe"])
                    .output();
            }

            // Also remove the lock file if it exists
            let lock_file = std::path::Path::new(DEFAULT_GETH_DATA_DIR).join("LOCK");
            if lock_file.exists() {
                println!("Removing stale LOCK file: {:?}", lock_file);
                let _ = std::fs::remove_file(&lock_file);
            }

            // Remove geth.ipc file if it exists (another common lock point)
            let ipc_file = std::path::Path::new(DEFAULT_GETH_DATA_DIR).join("geth.ipc");
            if ipc_file.exists() {
                println!("Removing stale IPC file: {:?}", ipc_file);
                let _ = std::fs::remove_file(&ipc_file);
            }

            let show_i = MenuItem::with_id(app, "show", "Show", true, None::<&str>)?;
            let hide_i = MenuItem::with_id(app, "hide", "Hide", true, None::<&str>)?;
            let quit_i = MenuItem::with_id(app, "quit", "Quit", true, None::<&str>)?;
            let menu = Menu::with_items(app, &[&show_i, &hide_i, &quit_i])?;

            let icon = app
                .default_window_icon()
                .ok_or("Failed to get default window icon")?
                .clone();

            let tray = TrayIconBuilder::new()
                .icon(icon)
                .menu(&menu)
                .tooltip("Chiral Network")
                .show_menu_on_left_click(false)
                .on_tray_icon_event(|tray, event| match event {
                    TrayIconEvent::Click {
                        button: MouseButton::Left,
                        button_state: MouseButtonState::Up,
                        ..
                    } => {
                        println!("Tray icon left-clicked");
                        let app = tray.app_handle();
                        if let Some(window) = app.get_webview_window("main") {
                            let _ = window.unminimize();
                            let _ = window.show();
                            let _ = window.set_focus();
                        }
                    }
                    _ => {}
                })
                .on_menu_event(|app, event| match event.id.as_ref() {
                    "show" => {
                        println!("Show menu item clicked");
                        if let Some(window) = app.get_webview_window("main") {
                            let _ = window.show();
                            let _ = window.set_focus();
                        }
                    }
                    "hide" => {
                        println!("Hide menu item clicked");
                        if let Some(window) = app.get_webview_window("main") {
                            let _ = window.hide();
                        }
                    }
                    "quit" => {
                        println!("Quit menu item clicked");
                        // Stop geth before exiting
                        if let Some(state) = app.try_state::<AppState>() {
                            if let Ok(mut geth) = state.geth.try_lock() {
                                let _ = geth.stop();
                                println!("Geth node stopped");
                            }
                        }
                        app.exit(0);
                    }
                    _ => {}
                })
                .build(app)?;

            // Get the main window and ensure it's visible
            if let Some(window) = app.get_webview_window("main") {
                let _ = window.show();
                let _ = window.set_focus();

                let app_handle = app.handle().clone();
                window.on_window_event(move |event| {
                    if let tauri::WindowEvent::CloseRequested { api, .. } = event {
                        // Prevent the window from closing and hide it instead
                        api.prevent_close();
                        if let Some(window) = app_handle.get_webview_window("main") {
                            let _ = window.hide();
                        }
                    }
                });
            } else {
                println!("Could not find main window!");
            }

            // NOTE: You must add `start_proof_of_storage_watcher` to the invoke_handler call in the
            // real code where you register other commands. For brevity the snippet above shows where to add it.

            // Auto-start HTTP server
            // Spawn directly in setup() - no need to wait for window events
            {
                let app_handle = app.handle().clone();

                tauri::async_runtime::spawn(async move {
                    // Small delay to ensure state is fully initialized
                    tokio::time::sleep(tokio::time::Duration::from_millis(100)).await;

                    if let Some(state) = app_handle.try_state::<AppState>() {
                        // Try ports 8080-8090 to support multiple instances
                        let mut server_started = false;
                        for port in 8080..=8090 {
                            let bind_addr: std::net::SocketAddr = ([0, 0, 0, 0], port).into();

                            tracing::info!("Attempting to start HTTP server on port {}...", port);

                            // Create shutdown channel
                            let (shutdown_tx, shutdown_rx) = tokio::sync::oneshot::channel();

                            match http_server::start_server(
                                state.http_server_state.clone(),
                                bind_addr,
                                shutdown_rx,
                            )
                            .await
                            {
                                Ok(bound_addr) => {
                                    let mut addr_lock = state.http_server_addr.lock().await;
                                    *addr_lock = Some(bound_addr);
                                    
                                    let mut shutdown_lock = state.http_server_shutdown.lock().await;
                                    *shutdown_lock = Some(shutdown_tx);
                                    
                                    tracing::info!("✅ HTTP server listening on http://{}", bound_addr);
                                    server_started = true;
                                    break;
                                }
                                Err(e)
                                    if e.to_string().contains("address already in use")
                                        || e.to_string().contains("Address already in use")
                                        || e.to_string().contains("os error 48") =>
                                {
                                    tracing::debug!(
                                        "Port {} already in use, trying next port...",
                                        port
                                    );
                                    continue;
                                }
                                Err(e) => {
                                    tracing::error!(
                                        "Failed to start HTTP server on port {}: {}",
                                        port,
                                        e
                                    );
                                    eprintln!(
                                        "⚠️  HTTP server failed to start on port {}: {}",
                                        port, e
                                    );
                                    break;
                                }
                            }
                        }

                        if !server_started {
                            tracing::warn!("Could not start HTTP server on any port (8080-8090)");
                            eprintln!(
                                "⚠️  HTTP server could not start - all ports 8080-8090 are in use"
                            );
                        }
                    }
                });
            }

            // Initialize download restart service
            {
                let app_handle = app.handle().clone();
                tauri::async_runtime::spawn(async move {
                    if let Some(state) = app_handle.try_state::<AppState>() {
                        let download_restart_service = Arc::new(
                            download_restart::DownloadRestartService::new(app_handle.clone()),
                        );
                        if let Ok(mut dr_guard) = state.download_restart.try_lock() {
                            *dr_guard = Some(download_restart_service);
                        }
                    }
                });
            }

            Ok(())
        })
        .build(tauri::generate_context!())
        .expect("error while building tauri application")
        .run(|app_handle, event| match event {
            tauri::RunEvent::ExitRequested { .. } => {
                println!("Exit requested event received");
                // Don't prevent exit, let it proceed naturally
            }
            tauri::RunEvent::Exit => {
                println!("App exiting, cleaning up geth...");
                // Stop geth before exiting
                if let Some(state) = app_handle.try_state::<AppState>() {
                    if let Ok(mut geth) = state.geth.try_lock() {
                        let _ = geth.stop();
                        println!("Geth node stopped on exit");
                    }
                }
            }
            _ => {}
        });
}

async fn create_bt_handler_with_fallback(
    download_dir: PathBuf,
    port_range: Range<u16>,
) -> bittorrent_handler::BitTorrentHandler {
    // Try the requested range first
    if let Ok(h) = bittorrent_handler::BitTorrentHandler::new_with_port_range(
        download_dir.clone(),
        Some(port_range.clone()),
    )
    .await
    {
        return h;
    }

    // Fallback: random range
    let mut rng = rand::thread_rng();

    loop {
        let start = rng.gen_range(30000..60000);
        let fallback = start..(start + 10);

        if let Ok(h) = bittorrent_handler::BitTorrentHandler::new_with_port_range(
            download_dir.clone(),
            Some(fallback),
        )
        .await
        {
            return h;
        }
    }
}

#[derive(Serialize, Deserialize, Debug)]
#[serde(rename_all = "camelCase")]
pub struct FileManifestForJs {
    merkle_root: String,
    chunks: Vec<manager::ChunkInfo>,
    encrypted_key_bundle: String, // Serialized JSON of the bundle
}

#[tauri::command]
async fn encrypt_file_for_self_upload(
    app: tauri::AppHandle,
    state: State<'_, AppState>,
    file_path: String,
) -> Result<FileManifestForJs, String> {
    // 1. Get the active user's private key from state to derive the public key.
    let private_key_hex = state
        .active_account_private_key
        .lock()
        .await
        .clone()
        .ok_or("No account is currently active. Please log in.")?;

    // Get the app data directory for chunk storage
    let app_data_dir = app
        .path()
        .app_data_dir()
        .map_err(|e| format!("Could not get app data directory: {}", e))?;
    let chunk_storage_path = app_data_dir.join("chunk_storage");

    // Run the encryption in a blocking task to avoid blocking the async runtime
    tokio::task::spawn_blocking(move || {
        let pk_bytes = hex::decode(private_key_hex.trim_start_matches("0x"))
            .map_err(|_| "Invalid private key format".to_string())?;
        let secret_key = StaticSecret::from(
            <[u8; 32]>::try_from(pk_bytes).map_err(|_| "Private key is not 32 bytes")?,
        );
        let public_key = PublicKey::from(&secret_key);

        // 2. Initialize ChunkManager with proper app data directory
        let manager = ChunkManager::new(chunk_storage_path);

        // 3. Call the existing backend function to perform the encryption.
        let manifest = manager.chunk_and_encrypt_file(Path::new(&file_path), &public_key)?;

        // 4. Serialize the key bundle to a JSON string so it can be sent to the frontend easily.
        let bundle_json =
            serde_json::to_string(&manifest.encrypted_key_bundle).map_err(|e| e.to_string())?;

        Ok(FileManifestForJs {
            merkle_root: manifest.merkle_root,
            chunks: manifest.chunks,
            encrypted_key_bundle: bundle_json,
        })
    })
    .await
    .map_err(|e| format!("Encryption task failed: {}", e))?
}

/// Encrypt a file for upload with optional recipient public key
#[tauri::command]
async fn encrypt_file_for_recipient(
    app: tauri::AppHandle,
    state: State<'_, AppState>,
    file_path: String,
    recipient_public_key: Option<String>,
) -> Result<FileManifestForJs, String> {
    // Get the app data directory for chunk storage
    let app_data_dir = app
        .path()
        .app_data_dir()
        .map_err(|e| format!("Could not get app data directory: {}", e))?;
    let chunk_storage_path = app_data_dir.join("chunk_storage");

    // Determine the public key to use for encryption
    let recipient_pk = if let Some(pk_hex) = recipient_public_key {
        // Use the provided recipient public key
        let pk_bytes = hex::decode(pk_hex.trim_start_matches("0x"))
            .map_err(|_| "Invalid recipient public key format".to_string())?;
        PublicKey::from(
            <[u8; 32]>::try_from(pk_bytes).map_err(|_| "Recipient public key is not 32 bytes")?,
        )
    } else {
        // Use the active user's own public key
        let private_key_hex = state
            .active_account_private_key
            .lock()
            .await
            .clone()
            .ok_or("No account is currently active. Please log in.")?;
        let pk_bytes = hex::decode(private_key_hex.trim_start_matches("0x"))
            .map_err(|_| "Invalid private key format".to_string())?;
        let secret_key = StaticSecret::from(
            <[u8; 32]>::try_from(pk_bytes).map_err(|_| "Private key is not 32 bytes")?,
        );
        PublicKey::from(&secret_key)
    };

    let private_key_hex = state
        .active_account_private_key
        .lock()
        .await
        .clone()
        .ok_or("No account is currently active. Please log in.")?;

    // Run the encryption in a blocking task to avoid blocking the async runtime
    tokio::task::spawn_blocking(move || {
        let pk_bytes = hex::decode(private_key_hex.trim_start_matches("0x"))
            .map_err(|_| "Invalid private key format".to_string())?;
        let secret_key = StaticSecret::from(
            <[u8; 32]>::try_from(pk_bytes).map_err(|_| "Private key is not 32 bytes")?,
        );

        // Initialize ChunkManager with proper app data directory
        let manager = ChunkManager::new(chunk_storage_path);

        // Call the existing backend function to perform the encryption with recipient's public key
        let manifest = manager.chunk_and_encrypt_file(Path::new(&file_path), &recipient_pk)?;

        // Serialize the key bundle to a JSON string so it can be sent to the frontend easily.
        let bundle_json = match manifest.encrypted_key_bundle {
            Some(bundle) => serde_json::to_string(&bundle).map_err(|e| e.to_string())?,
            None => return Err("No encryption key bundle generated".to_string()),
        };

        Ok(FileManifestForJs {
            merkle_root: manifest.merkle_root,
            chunks: manifest.chunks,
            encrypted_key_bundle: bundle_json,
        })
    })
    .await
    .map_err(|e| format!("Encryption task failed: {}", e))?
}

/// Unified upload command: processes file with ChunkManager and auto-publishes to DHT
/// Returns file metadata for frontend use
#[derive(serde::Serialize)]
#[serde(rename_all = "camelCase")]
struct UploadResult {
    merkle_root: String,
    file_name: String,
    file_size: u64,
    is_encrypted: bool,
    peer_id: String,
    cid: Option<String>, // Add CID field for Bitswap uploads
}

#[tauri::command]
async fn has_active_account(state: State<'_, AppState>) -> Result<bool, String> {
    Ok(state.active_account.lock().await.is_some())
}

#[tauri::command]
async fn get_active_account_address(state: State<'_, AppState>) -> Result<String, String> {
    state
        .active_account
        .lock()
        .await
        .clone()
        .ok_or_else(|| "No account is currently active. Please log in.".to_string())
}

#[tauri::command]
async fn get_active_account_private_key(state: State<'_, AppState>) -> Result<String, String> {
    state
        .active_account_private_key
        .lock()
        .await
        .clone()
        .ok_or_else(|| "No account is currently active. Please log in.".to_string())
}

#[tauri::command]
async fn decrypt_and_reassemble_file(
    app: tauri::AppHandle,
    state: State<'_, AppState>,
    manifest_js: FileManifestForJs,
    output_path: String,
) -> Result<(), String> {
    // 1. Get the active user's private key for decryption.
    let private_key_hex = state
        .active_account_private_key
        .lock()
        .await
        .clone()
        .ok_or("No account is currently active. Please log in.")?;

    let pk_bytes = hex::decode(private_key_hex.trim_start_matches("0x"))
        .map_err(|_| "Invalid private key format".to_string())?;
    let secret_key = StaticSecret::from(
        <[u8; 32]>::try_from(pk_bytes).map_err(|_| "Private key is not 32 bytes")?,
    );

    // 2. Deserialize the key bundle from the string.
    let encrypted_key_bundle: encryption::EncryptedAesKeyBundle =
        serde_json::from_str(&manifest_js.encrypted_key_bundle).map_err(|e| e.to_string())?;

    // Get the app data directory for chunk storage
    let app_data_dir = app
        .path()
        .app_data_dir()
        .map_err(|e| format!("Could not get app data directory: {}", e))?;
    let chunk_storage_path = app_data_dir.join("chunk_storage");

    // 3. Clone the data we need for the blocking task
    let chunks = manifest_js.chunks.clone();
    let output_path_clone = output_path.clone();

    // Run the decryption in a blocking task to avoid blocking the async runtime
    tokio::task::spawn_blocking(move || {
        // 4. Initialize ChunkManager with proper app data directory
        let manager = ChunkManager::new(chunk_storage_path);

        // 5. Call the existing backend function to decrypt and save the file.
        manager.reassemble_and_decrypt_file(
            &chunks,
            Path::new(&output_path_clone),
            &Some(encrypted_key_bundle),
            &secret_key, // Pass the secret key
        )
    })
    .await
    .map_err(|e| format!("Decryption task failed: {}", e))?
}

#[tauri::command]
async fn get_file_data(state: State<'_, AppState>, file_hash: String) -> Result<String, String> {
    let ft = {
        let ft_guard = state.file_transfer.lock().await;
        ft_guard.as_ref().cloned()
    };
    if let Some(ft) = ft {
        let data = ft
            .get_file_data(&file_hash)
            .await
            .ok_or("File not found".to_string())?;
        use base64::{engine::general_purpose, Engine as _};
        Ok(general_purpose::STANDARD.encode(&data))
    } else {
        Err("File transfer service not running".to_string())
    }
}

#[tauri::command]
async fn store_file_data(
    state: State<'_, AppState>,
    file_hash: String,
    file_name: String,
    file_data: Vec<u8>,
) -> Result<(), String> {
    let ft = {
        let ft_guard = state.file_transfer.lock().await;
        ft_guard.as_ref().cloned()
    };
    if let Some(ft) = ft {
        ft.store_file_data(file_hash, file_name, file_data).await;
        Ok(())
    } else {
        Err("File transfer service not running".to_string())
    }
}

// Proof-of-Storage blockchain watcher commands
// Monitors smart contract for storage challenges and submits proofs
#[tauri::command]
async fn start_proof_of_storage_watcher(
    state: State<'_, AppState>,
    app: tauri::AppHandle,
    contract_address: String,
    ws_url: String,
) -> Result<(), String> {
    // Basic validation
    if contract_address.trim().is_empty() {
        return Err("contract_address cannot be empty".into());
    }
    if ws_url.trim().is_empty() {
        return Err("ws_url cannot be empty".into());
    }

    // Store contract address in app state
    {
        let mut addr = state.proof_contract_address.lock().await;
        *addr = Some(contract_address.clone());
    }

    // Ensure any previous watcher is stopped
    stop_proof_of_storage_watcher(state.clone()).await.ok();

    // The DHT service is required for the listener to locate file chunks.
    let dht_service = {
        state
            .dht
            .lock()
            .await
            .as_ref()
            .cloned()
            .ok_or("DHT service is not running. Cannot start proof watcher.")?
    };

    let handle = tokio::spawn(async move {
        tracing::info!("Starting proof-of-storage watcher...");
        // The listener will run until the contract address is cleared or an error occurs.
        if let Err(e) =
            blockchain_listener::run_blockchain_listener(ws_url, contract_address, dht_service)
                .await
        {
            tracing::error!("Proof-of-storage watcher failed: {}", e);
            // Emit an event to the frontend to notify the user of the failure.
            let _ = app.emit(
                "proof_watcher_error",
                format!("Watcher failed: {}", e.to_string()),
            );
        }
        tracing::info!("Proof watcher task exiting");
    });

    // Store the handle in AppState to manage its lifecycle
    {
        let mut guard = state.proof_watcher.lock().await;
        *guard = Some(handle);
    }

    Ok(())
}

// MerkleProof placeholder type - replace with your actual proof representation.
#[derive(Debug, Clone)]
struct MerkleProof {
    pub leaf_hash: Vec<u8>,
    pub proof_nodes: Vec<Vec<u8>>, // sequence of sibling hashes
    pub index: u32,
    pub total_leaves: u32,
}

#[tauri::command]
async fn stop_proof_of_storage_watcher(state: State<'_, AppState>) -> Result<(), String> {
    // Clear the configured contract address, which signals the listener loop to exit.
    {
        let mut addr = state.proof_contract_address.lock().await;
        *addr = None;
    }

    // Stop the background task if present
    let maybe_handle = {
        let mut guard = state.proof_watcher.lock().await;
        guard.take()
    };

    if let Some(handle) = maybe_handle {
        tracing::info!("Stopping Proof-of-Storage watcher...");
        // Abort the task to ensure it stops immediately.
        handle.abort();
        // Awaiting the aborted handle can confirm it's terminated.
        match tokio::time::timeout(tokio::time::Duration::from_secs(2), handle).await {
            Ok(_) => tracing::info!("Proof watcher task successfully joined."),
            Err(_) => tracing::warn!("Proof watcher abort timed out"),
        }
    } else {
        tracing::info!("No proof watcher to stop");
    }

    Ok(())
}

#[cfg(test)]
mod tests {
    use super::*;

    #[tokio::test]
    async fn test_detect_mime_type_from_filename() {
        let cases = vec![
            ("image.jpg", "image/jpeg"),
            ("image.jpeg", "image/jpeg"),
            ("image.png", "image/png"),
            ("video.mp4", "video/mp4"),
            ("audio.mp3", "audio/mpeg"),
            ("document.pdf", "application/pdf"),
            ("archive.zip", "application/zip"),
            ("script.js", "application/javascript"),
            ("style.css", "text/css"),
            ("index.html", "text/html"),
            ("data.json", "application/json"),
            ("unknown.ext", "application/octet-stream"),
        ];

        for (input, expected_mime) in cases {
            let mime = detect_mime_type_from_filename(input);
            assert_eq!(mime, Some(expected_mime.to_string()));
        }
    }

    // Add more tests for other functions/modules as needed
}

#[derive(Debug, Serialize, Deserialize)]
struct RelayReputationStats {
    total_relays: usize,
    top_relays: Vec<RelayNodeStats>,
}

#[derive(Debug, Clone, Serialize, Deserialize)]
struct RelayNodeStats {
    peer_id: String,
    alias: Option<String>,
    reputation_score: f64,
    reservations_accepted: u64,
    circuits_established: u64,
    circuits_successful: u64,
    total_events: u64,
    last_seen: u64,
}

#[tauri::command]
async fn get_relay_reputation_stats(
    state: State<'_, AppState>,
    limit: Option<usize>,
) -> Result<RelayReputationStats, String> {
    // Read from relay reputation storage
    let stats_map = state.relay_reputation.lock().await;
    let aliases_map = state.relay_aliases.lock().await;

    let max_relays = limit.unwrap_or(100);

    // Convert HashMap to Vec, populate aliases, and sort by reputation score (descending)
    let mut all_relays: Vec<RelayNodeStats> = stats_map
        .values()
        .map(|stats| {
            let mut stats_with_alias = stats.clone();
            stats_with_alias.alias = aliases_map.get(&stats.peer_id).cloned();
            stats_with_alias
        })
        .collect();

    all_relays.sort_by(|a, b| {
        b.reputation_score
            .partial_cmp(&a.reputation_score)
            .unwrap_or(std::cmp::Ordering::Equal)
    });

    // Take top N relays
    let top_relays = all_relays.into_iter().take(max_relays).collect();
    let total_relays = stats_map.len();

    Ok(RelayReputationStats {
        total_relays,
        top_relays,
    })
}

#[tauri::command]
async fn set_relay_alias(
    state: State<'_, AppState>,
    peer_id: String,
    alias: String,
) -> Result<(), String> {
    let mut aliases = state.relay_aliases.lock().await;

    if alias.trim().is_empty() {
        aliases.remove(&peer_id);
    } else {
        aliases.insert(peer_id, alias.trim().to_string());
    }

    Ok(())
}

#[tauri::command]
async fn get_relay_alias(
    state: State<'_, AppState>,
    peer_id: String,
) -> Result<Option<String>, String> {
    let aliases = state.relay_aliases.lock().await;
    Ok(aliases.get(&peer_id).cloned())
}

#[tauri::command]
async fn get_multiaddresses(state: State<'_, AppState>) -> Result<Vec<String>, String> {
    let dht_guard = state.dht.lock().await;
    if let Some(dht) = dht_guard.as_ref() {
        Ok(dht.get_multiaddresses().await)
    } else {
        Ok(Vec::new())
    }
}

#[tauri::command]
async fn clear_seed_list() -> Result<(), String> {
    // Since you're using localStorage fallback, this command just needs to exist
    // The actual clearing happens in the frontend via localStorage.removeItem()
    // This command is here for consistency if you add file-based storage later
    Ok(())
}

#[tauri::command]
fn check_directory_exists(path: String) -> Result<bool, String> {
    use std::path::Path;
    let p = Path::new(&path);
    Ok(p.exists() && p.is_dir())
}<|MERGE_RESOLUTION|>--- conflicted
+++ resolved
@@ -3190,19 +3190,13 @@
     };
 
     if let Some(dht_service) = dht_arc {
-<<<<<<< HEAD
         // Create transfer event bus for unified event emission
         let transfer_event_bus = Arc::new(TransferEventBus::new(app.app_handle().clone()));
-=======
->>>>>>> 3aabca1b
         let multi_source_service = MultiSourceDownloadService::new(
             dht_service,
             webrtc_arc.clone(),
             state.bittorrent_handler.clone(),
-<<<<<<< HEAD
             transfer_event_bus,
-=======
->>>>>>> 3aabca1b
         );
         let multi_source_arc = Arc::new(multi_source_service);
 
