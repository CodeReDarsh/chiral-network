--- conflicted
+++ resolved
@@ -5666,17 +5666,9 @@
         }
 
         // Calculate port range based on instance ID to avoid conflicts
-        // Instance 1: 6881-6891, Instance 2: 6892-6902, etc.
+      // Instance 1: 6881-6891, Instance 2: 6892-6902, etc.
         let base_port = 6881 + ((instance_id - 1) * 11);
         let port_range = base_port..(base_port + 10);
-<<<<<<< HEAD
-
-        println!(
-            "Using BitTorrent port range: {}-{}",
-            port_range.start, port_range.end
-        );
-=======
->>>>>>> 8ce8037f
 
         let bittorrent_handler = bittorrent_handler::BitTorrentHandler::new_with_port_range(
             download_dir,
@@ -6043,13 +6035,6 @@
         .setup(|app| {
             // Load settings from disk
             let settings = load_settings_from_file(&app.handle());
-<<<<<<< HEAD
-            println!(
-                "Settings loaded: enable_file_logging={}, max_log_size_mb={}",
-                settings.enable_file_logging, settings.max_log_size_mb
-            );
-=======
->>>>>>> 8ce8037f
 
             // Initialize tracing subscriber with console output and optionally file output
             use tracing_subscriber::{fmt, prelude::*, EnvFilter};
@@ -6079,29 +6064,11 @@
                 .expect("Failed to get app data directory");
             let logs_dir = app_data_dir.join("logs");
 
-<<<<<<< HEAD
-            println!("Initializing file logger at: {}", logs_dir.display());
-
-            let log_config = logger::LogConfig::new(
-                &logs_dir,
-                settings.max_log_size_mb,
-                settings.enable_file_logging,
-            );
-
-            let file_logger_writer = match logger::RotatingFileWriter::new(log_config) {
-                Ok(writer) => {
-                    let thread_safe_writer = logger::ThreadSafeWriter::new(writer);
-                    println!(
-                        "File logger initialized successfully (enabled: {})",
-                        settings.enable_file_logging
-                    );
-=======
             let log_config = logger::LogConfig::new(&logs_dir, settings.max_log_size_mb, settings.enable_file_logging);
             
             let file_logger_writer = match logger::RotatingFileWriter::new(log_config) {
                 Ok(writer) => {
                     let thread_safe_writer = logger::ThreadSafeWriter::new(writer);
->>>>>>> 8ce8037f
                     Some(thread_safe_writer)
                 }
                 Err(e) => {
@@ -6125,15 +6092,6 @@
                     .init();
             }
 
-<<<<<<< HEAD
-            info!("Chiral Network starting up...");
-            info!(
-                "Settings loaded: enable_file_logging={}, max_log_size_mb={}",
-                settings.enable_file_logging, settings.max_log_size_mb
-            );
-
-=======
->>>>>>> 8ce8037f
             // Store the file logger in app state so it can be updated later
             if let Some(file_writer) = file_logger_writer {
                 if let Some(state) = app.try_state::<AppState>() {
